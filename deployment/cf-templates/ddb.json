--- conflicted
+++ resolved
@@ -481,206 +481,227 @@
                 "TableName": {"Fn::Join" : ["", [ { "Ref": "ResourcesPrefix" }, "api-requests" ] ]}
             }
         },
-<<<<<<< HEAD
+        "DynamoDBECSPrivilegedAccess": {
+            "Type": "AWS::DynamoDB::Table",
+            "DeletionPolicy": "Retain",
+            "DependsOn": ["DynamoDBCredentials"],
+            "Properties": {
+                "AttributeDefinitions": [
+                    {
+                        "AttributeName": "account_id",
+                        "AttributeType": "S"
+                    },
+                    {
+                        "AttributeName": "issue_id",
+                        "AttributeType": "S"
+                    }
+                ],
+                "KeySchema": [
+                    {
+                        "AttributeName": "account_id",
+                        "KeyType": "HASH"
+                    },
+                    {
+                        "AttributeName": "issue_id",
+                        "KeyType": "RANGE"
+                    }
+                ],
+                "ProvisionedThroughput": {
+                    "ReadCapacityUnits": "10",
+                    "WriteCapacityUnits": "2"
+                },
+                "TableName": {"Fn::Join" : ["", [ { "Ref": "ResourcesPrefix" }, "ecs-privileged-access" ] ]}
+            }
+        },            
+        "DynamoDBECSLogging": {
+            "Type": "AWS::DynamoDB::Table",
+            "DeletionPolicy": "Retain",
+            "DependsOn": ["DynamoDBCredentials"],
+            "Properties": {
+                "AttributeDefinitions": [
+                    {
+                        "AttributeName": "account_id",
+                        "AttributeType": "S"
+                    },
+                    {
+                        "AttributeName": "issue_id",
+                        "AttributeType": "S"
+                    }
+                ],
+                "KeySchema": [
+                    {
+                        "AttributeName": "account_id",
+                        "KeyType": "HASH"
+                    },
+                    {
+                        "AttributeName": "issue_id",
+                        "KeyType": "RANGE"
+                    }
+                ],
+                "ProvisionedThroughput": {
+                    "ReadCapacityUnits": "10",
+                    "WriteCapacityUnits": "2"
+                },
+                "TableName": {"Fn::Join" : ["", [ { "Ref": "ResourcesPrefix" }, "ecs-logging" ] ]}
+            }
+        },
+        "DynamoDBECSExternalImageSource": {
+            "Type": "AWS::DynamoDB::Table",
+            "DeletionPolicy": "Retain",
+            "DependsOn": ["DynamoDBCredentials"],
+            "Properties": {
+                "AttributeDefinitions": [
+                    {
+                        "AttributeName": "account_id",
+                        "AttributeType": "S"
+                    },
+                    {
+                        "AttributeName": "issue_id",
+                        "AttributeType": "S"
+                    }
+                ],
+                "KeySchema": [
+                    {
+                        "AttributeName": "account_id",
+                        "KeyType": "HASH"
+                    },
+                    {
+                        "AttributeName": "issue_id",
+                        "KeyType": "RANGE"
+                    }
+                ],
+                "ProvisionedThroughput": {
+                    "ReadCapacityUnits": "10",
+                    "WriteCapacityUnits": "2"
+                },
+                "TableName": {"Fn::Join" : ["", [ { "Ref": "ResourcesPrefix" }, "ecs-external-image-source" ] ]}
+            }
+        },
+        "DynamoDBRedshiftLogging": {
+            "Type": "AWS::DynamoDB::Table",
+            "DeletionPolicy": "Retain",
+            "DependsOn": ["DynamoDBCredentials"],
+            "Properties": {
+                "AttributeDefinitions": [
+                    {
+                        "AttributeName": "account_id",
+                        "AttributeType": "S"
+                    },
+                    {
+                        "AttributeName": "issue_id",
+                        "AttributeType": "S"
+                    }
+                ],
+                "KeySchema": [
+                    {
+                        "AttributeName": "account_id",
+                        "KeyType": "HASH"
+                    },
+                    {
+                        "AttributeName": "issue_id",
+                        "KeyType": "RANGE"
+                    }
+                ],
+                "ProvisionedThroughput": {
+                    "ReadCapacityUnits": "10",
+                    "WriteCapacityUnits": "2"
+                },
+                "TableName": {"Fn::Join" : ["", [ { "Ref": "ResourcesPrefix" }, "redshift-logging" ] ]}
+            }
+        },
+        "DynamoDBRedshiftClusterEncryption": {
+            "Type": "AWS::DynamoDB::Table",
+            "DeletionPolicy": "Retain",
+            "DependsOn": ["DynamoDBCredentials"],
+            "Properties": {
+                "AttributeDefinitions": [
+                    {
+                        "AttributeName": "account_id",
+                        "AttributeType": "S"
+                    },
+                    {
+                        "AttributeName": "issue_id",
+                        "AttributeType": "S"
+                    }
+                ],
+                "KeySchema": [
+                    {
+                        "AttributeName": "account_id",
+                        "KeyType": "HASH"
+                    },
+                    {
+                        "AttributeName": "issue_id",
+                        "KeyType": "RANGE"
+                    }
+                ],
+                "ProvisionedThroughput": {
+                    "ReadCapacityUnits": "10",
+                    "WriteCapacityUnits": "2"
+                },
+                "TableName": {"Fn::Join" : ["", [ { "Ref": "ResourcesPrefix" }, "redshift-unencrypted" ] ]}
+            }
+        },
+        "DynamoDBRedshiftClusterPublicAccess": {
+            "Type": "AWS::DynamoDB::Table",
+            "DeletionPolicy": "Retain",
+            "DependsOn": ["DynamoDBCredentials"],
+            "Properties": {
+                "AttributeDefinitions": [
+                    {
+                        "AttributeName": "account_id",
+                        "AttributeType": "S"
+                    },
+                    {
+                        "AttributeName": "issue_id",
+                        "AttributeType": "S"
+                    }
+                ],
+                "KeySchema": [
+                    {
+                        "AttributeName": "account_id",
+                        "KeyType": "HASH"
+                    },
+                    {
+                        "AttributeName": "issue_id",
+                        "KeyType": "RANGE"
+                    }
+                ],
+                "ProvisionedThroughput": {
+                    "ReadCapacityUnits": "10",
+                    "WriteCapacityUnits": "2"
+                },
+                "TableName": {"Fn::Join" : ["", [ { "Ref": "ResourcesPrefix" }, "redshift-public-access" ] ]}
+            }
+        },
         "DynamoDBESLoggingRequests": {
             "Type": "AWS::DynamoDB::Table",
-            "DependsOn": ["DynamoDBCredentials", "DynamoDBSQSPublicPolicy"],
-=======
-        "DynamoDBECSPrivilegedAccess": {
-            "Type": "AWS::DynamoDB::Table",
-            "DeletionPolicy": "Retain",
-            "DependsOn": ["DynamoDBCredentials"],
->>>>>>> ae0f6784
-            "Properties": {
-                "AttributeDefinitions": [
-                    {
-                        "AttributeName": "account_id",
-                        "AttributeType": "S"
-                    },
-                    {
-                        "AttributeName": "issue_id",
-                        "AttributeType": "S"
-                    }
-                ],
-                "KeySchema": [
-                    {
-                        "AttributeName": "account_id",
-                        "KeyType": "HASH"
-                    },
-                    {
-                        "AttributeName": "issue_id",
-                        "KeyType": "RANGE"
-                    }
-                ],
-                "ProvisionedThroughput": {
-                    "ReadCapacityUnits": "10",
-                    "WriteCapacityUnits": "2"
-                },
-<<<<<<< HEAD
+            "DependsOn": ["DynamoDBCredentials"],
+            "Properties": {
+                "AttributeDefinitions": [
+                    {
+                        "AttributeName": "account_id",
+                        "AttributeType": "S"
+                    },
+                    {
+                        "AttributeName": "issue_id",
+                        "AttributeType": "S"
+                    }
+                ],
+                "KeySchema": [
+                    {
+                        "AttributeName": "account_id",
+                        "KeyType": "HASH"
+                    },
+                    {
+                        "AttributeName": "issue_id",
+                        "KeyType": "RANGE"
+                    }
+                ],
+                "ProvisionedThroughput": {
+                    "ReadCapacityUnits": "10",
+                    "WriteCapacityUnits": "2"
+                },
                 "TableName": {"Fn::Join" : ["", [ { "Ref": "ResourcesPrefix" }, "es-domain-logging" ] ]}
-=======
-                "TableName": {"Fn::Join" : ["", [ { "Ref": "ResourcesPrefix" }, "ecs-privileged-access" ] ]}
-            }
-        },
-        "DynamoDBECSLogging": {
-            "Type": "AWS::DynamoDB::Table",
-            "DeletionPolicy": "Retain",
-            "DependsOn": ["DynamoDBCredentials"],
-            "Properties": {
-                "AttributeDefinitions": [
-                    {
-                        "AttributeName": "account_id",
-                        "AttributeType": "S"
-                    },
-                    {
-                        "AttributeName": "issue_id",
-                        "AttributeType": "S"
-                    }
-                ],
-                "KeySchema": [
-                    {
-                        "AttributeName": "account_id",
-                        "KeyType": "HASH"
-                    },
-                    {
-                        "AttributeName": "issue_id",
-                        "KeyType": "RANGE"
-                    }
-                ],
-                "ProvisionedThroughput": {
-                    "ReadCapacityUnits": "10",
-                    "WriteCapacityUnits": "2"
-                },
-                "TableName": {"Fn::Join" : ["", [ { "Ref": "ResourcesPrefix" }, "ecs-logging" ] ]}
-            }
-        },
-        "DynamoDBECSExternalImageSource": {
-            "Type": "AWS::DynamoDB::Table",
-            "DeletionPolicy": "Retain",
-            "DependsOn": ["DynamoDBCredentials"],
-            "Properties": {
-                "AttributeDefinitions": [
-                    {
-                        "AttributeName": "account_id",
-                        "AttributeType": "S"
-                    },
-                    {
-                        "AttributeName": "issue_id",
-                        "AttributeType": "S"
-                    }
-                ],
-                "KeySchema": [
-                    {
-                        "AttributeName": "account_id",
-                        "KeyType": "HASH"
-                    },
-                    {
-                        "AttributeName": "issue_id",
-                        "KeyType": "RANGE"
-                    }
-                ],
-                "ProvisionedThroughput": {
-                    "ReadCapacityUnits": "10",
-                    "WriteCapacityUnits": "2"
-                },
-                "TableName": {"Fn::Join" : ["", [ { "Ref": "ResourcesPrefix" }, "ecs-external-image-source" ] ]}
-            }
-        },
-        "DynamoDBRedshiftLogging": {
-            "Type": "AWS::DynamoDB::Table",
-            "DeletionPolicy": "Retain",
-            "DependsOn": ["DynamoDBCredentials"],
-            "Properties": {
-                "AttributeDefinitions": [
-                    {
-                        "AttributeName": "account_id",
-                        "AttributeType": "S"
-                    },
-                    {
-                        "AttributeName": "issue_id",
-                        "AttributeType": "S"
-                    }
-                ],
-                "KeySchema": [
-                    {
-                        "AttributeName": "account_id",
-                        "KeyType": "HASH"
-                    },
-                    {
-                        "AttributeName": "issue_id",
-                        "KeyType": "RANGE"
-                    }
-                ],
-                "ProvisionedThroughput": {
-                    "ReadCapacityUnits": "10",
-                    "WriteCapacityUnits": "2"
-                },
-                "TableName": {"Fn::Join" : ["", [ { "Ref": "ResourcesPrefix" }, "redshift-logging" ] ]}
-            }
-        },
-        "DynamoDBRedshiftClusterEncryption": {
-            "Type": "AWS::DynamoDB::Table",
-            "DeletionPolicy": "Retain",
-            "DependsOn": ["DynamoDBCredentials"],
-            "Properties": {
-                "AttributeDefinitions": [
-                    {
-                        "AttributeName": "account_id",
-                        "AttributeType": "S"
-                    },
-                    {
-                        "AttributeName": "issue_id",
-                        "AttributeType": "S"
-                    }
-                ],
-                "KeySchema": [
-                    {
-                        "AttributeName": "account_id",
-                        "KeyType": "HASH"
-                    },
-                    {
-                        "AttributeName": "issue_id",
-                        "KeyType": "RANGE"
-                    }
-                ],
-                "ProvisionedThroughput": {
-                    "ReadCapacityUnits": "10",
-                    "WriteCapacityUnits": "2"
-                },
-                "TableName": {"Fn::Join" : ["", [ { "Ref": "ResourcesPrefix" }, "redshift-unencrypted" ] ]}
-            }
-        },
-        "DynamoDBRedshiftClusterPublicAccess": {
-            "Type": "AWS::DynamoDB::Table",
-            "DeletionPolicy": "Retain",
-            "DependsOn": ["DynamoDBCredentials"],
-            "Properties": {
-                "AttributeDefinitions": [
-                    {
-                        "AttributeName": "account_id",
-                        "AttributeType": "S"
-                    },
-                    {
-                        "AttributeName": "issue_id",
-                        "AttributeType": "S"
-                    }
-                ],
-                "KeySchema": [
-                    {
-                        "AttributeName": "account_id",
-                        "KeyType": "HASH"
-                    },
-                    {
-                        "AttributeName": "issue_id",
-                        "KeyType": "RANGE"
-                    }
-                ],
-                "ProvisionedThroughput": {
-                    "ReadCapacityUnits": "10",
-                    "WriteCapacityUnits": "2"
-                },
-                "TableName": {"Fn::Join" : ["", [ { "Ref": "ResourcesPrefix" }, "redshift-public-access" ] ]}
->>>>>>> ae0f6784
             }
         }
     }
