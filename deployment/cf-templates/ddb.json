{
    "AWSTemplateFormatVersion": "2010-09-09",
    "Description": "Tagging standards enforcement",
    "Parameters": {
        "ResourcesPrefix": {
            "Type": "String",
            "Default": "hammer-"
        }
    },
    "Resources": {
        "DynamoDBCredentials": {
            "Type": "AWS::DynamoDB::Table",
            "Properties": {
                "AttributeDefinitions": [
                    {
                        "AttributeName": "service",
                        "AttributeType": "S"
                    }
                ],
                "KeySchema": [
                    {
                        "AttributeName": "service",
                        "KeyType": "HASH"
                    }
                ],
                "ProvisionedThroughput": {
                    "ReadCapacityUnits": "10",
                    "WriteCapacityUnits": "2"
                },
                "SSESpecification": {
                    "SSEEnabled": true
                },
                "TableName": {"Fn::Join" : ["", [ { "Ref": "ResourcesPrefix" }, "credentials" ] ]}
            }
        },

        "DynamoDBCloudTrailIssues": {
            "Type": "AWS::DynamoDB::Table",
            "DeletionPolicy": "Retain",
            "DependsOn": ["DynamoDBCredentials"],
            "Properties": {
                "AttributeDefinitions": [
                    {
                        "AttributeName": "account_id",
                        "AttributeType": "S"
                    },
                    {
                        "AttributeName": "issue_id",
                        "AttributeType": "S"
                    }
                ],
                "KeySchema": [
                    {
                        "AttributeName": "account_id",
                        "KeyType": "HASH"
                    },
                    {
                        "AttributeName": "issue_id",
                        "KeyType": "RANGE"
                    }
                ],
                "ProvisionedThroughput": {
                    "ReadCapacityUnits": "10",
                    "WriteCapacityUnits": "2"
                },
                "TableName": {"Fn::Join" : ["", [ { "Ref": "ResourcesPrefix" }, "cloudtrails" ] ]}
            }
        },

        "DynamoDBSGUnrestrectedAccess": {
            "Type": "AWS::DynamoDB::Table",
            "DeletionPolicy": "Retain",
            "DependsOn": ["DynamoDBCredentials"],
            "Properties": {
                "AttributeDefinitions": [
                    {
                        "AttributeName": "account_id",
                        "AttributeType": "S"
                    },
                    {
                        "AttributeName": "issue_id",
                        "AttributeType": "S"
                    }
                ],
                "KeySchema": [
                    {
                        "AttributeName": "account_id",
                        "KeyType": "HASH"
                    },
                    {
                        "AttributeName": "issue_id",
                        "KeyType": "RANGE"
                    }
                ],
                "ProvisionedThroughput": {
                    "ReadCapacityUnits": "20",
                    "WriteCapacityUnits": "4"
                },
                "TableName": {"Fn::Join" : ["", [ { "Ref": "ResourcesPrefix" }, "security-groups-unrestricted" ] ]}
            }
        },

        "DynamoDBS3PublicAcls": {
            "Type": "AWS::DynamoDB::Table",
            "DeletionPolicy": "Retain",
            "DependsOn": ["DynamoDBCredentials"],
            "Properties": {
                "AttributeDefinitions": [
                    {
                        "AttributeName": "account_id",
                        "AttributeType": "S"
                    },
                    {
                        "AttributeName": "issue_id",
                        "AttributeType": "S"
                    }
                ],
                "KeySchema": [
                    {
                        "AttributeName": "account_id",
                        "KeyType": "HASH"
                    },
                    {
                        "AttributeName": "issue_id",
                        "KeyType": "RANGE"
                    }
                ],
                "ProvisionedThroughput": {
                    "ReadCapacityUnits": "10",
                    "WriteCapacityUnits": "2"
                },
                "TableName": {"Fn::Join" : ["", [ { "Ref": "ResourcesPrefix" }, "s3-public-bucket-acl" ] ]}
            }
        },

        "DynamoDBS3PublicPolicies": {
            "Type": "AWS::DynamoDB::Table",
            "DeletionPolicy": "Retain",
            "DependsOn": ["DynamoDBCredentials"],
            "Properties": {
                "AttributeDefinitions": [
                    {
                        "AttributeName": "account_id",
                        "AttributeType": "S"
                    },
                    {
                        "AttributeName": "issue_id",
                        "AttributeType": "S"
                    }
                ],
                "KeySchema": [
                    {
                        "AttributeName": "account_id",
                        "KeyType": "HASH"
                    },
                    {
                        "AttributeName": "issue_id",
                        "KeyType": "RANGE"
                    }
                ],
                "ProvisionedThroughput": {
                    "ReadCapacityUnits": "10",
                    "WriteCapacityUnits": "2"
                },
                "TableName": {"Fn::Join" : ["", [ { "Ref": "ResourcesPrefix" }, "s3-public-bucket-policy" ] ]}
            }
        },

        "DynamoDBIAMUserKeysRotation": {
            "Type": "AWS::DynamoDB::Table",
            "DeletionPolicy": "Retain",
            "DependsOn": ["DynamoDBCredentials"],
            "Properties": {
                "AttributeDefinitions": [
                    {
                        "AttributeName": "account_id",
                        "AttributeType": "S"
                    },
                    {
                        "AttributeName": "issue_id",
                        "AttributeType": "S"
                    }
                ],
                "KeySchema": [
                    {
                        "AttributeName": "account_id",
                        "KeyType": "HASH"
                    },
                    {
                        "AttributeName": "issue_id",
                        "KeyType": "RANGE"
                    }
                ],
                "ProvisionedThroughput": {
                    "ReadCapacityUnits": "10",
                    "WriteCapacityUnits": "2"
                },
                "TableName": {"Fn::Join" : ["", [ { "Ref": "ResourcesPrefix" }, "iam-user-keys-rotation" ] ]}
            }
        },

        "DynamoDBIAMUserKeysInactive": {
            "Type": "AWS::DynamoDB::Table",
            "DeletionPolicy": "Retain",
            "DependsOn": ["DynamoDBCredentials"],
            "Properties": {
                "AttributeDefinitions": [
                    {
                        "AttributeName": "account_id",
                        "AttributeType": "S"
                    },
                    {
                        "AttributeName": "issue_id",
                        "AttributeType": "S"
                    }
                ],
                "KeySchema": [
                    {
                        "AttributeName": "account_id",
                        "KeyType": "HASH"
                    },
                    {
                        "AttributeName": "issue_id",
                        "KeyType": "RANGE"
                    }
                ],
                "ProvisionedThroughput": {
                    "ReadCapacityUnits": "10",
                    "WriteCapacityUnits": "2"
                },
                "TableName": {"Fn::Join" : ["", [ { "Ref": "ResourcesPrefix" }, "iam-user-keys-inactive" ] ]}
            }
        },

        "DynamoDBEBSVolumesUnencrypted": {
            "Type": "AWS::DynamoDB::Table",
            "DeletionPolicy": "Retain",
            "DependsOn": ["DynamoDBCredentials"],
            "Properties": {
                "AttributeDefinitions": [
                    {
                        "AttributeName": "account_id",
                        "AttributeType": "S"
                    },
                    {
                        "AttributeName": "issue_id",
                        "AttributeType": "S"
                    }
                ],
                "KeySchema": [
                    {
                        "AttributeName": "account_id",
                        "KeyType": "HASH"
                    },
                    {
                        "AttributeName": "issue_id",
                        "KeyType": "RANGE"
                    }
                ],
                "ProvisionedThroughput": {
                    "ReadCapacityUnits": "10",
                    "WriteCapacityUnits": "2"
                },
                "TableName": {"Fn::Join" : ["", [ { "Ref": "ResourcesPrefix" }, "ebs-volumes-unencrypted" ] ]}
            }
        },

        "DynamoDBEBSSnapshotsPublic": {
            "Type": "AWS::DynamoDB::Table",
            "DeletionPolicy": "Retain",
            "DependsOn": ["DynamoDBCredentials"],
            "Properties": {
                "AttributeDefinitions": [
                    {
                        "AttributeName": "account_id",
                        "AttributeType": "S"
                    },
                    {
                        "AttributeName": "issue_id",
                        "AttributeType": "S"
                    }
                ],
                "KeySchema": [
                    {
                        "AttributeName": "account_id",
                        "KeyType": "HASH"
                    },
                    {
                        "AttributeName": "issue_id",
                        "KeyType": "RANGE"
                    }
                ],
                "ProvisionedThroughput": {
                    "ReadCapacityUnits": "10",
                    "WriteCapacityUnits": "2"
                },
                "TableName": {"Fn::Join" : ["", [ { "Ref": "ResourcesPrefix" }, "ebs-snapshots-public" ] ]}
            }
        },

        "DynamoDBRDSSnapshots": {
            "Type": "AWS::DynamoDB::Table",
            "DeletionPolicy": "Retain",
            "DependsOn": ["DynamoDBCredentials"],
            "Properties": {
                "AttributeDefinitions": [
                    {
                        "AttributeName": "account_id",
                        "AttributeType": "S"
                    },
                    {
                        "AttributeName": "issue_id",
                        "AttributeType": "S"
                    }
                ],
                "KeySchema": [
                    {
                        "AttributeName": "account_id",
                        "KeyType": "HASH"
                    },
                    {
                        "AttributeName": "issue_id",
                        "KeyType": "RANGE"
                    }
                ],
                "ProvisionedThroughput": {
                    "ReadCapacityUnits": "10",
                    "WriteCapacityUnits": "2"
                },
                "TableName": {"Fn::Join" : ["", [ { "Ref": "ResourcesPrefix" }, "rds-public-snapshots" ] ]}
            }
        },
<<<<<<< HEAD

        "DynamoDBS3Unencrypted": {
=======
        "DynamoDBRDSUnencrypted": {
>>>>>>> 9ca7538a
            "Type": "AWS::DynamoDB::Table",
            "DeletionPolicy": "Retain",
            "DependsOn": ["DynamoDBCredentials"],
            "Properties": {
                "AttributeDefinitions": [
                    {
                        "AttributeName": "account_id",
                        "AttributeType": "S"
                    },
                    {
                        "AttributeName": "issue_id",
                        "AttributeType": "S"
                    }
                ],
                "KeySchema": [
                    {
                        "AttributeName": "account_id",
                        "KeyType": "HASH"
                    },
                    {
                        "AttributeName": "issue_id",
                        "KeyType": "RANGE"
                    }
                ],
                "ProvisionedThroughput": {
                    "ReadCapacityUnits": "10",
                    "WriteCapacityUnits": "2"
                },
<<<<<<< HEAD
                "TableName": {"Fn::Join" : ["", [ { "Ref": "ResourcesPrefix" }, "s3-unencrypted" ] ]}
=======
                "TableName": {"Fn::Join" : ["", [ { "Ref": "ResourcesPrefix" }, "rds-unencrypted" ] ]}
>>>>>>> 9ca7538a
            }
        }
    }
}<|MERGE_RESOLUTION|>--- conflicted
+++ resolved
@@ -330,45 +330,70 @@
                 "TableName": {"Fn::Join" : ["", [ { "Ref": "ResourcesPrefix" }, "rds-public-snapshots" ] ]}
             }
         },
-<<<<<<< HEAD
 
         "DynamoDBS3Unencrypted": {
-=======
+            "Type": "AWS::DynamoDB::Table",
+            "DeletionPolicy": "Retain",
+            "DependsOn": ["DynamoDBCredentials"],
+            "Properties": {
+                "AttributeDefinitions": [
+                    {
+                        "AttributeName": "account_id",
+                        "AttributeType": "S"
+                    },
+                    {
+                        "AttributeName": "issue_id",
+                        "AttributeType": "S"
+                    }
+                ],
+                "KeySchema": [
+                    {
+                        "AttributeName": "account_id",
+                        "KeyType": "HASH"
+                    },
+                    {
+                        "AttributeName": "issue_id",
+                        "KeyType": "RANGE"
+                    }
+                ],
+                "ProvisionedThroughput": {
+                    "ReadCapacityUnits": "10",
+                    "WriteCapacityUnits": "2"
+                },
+                "TableName": {"Fn::Join" : ["", [ { "Ref": "ResourcesPrefix" }, "s3-unencrypted" ] ]}
+            }
+        },
+
         "DynamoDBRDSUnencrypted": {
->>>>>>> 9ca7538a
-            "Type": "AWS::DynamoDB::Table",
-            "DeletionPolicy": "Retain",
-            "DependsOn": ["DynamoDBCredentials"],
-            "Properties": {
-                "AttributeDefinitions": [
-                    {
-                        "AttributeName": "account_id",
-                        "AttributeType": "S"
-                    },
-                    {
-                        "AttributeName": "issue_id",
-                        "AttributeType": "S"
-                    }
-                ],
-                "KeySchema": [
-                    {
-                        "AttributeName": "account_id",
-                        "KeyType": "HASH"
-                    },
-                    {
-                        "AttributeName": "issue_id",
-                        "KeyType": "RANGE"
-                    }
-                ],
-                "ProvisionedThroughput": {
-                    "ReadCapacityUnits": "10",
-                    "WriteCapacityUnits": "2"
-                },
-<<<<<<< HEAD
-                "TableName": {"Fn::Join" : ["", [ { "Ref": "ResourcesPrefix" }, "s3-unencrypted" ] ]}
-=======
+            "Type": "AWS::DynamoDB::Table",
+            "DeletionPolicy": "Retain",
+            "DependsOn": ["DynamoDBCredentials"],
+            "Properties": {
+                "AttributeDefinitions": [
+                    {
+                        "AttributeName": "account_id",
+                        "AttributeType": "S"
+                    },
+                    {
+                        "AttributeName": "issue_id",
+                        "AttributeType": "S"
+                    }
+                ],
+                "KeySchema": [
+                    {
+                        "AttributeName": "account_id",
+                        "KeyType": "HASH"
+                    },
+                    {
+                        "AttributeName": "issue_id",
+                        "KeyType": "RANGE"
+                    }
+                ],
+                "ProvisionedThroughput": {
+                    "ReadCapacityUnits": "10",
+                    "WriteCapacityUnits": "2"
+                },
                 "TableName": {"Fn::Join" : ["", [ { "Ref": "ResourcesPrefix" }, "rds-unencrypted" ] ]}
->>>>>>> 9ca7538a
             }
         }
     }
