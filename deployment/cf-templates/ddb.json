{
    "AWSTemplateFormatVersion": "2010-09-09",
    "Description": "Tagging standards enforcement",
    "Parameters": {
        "ResourcesPrefix": {
            "Type": "String",
            "Default": "hammer-"
        }
    },
    "Resources": {
        "DynamoDBCredentials": {
            "Type": "AWS::DynamoDB::Table",
            "Properties": {
                "AttributeDefinitions": [
                    {
                        "AttributeName": "service",
                        "AttributeType": "S"
                    }
                ],
                "KeySchema": [
                    {
                        "AttributeName": "service",
                        "KeyType": "HASH"
                    }
                ],
                "ProvisionedThroughput": {
                    "ReadCapacityUnits": "25",
                    "WriteCapacityUnits": "2"
                },
                "SSESpecification": {
                    "SSEEnabled": true
                },
                "TableName": {"Fn::Join" : ["", [ { "Ref": "ResourcesPrefix" }, "credentials" ] ]}
            }
        },

        "DynamoDBCloudTrailIssues": {
            "Type": "AWS::DynamoDB::Table",
            "DeletionPolicy": "Retain",
            "DependsOn": ["DynamoDBCredentials"],
            "Properties": {
                "AttributeDefinitions": [
                    {
                        "AttributeName": "account_id",
                        "AttributeType": "S"
                    },
                    {
                        "AttributeName": "issue_id",
                        "AttributeType": "S"
                    }
                ],
                "KeySchema": [
                    {
                        "AttributeName": "account_id",
                        "KeyType": "HASH"
                    },
                    {
                        "AttributeName": "issue_id",
                        "KeyType": "RANGE"
                    }
                ],
                "ProvisionedThroughput": {
                    "ReadCapacityUnits": "10",
                    "WriteCapacityUnits": "2"
                },
                "TableName": {"Fn::Join" : ["", [ { "Ref": "ResourcesPrefix" }, "cloudtrails" ] ]}
            }
        },

        "DynamoDBSGUnrestrectedAccess": {
            "Type": "AWS::DynamoDB::Table",
            "DeletionPolicy": "Retain",
            "DependsOn": ["DynamoDBCredentials"],
            "Properties": {
                "AttributeDefinitions": [
                    {
                        "AttributeName": "account_id",
                        "AttributeType": "S"
                    },
                    {
                        "AttributeName": "issue_id",
                        "AttributeType": "S"
                    }
                ],
                "KeySchema": [
                    {
                        "AttributeName": "account_id",
                        "KeyType": "HASH"
                    },
                    {
                        "AttributeName": "issue_id",
                        "KeyType": "RANGE"
                    }
                ],
                "ProvisionedThroughput": {
                    "ReadCapacityUnits": "20",
                    "WriteCapacityUnits": "4"
                },
                "TableName": {"Fn::Join" : ["", [ { "Ref": "ResourcesPrefix" }, "security-groups-unrestricted" ] ]}
            }
        },

        "DynamoDBS3PublicAcls": {
            "Type": "AWS::DynamoDB::Table",
            "DeletionPolicy": "Retain",
            "DependsOn": ["DynamoDBCredentials", "DynamoDBS3Unencrypted"],
            "Properties": {
                "AttributeDefinitions": [
                    {
                        "AttributeName": "account_id",
                        "AttributeType": "S"
                    },
                    {
                        "AttributeName": "issue_id",
                        "AttributeType": "S"
                    }
                ],
                "KeySchema": [
                    {
                        "AttributeName": "account_id",
                        "KeyType": "HASH"
                    },
                    {
                        "AttributeName": "issue_id",
                        "KeyType": "RANGE"
                    }
                ],
                "ProvisionedThroughput": {
                    "ReadCapacityUnits": "10",
                    "WriteCapacityUnits": "2"
                },
                "TableName": {"Fn::Join" : ["", [ { "Ref": "ResourcesPrefix" }, "s3-public-bucket-acl" ] ]}
            }
        },

        "DynamoDBS3PublicPolicies": {
            "Type": "AWS::DynamoDB::Table",
            "DeletionPolicy": "Retain",
            "DependsOn": ["DynamoDBCredentials", "DynamoDBS3Unencrypted"],
            "Properties": {
                "AttributeDefinitions": [
                    {
                        "AttributeName": "account_id",
                        "AttributeType": "S"
                    },
                    {
                        "AttributeName": "issue_id",
                        "AttributeType": "S"
                    }
                ],
                "KeySchema": [
                    {
                        "AttributeName": "account_id",
                        "KeyType": "HASH"
                    },
                    {
                        "AttributeName": "issue_id",
                        "KeyType": "RANGE"
                    }
                ],
                "ProvisionedThroughput": {
                    "ReadCapacityUnits": "10",
                    "WriteCapacityUnits": "2"
                },
                "TableName": {"Fn::Join" : ["", [ { "Ref": "ResourcesPrefix" }, "s3-public-bucket-policy" ] ]}
            }
        },

        "DynamoDBIAMUserKeysRotation": {
            "Type": "AWS::DynamoDB::Table",
            "DeletionPolicy": "Retain",
            "DependsOn": ["DynamoDBCredentials", "DynamoDBEBSVolumesUnencrypted"],
            "Properties": {
                "AttributeDefinitions": [
                    {
                        "AttributeName": "account_id",
                        "AttributeType": "S"
                    },
                    {
                        "AttributeName": "issue_id",
                        "AttributeType": "S"
                    }
                ],
                "KeySchema": [
                    {
                        "AttributeName": "account_id",
                        "KeyType": "HASH"
                    },
                    {
                        "AttributeName": "issue_id",
                        "KeyType": "RANGE"
                    }
                ],
                "ProvisionedThroughput": {
                    "ReadCapacityUnits": "10",
                    "WriteCapacityUnits": "2"
                },
                "TableName": {"Fn::Join" : ["", [ { "Ref": "ResourcesPrefix" }, "iam-user-keys-rotation" ] ]}
            }
        },

        "DynamoDBIAMUserKeysInactive": {
            "Type": "AWS::DynamoDB::Table",
            "DeletionPolicy": "Retain",
            "DependsOn": ["DynamoDBCredentials", "DynamoDBEBSSnapshotsPublic"],
            "Properties": {
                "AttributeDefinitions": [
                    {
                        "AttributeName": "account_id",
                        "AttributeType": "S"
                    },
                    {
                        "AttributeName": "issue_id",
                        "AttributeType": "S"
                    }
                ],
                "KeySchema": [
                    {
                        "AttributeName": "account_id",
                        "KeyType": "HASH"
                    },
                    {
                        "AttributeName": "issue_id",
                        "KeyType": "RANGE"
                    }
                ],
                "ProvisionedThroughput": {
                    "ReadCapacityUnits": "10",
                    "WriteCapacityUnits": "2"
                },
                "TableName": {"Fn::Join" : ["", [ { "Ref": "ResourcesPrefix" }, "iam-user-keys-inactive" ] ]}
            }
        },

        "DynamoDBEBSVolumesUnencrypted": {
            "Type": "AWS::DynamoDB::Table",
            "DeletionPolicy": "Retain",
            "DependsOn": ["DynamoDBCredentials", "DynamoDBSGUnrestrectedAccess"],
            "Properties": {
                "AttributeDefinitions": [
                    {
                        "AttributeName": "account_id",
                        "AttributeType": "S"
                    },
                    {
                        "AttributeName": "issue_id",
                        "AttributeType": "S"
                    }
                ],
                "KeySchema": [
                    {
                        "AttributeName": "account_id",
                        "KeyType": "HASH"
                    },
                    {
                        "AttributeName": "issue_id",
                        "KeyType": "RANGE"
                    }
                ],
                "ProvisionedThroughput": {
                    "ReadCapacityUnits": "10",
                    "WriteCapacityUnits": "2"
                },
                "TableName": {"Fn::Join" : ["", [ { "Ref": "ResourcesPrefix" }, "ebs-volumes-unencrypted" ] ]}
            }
        },

        "DynamoDBEBSSnapshotsPublic": {
            "Type": "AWS::DynamoDB::Table",
            "DeletionPolicy": "Retain",
            "DependsOn": ["DynamoDBCredentials", "DynamoDBSGUnrestrectedAccess"],
            "Properties": {
                "AttributeDefinitions": [
                    {
                        "AttributeName": "account_id",
                        "AttributeType": "S"
                    },
                    {
                        "AttributeName": "issue_id",
                        "AttributeType": "S"
                    }
                ],
                "KeySchema": [
                    {
                        "AttributeName": "account_id",
                        "KeyType": "HASH"
                    },
                    {
                        "AttributeName": "issue_id",
                        "KeyType": "RANGE"
                    }
                ],
                "ProvisionedThroughput": {
                    "ReadCapacityUnits": "10",
                    "WriteCapacityUnits": "2"
                },
                "TableName": {"Fn::Join" : ["", [ { "Ref": "ResourcesPrefix" }, "ebs-snapshots-public" ] ]}
            }
        },

        "DynamoDBRDSSnapshots": {
            "Type": "AWS::DynamoDB::Table",
            "DeletionPolicy": "Retain",
            "DependsOn": ["DynamoDBCredentials", "DynamoDBSQSPublicPolicy"],
            "Properties": {
                "AttributeDefinitions": [
                    {
                        "AttributeName": "account_id",
                        "AttributeType": "S"
                    },
                    {
                        "AttributeName": "issue_id",
                        "AttributeType": "S"
                    }
                ],
                "KeySchema": [
                    {
                        "AttributeName": "account_id",
                        "KeyType": "HASH"
                    },
                    {
                        "AttributeName": "issue_id",
                        "KeyType": "RANGE"
                    }
                ],
                "ProvisionedThroughput": {
                    "ReadCapacityUnits": "10",
                    "WriteCapacityUnits": "2"
                },
                "TableName": {"Fn::Join" : ["", [ { "Ref": "ResourcesPrefix" }, "rds-public-snapshots" ] ]}
            }
        },
        "DynamoDBSQSPublicPolicy": {
            "Type": "AWS::DynamoDB::Table",
            "DeletionPolicy": "Retain",
            "DependsOn": ["DynamoDBCredentials"],
            "Properties": {
                "AttributeDefinitions": [
                    {
                        "AttributeName": "account_id",
                        "AttributeType": "S"
                    },
                    {
                        "AttributeName": "issue_id",
                        "AttributeType": "S"
                    }
                ],
                "KeySchema": [
                    {
                        "AttributeName": "account_id",
                        "KeyType": "HASH"
                    },
                    {
                        "AttributeName": "issue_id",
                        "KeyType": "RANGE"
                    }
                ],
                "ProvisionedThroughput": {
                    "ReadCapacityUnits": "10",
                    "WriteCapacityUnits": "2"
                },
                "TableName": {"Fn::Join" : ["", [ { "Ref": "ResourcesPrefix" }, "sqs-public-access" ] ]}
            }
        },
        "DynamoDBS3Unencrypted": {
            "Type": "AWS::DynamoDB::Table",
            "DeletionPolicy": "Retain",
            "DependsOn": ["DynamoDBCredentials", "DynamoDBCloudTrailIssues"],
            "Properties": {
                "AttributeDefinitions": [
                    {
                        "AttributeName": "account_id",
                        "AttributeType": "S"
                    },
                    {
                        "AttributeName": "issue_id",
                        "AttributeType": "S"
                    }
                ],
                "KeySchema": [
                    {
                        "AttributeName": "account_id",
                        "KeyType": "HASH"
                    },
                    {
                        "AttributeName": "issue_id",
                        "KeyType": "RANGE"
                    }
                ],
                "ProvisionedThroughput": {
                    "ReadCapacityUnits": "10",
                    "WriteCapacityUnits": "2"
                },
                "TableName": {"Fn::Join" : ["", [ { "Ref": "ResourcesPrefix" }, "s3-unencrypted" ] ]}
            }
        },
        "DynamoDBRDSUnencrypted": {
            "Type": "AWS::DynamoDB::Table",
            "DeletionPolicy": "Retain",
            "DependsOn": ["DynamoDBCredentials", "DynamoDBSQSPublicPolicy"],
            "Properties": {
                "AttributeDefinitions": [
                    {
                        "AttributeName": "account_id",
                        "AttributeType": "S"
                    },
                    {
                        "AttributeName": "issue_id",
                        "AttributeType": "S"
                    }
                ],
                "KeySchema": [
                    {
                        "AttributeName": "account_id",
                        "KeyType": "HASH"
                    },
                    {
                        "AttributeName": "issue_id",
                        "KeyType": "RANGE"
                    }
                ],
                "ProvisionedThroughput": {
                    "ReadCapacityUnits": "10",
                    "WriteCapacityUnits": "2"
                },
                "TableName": {"Fn::Join" : ["", [ { "Ref": "ResourcesPrefix" }, "rds-unencrypted" ] ]}
            }
        },
        "DynamoDBAMIPublicAccess": {
            "Type": "AWS::DynamoDB::Table",
            "DeletionPolicy": "Retain",
            "DependsOn": ["DynamoDBCredentials"],
            "Properties": {
                "AttributeDefinitions": [
                    {
                        "AttributeName": "account_id",
                        "AttributeType": "S"
                    },
                    {
                        "AttributeName": "issue_id",
                        "AttributeType": "S"
                    }
                ],
                "KeySchema": [
                    {
                        "AttributeName": "account_id",
                        "KeyType": "HASH"
                    },
                    {
                        "AttributeName": "issue_id",
                        "KeyType": "RANGE"
                    }
                ],
                "ProvisionedThroughput": {
                    "ReadCapacityUnits": "10",
                    "WriteCapacityUnits": "2"
                },
                "TableName": {"Fn::Join" : ["", [ { "Ref": "ResourcesPrefix" }, "ec2-public-ami" ] ]}
            }
        },
        "DynamoDBApiRequests": {
            "Type": "AWS::DynamoDB::Table",
            "DependsOn": ["DynamoDBCredentials", "DynamoDBSQSPublicPolicy"],
            "Properties": {
                "AttributeDefinitions": [
                    {
                        "AttributeName": "request_id",
                        "AttributeType": "S"
                    }
                ],
                "KeySchema": [
                    {
                        "AttributeName": "request_id",
                        "KeyType": "HASH"
                    }
                ],
                "ProvisionedThroughput": {
                    "ReadCapacityUnits": "10",
                    "WriteCapacityUnits": "2"
                },
                "TableName": {"Fn::Join" : ["", [ { "Ref": "ResourcesPrefix" }, "api-requests" ] ]}
            }
        },
<<<<<<< HEAD
        "DynamoDBESPublicAccessRequests": {
=======
        "DynamoDBECSPrivilegedAccess": {
            "Type": "AWS::DynamoDB::Table",
            "DeletionPolicy": "Retain",
            "DependsOn": ["DynamoDBCredentials"],
            "Properties": {
                "AttributeDefinitions": [
                    {
                        "AttributeName": "account_id",
                        "AttributeType": "S"
                    },
                    {
                        "AttributeName": "issue_id",
                        "AttributeType": "S"
                    }
                ],
                "KeySchema": [
                    {
                        "AttributeName": "account_id",
                        "KeyType": "HASH"
                    },
                    {
                        "AttributeName": "issue_id",
                        "KeyType": "RANGE"
                    }
                ],
                "ProvisionedThroughput": {
                    "ReadCapacityUnits": "10",
                    "WriteCapacityUnits": "2"
                },
                "TableName": {"Fn::Join" : ["", [ { "Ref": "ResourcesPrefix" }, "ecs-privileged-access" ] ]}
            }
        },            
        "DynamoDBECSLogging": {
            "Type": "AWS::DynamoDB::Table",
            "DeletionPolicy": "Retain",
            "DependsOn": ["DynamoDBCredentials"],
            "Properties": {
                "AttributeDefinitions": [
                    {
                        "AttributeName": "account_id",
                        "AttributeType": "S"
                    },
                    {
                        "AttributeName": "issue_id",
                        "AttributeType": "S"
                    }
                ],
                "KeySchema": [
                    {
                        "AttributeName": "account_id",
                        "KeyType": "HASH"
                    },
                    {
                        "AttributeName": "issue_id",
                        "KeyType": "RANGE"
                    }
                ],
                "ProvisionedThroughput": {
                    "ReadCapacityUnits": "10",
                    "WriteCapacityUnits": "2"
                },
                "TableName": {"Fn::Join" : ["", [ { "Ref": "ResourcesPrefix" }, "ecs-logging" ] ]}
            }
        },
        "DynamoDBECSExternalImageSource": {
            "Type": "AWS::DynamoDB::Table",
            "DeletionPolicy": "Retain",
            "DependsOn": ["DynamoDBCredentials"],
            "Properties": {
                "AttributeDefinitions": [
                    {
                        "AttributeName": "account_id",
                        "AttributeType": "S"
                    },
                    {
                        "AttributeName": "issue_id",
                        "AttributeType": "S"
                    }
                ],
                "KeySchema": [
                    {
                        "AttributeName": "account_id",
                        "KeyType": "HASH"
                    },
                    {
                        "AttributeName": "issue_id",
                        "KeyType": "RANGE"
                    }
                ],
                "ProvisionedThroughput": {
                    "ReadCapacityUnits": "10",
                    "WriteCapacityUnits": "2"
                },
                "TableName": {"Fn::Join" : ["", [ { "Ref": "ResourcesPrefix" }, "ecs-external-image-source" ] ]}
            }
        },
        "DynamoDBRedshiftLogging": {
            "Type": "AWS::DynamoDB::Table",
            "DeletionPolicy": "Retain",
            "DependsOn": ["DynamoDBCredentials"],
            "Properties": {
                "AttributeDefinitions": [
                    {
                        "AttributeName": "account_id",
                        "AttributeType": "S"
                    },
                    {
                        "AttributeName": "issue_id",
                        "AttributeType": "S"
                    }
                ],
                "KeySchema": [
                    {
                        "AttributeName": "account_id",
                        "KeyType": "HASH"
                    },
                    {
                        "AttributeName": "issue_id",
                        "KeyType": "RANGE"
                    }
                ],
                "ProvisionedThroughput": {
                    "ReadCapacityUnits": "10",
                    "WriteCapacityUnits": "2"
                },
                "TableName": {"Fn::Join" : ["", [ { "Ref": "ResourcesPrefix" }, "redshift-logging" ] ]}
            }
        },
        "DynamoDBRedshiftClusterEncryption": {
            "Type": "AWS::DynamoDB::Table",
            "DeletionPolicy": "Retain",
            "DependsOn": ["DynamoDBCredentials"],
            "Properties": {
                "AttributeDefinitions": [
                    {
                        "AttributeName": "account_id",
                        "AttributeType": "S"
                    },
                    {
                        "AttributeName": "issue_id",
                        "AttributeType": "S"
                    }
                ],
                "KeySchema": [
                    {
                        "AttributeName": "account_id",
                        "KeyType": "HASH"
                    },
                    {
                        "AttributeName": "issue_id",
                        "KeyType": "RANGE"
                    }
                ],
                "ProvisionedThroughput": {
                    "ReadCapacityUnits": "10",
                    "WriteCapacityUnits": "2"
                },
                "TableName": {"Fn::Join" : ["", [ { "Ref": "ResourcesPrefix" }, "redshift-unencrypted" ] ]}
            }
        },
        "DynamoDBRedshiftClusterPublicAccess": {
            "Type": "AWS::DynamoDB::Table",
            "DeletionPolicy": "Retain",
            "DependsOn": ["DynamoDBCredentials"],
            "Properties": {
                "AttributeDefinitions": [
                    {
                        "AttributeName": "account_id",
                        "AttributeType": "S"
                    },
                    {
                        "AttributeName": "issue_id",
                        "AttributeType": "S"
                    }
                ],
                "KeySchema": [
                    {
                        "AttributeName": "account_id",
                        "KeyType": "HASH"
                    },
                    {
                        "AttributeName": "issue_id",
                        "KeyType": "RANGE"
                    }
                ],
                "ProvisionedThroughput": {
                    "ReadCapacityUnits": "10",
                    "WriteCapacityUnits": "2"
                },
                "TableName": {"Fn::Join" : ["", [ { "Ref": "ResourcesPrefix" }, "redshift-public-access" ] ]}
            }
        },
        "DynamoDBESLoggingRequests": {
            "Type": "AWS::DynamoDB::Table",
            "DependsOn": ["DynamoDBCredentials"],
            "Properties": {
                "AttributeDefinitions": [
                    {
                        "AttributeName": "account_id",
                        "AttributeType": "S"
                    },
                    {
                        "AttributeName": "issue_id",
                        "AttributeType": "S"
                    }
                ],
                "KeySchema": [
                    {
                        "AttributeName": "account_id",
                        "KeyType": "HASH"
                    },
                    {
                        "AttributeName": "issue_id",
                        "KeyType": "RANGE"
                    }
                ],
                "ProvisionedThroughput": {
                    "ReadCapacityUnits": "10",
                    "WriteCapacityUnits": "2"
                },
                "TableName": {"Fn::Join" : ["", [ { "Ref": "ResourcesPrefix" }, "es-domain-logging" ] ]}
            }
        },
        "DynamoDBESEncryptionRequests": {
>>>>>>> cd5f952f
            "Type": "AWS::DynamoDB::Table",
            "DependsOn": ["DynamoDBCredentials", "DynamoDBSQSPublicPolicy"],
            "Properties": {
                "AttributeDefinitions": [
                    {
                        "AttributeName": "account_id",
                        "AttributeType": "S"
                    },
                    {
                        "AttributeName": "issue_id",
                        "AttributeType": "S"
                    }
                ],
                "KeySchema": [
                    {
                        "AttributeName": "account_id",
                        "KeyType": "HASH"
                    },
                    {
                        "AttributeName": "issue_id",
                        "KeyType": "RANGE"
                    }
                ],
                "ProvisionedThroughput": {
                    "ReadCapacityUnits": "10",
                    "WriteCapacityUnits": "2"
                },
<<<<<<< HEAD
                "TableName": {"Fn::Join" : ["", [ { "Ref": "ResourcesPrefix" }, "es-public-access-domain" ] ]}
=======
                "TableName": {"Fn::Join" : ["", [ { "Ref": "ResourcesPrefix" }, "es-unencrypted-domain" ] ]}
>>>>>>> cd5f952f
            }
        }
    }
}<|MERGE_RESOLUTION|>--- conflicted
+++ resolved
@@ -481,9 +481,6 @@
                 "TableName": {"Fn::Join" : ["", [ { "Ref": "ResourcesPrefix" }, "api-requests" ] ]}
             }
         },
-<<<<<<< HEAD
-        "DynamoDBESPublicAccessRequests": {
-=======
         "DynamoDBECSPrivilegedAccess": {
             "Type": "AWS::DynamoDB::Table",
             "DeletionPolicy": "Retain",
@@ -708,39 +705,65 @@
             }
         },
         "DynamoDBESEncryptionRequests": {
->>>>>>> cd5f952f
-            "Type": "AWS::DynamoDB::Table",
-            "DependsOn": ["DynamoDBCredentials", "DynamoDBSQSPublicPolicy"],
-            "Properties": {
-                "AttributeDefinitions": [
-                    {
-                        "AttributeName": "account_id",
-                        "AttributeType": "S"
-                    },
-                    {
-                        "AttributeName": "issue_id",
-                        "AttributeType": "S"
-                    }
-                ],
-                "KeySchema": [
-                    {
-                        "AttributeName": "account_id",
-                        "KeyType": "HASH"
-                    },
-                    {
-                        "AttributeName": "issue_id",
-                        "KeyType": "RANGE"
-                    }
-                ],
-                "ProvisionedThroughput": {
-                    "ReadCapacityUnits": "10",
-                    "WriteCapacityUnits": "2"
-                },
-<<<<<<< HEAD
+            "Type": "AWS::DynamoDB::Table",
+            "DependsOn": ["DynamoDBCredentials"],
+            "Properties": {
+                "AttributeDefinitions": [
+                    {
+                        "AttributeName": "account_id",
+                        "AttributeType": "S"
+                    },
+                    {
+                        "AttributeName": "issue_id",
+                        "AttributeType": "S"
+                    }
+                ],
+                "KeySchema": [
+                    {
+                        "AttributeName": "account_id",
+                        "KeyType": "HASH"
+                    },
+                    {
+                        "AttributeName": "issue_id",
+                        "KeyType": "RANGE"
+                    }
+                ],
+                "ProvisionedThroughput": {
+                    "ReadCapacityUnits": "10",
+                    "WriteCapacityUnits": "2"
+                },
+                "TableName": {"Fn::Join" : ["", [ { "Ref": "ResourcesPrefix" }, "es-unencrypted-domain" ] ]}
+            }
+        }, 
+        "DynamoDBESPublicAccessRequests": {
+            "Type": "AWS::DynamoDB::Table",
+            "DependsOn": ["DynamoDBCredentials"],
+            "Properties": {
+                "AttributeDefinitions": [
+                    {
+                        "AttributeName": "account_id",
+                        "AttributeType": "S"
+                    },
+                    {
+                        "AttributeName": "issue_id",
+                        "AttributeType": "S"
+                    }
+                ],
+                "KeySchema": [
+                    {
+                        "AttributeName": "account_id",
+                        "KeyType": "HASH"
+                    },
+                    {
+                        "AttributeName": "issue_id",
+                        "KeyType": "RANGE"
+                    }
+                ],
+                "ProvisionedThroughput": {
+                    "ReadCapacityUnits": "10",
+                    "WriteCapacityUnits": "2"
+                },
                 "TableName": {"Fn::Join" : ["", [ { "Ref": "ResourcesPrefix" }, "es-public-access-domain" ] ]}
-=======
-                "TableName": {"Fn::Join" : ["", [ { "Ref": "ResourcesPrefix" }, "es-unencrypted-domain" ] ]}
->>>>>>> cd5f952f
             }
         }
     }
