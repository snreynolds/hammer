{
    "AWSTemplateFormatVersion": "2010-09-09",
    "Description": "Tagging standards enforcement",
    "Parameters": {
        "ResourcesPrefix": {
            "Type": "String",
            "Default": "hammer-"
        }
    },
    "Resources": {
        "DynamoDBCredentials": {
            "Type": "AWS::DynamoDB::Table",
            "Properties": {
                "AttributeDefinitions": [
                    {
                        "AttributeName": "service",
                        "AttributeType": "S"
                    }
                ],
                "KeySchema": [
                    {
                        "AttributeName": "service",
                        "KeyType": "HASH"
                    }
                ],
                "ProvisionedThroughput": {
                    "ReadCapacityUnits": "10",
                    "WriteCapacityUnits": "2"
                },
                "SSESpecification": {
                    "SSEEnabled": true
                },
                "TableName": {"Fn::Join" : ["", [ { "Ref": "ResourcesPrefix" }, "credentials" ] ]}
            }
        },

        "DynamoDBCloudTrailIssues": {
            "Type": "AWS::DynamoDB::Table",
            "DeletionPolicy": "Retain",
            "DependsOn": ["DynamoDBCredentials"],
            "Properties": {
                "AttributeDefinitions": [
                    {
                        "AttributeName": "account_id",
                        "AttributeType": "S"
                    },
                    {
                        "AttributeName": "issue_id",
                        "AttributeType": "S"
                    }
                ],
                "KeySchema": [
                    {
                        "AttributeName": "account_id",
                        "KeyType": "HASH"
                    },
                    {
                        "AttributeName": "issue_id",
                        "KeyType": "RANGE"
                    }
                ],
                "ProvisionedThroughput": {
                    "ReadCapacityUnits": "10",
                    "WriteCapacityUnits": "2"
                },
                "TableName": {"Fn::Join" : ["", [ { "Ref": "ResourcesPrefix" }, "cloudtrails" ] ]}
            }
        },

        "DynamoDBSGUnrestrectedAccess": {
            "Type": "AWS::DynamoDB::Table",
            "DeletionPolicy": "Retain",
            "DependsOn": ["DynamoDBCredentials"],
            "Properties": {
                "AttributeDefinitions": [
                    {
                        "AttributeName": "account_id",
                        "AttributeType": "S"
                    },
                    {
                        "AttributeName": "issue_id",
                        "AttributeType": "S"
                    }
                ],
                "KeySchema": [
                    {
                        "AttributeName": "account_id",
                        "KeyType": "HASH"
                    },
                    {
                        "AttributeName": "issue_id",
                        "KeyType": "RANGE"
                    }
                ],
                "ProvisionedThroughput": {
                    "ReadCapacityUnits": "20",
                    "WriteCapacityUnits": "4"
                },
                "TableName": {"Fn::Join" : ["", [ { "Ref": "ResourcesPrefix" }, "security-groups-unrestricted" ] ]}
            }
        },

        "DynamoDBS3PublicAcls": {
            "Type": "AWS::DynamoDB::Table",
            "DeletionPolicy": "Retain",
            "DependsOn": ["DynamoDBCredentials", "DynamoDBS3Unencrypted"],
            "Properties": {
                "AttributeDefinitions": [
                    {
                        "AttributeName": "account_id",
                        "AttributeType": "S"
                    },
                    {
                        "AttributeName": "issue_id",
                        "AttributeType": "S"
                    }
                ],
                "KeySchema": [
                    {
                        "AttributeName": "account_id",
                        "KeyType": "HASH"
                    },
                    {
                        "AttributeName": "issue_id",
                        "KeyType": "RANGE"
                    }
                ],
                "ProvisionedThroughput": {
                    "ReadCapacityUnits": "10",
                    "WriteCapacityUnits": "2"
                },
                "TableName": {"Fn::Join" : ["", [ { "Ref": "ResourcesPrefix" }, "s3-public-bucket-acl" ] ]}
            }
        },

        "DynamoDBS3PublicPolicies": {
            "Type": "AWS::DynamoDB::Table",
            "DeletionPolicy": "Retain",
            "DependsOn": ["DynamoDBCredentials", "DynamoDBS3Unencrypted"],
            "Properties": {
                "AttributeDefinitions": [
                    {
                        "AttributeName": "account_id",
                        "AttributeType": "S"
                    },
                    {
                        "AttributeName": "issue_id",
                        "AttributeType": "S"
                    }
                ],
                "KeySchema": [
                    {
                        "AttributeName": "account_id",
                        "KeyType": "HASH"
                    },
                    {
                        "AttributeName": "issue_id",
                        "KeyType": "RANGE"
                    }
                ],
                "ProvisionedThroughput": {
                    "ReadCapacityUnits": "10",
                    "WriteCapacityUnits": "2"
                },
                "TableName": {"Fn::Join" : ["", [ { "Ref": "ResourcesPrefix" }, "s3-public-bucket-policy" ] ]}
            }
        },

        "DynamoDBIAMUserKeysRotation": {
            "Type": "AWS::DynamoDB::Table",
            "DeletionPolicy": "Retain",
            "DependsOn": ["DynamoDBCredentials", "DynamoDBEBSVolumesUnencrypted"],
            "Properties": {
                "AttributeDefinitions": [
                    {
                        "AttributeName": "account_id",
                        "AttributeType": "S"
                    },
                    {
                        "AttributeName": "issue_id",
                        "AttributeType": "S"
                    }
                ],
                "KeySchema": [
                    {
                        "AttributeName": "account_id",
                        "KeyType": "HASH"
                    },
                    {
                        "AttributeName": "issue_id",
                        "KeyType": "RANGE"
                    }
                ],
                "ProvisionedThroughput": {
                    "ReadCapacityUnits": "10",
                    "WriteCapacityUnits": "2"
                },
                "TableName": {"Fn::Join" : ["", [ { "Ref": "ResourcesPrefix" }, "iam-user-keys-rotation" ] ]}
            }
        },

        "DynamoDBIAMUserKeysInactive": {
            "Type": "AWS::DynamoDB::Table",
            "DeletionPolicy": "Retain",
            "DependsOn": ["DynamoDBCredentials", "DynamoDBEBSSnapshotsPublic"],
            "Properties": {
                "AttributeDefinitions": [
                    {
                        "AttributeName": "account_id",
                        "AttributeType": "S"
                    },
                    {
                        "AttributeName": "issue_id",
                        "AttributeType": "S"
                    }
                ],
                "KeySchema": [
                    {
                        "AttributeName": "account_id",
                        "KeyType": "HASH"
                    },
                    {
                        "AttributeName": "issue_id",
                        "KeyType": "RANGE"
                    }
                ],
                "ProvisionedThroughput": {
                    "ReadCapacityUnits": "10",
                    "WriteCapacityUnits": "2"
                },
                "TableName": {"Fn::Join" : ["", [ { "Ref": "ResourcesPrefix" }, "iam-user-keys-inactive" ] ]}
            }
        },

        "DynamoDBEBSVolumesUnencrypted": {
            "Type": "AWS::DynamoDB::Table",
            "DeletionPolicy": "Retain",
            "DependsOn": ["DynamoDBCredentials", "DynamoDBSGUnrestrectedAccess"],
            "Properties": {
                "AttributeDefinitions": [
                    {
                        "AttributeName": "account_id",
                        "AttributeType": "S"
                    },
                    {
                        "AttributeName": "issue_id",
                        "AttributeType": "S"
                    }
                ],
                "KeySchema": [
                    {
                        "AttributeName": "account_id",
                        "KeyType": "HASH"
                    },
                    {
                        "AttributeName": "issue_id",
                        "KeyType": "RANGE"
                    }
                ],
                "ProvisionedThroughput": {
                    "ReadCapacityUnits": "10",
                    "WriteCapacityUnits": "2"
                },
                "TableName": {"Fn::Join" : ["", [ { "Ref": "ResourcesPrefix" }, "ebs-volumes-unencrypted" ] ]}
            }
        },

        "DynamoDBEBSSnapshotsPublic": {
            "Type": "AWS::DynamoDB::Table",
            "DeletionPolicy": "Retain",
            "DependsOn": ["DynamoDBCredentials", "DynamoDBSGUnrestrectedAccess"],
            "Properties": {
                "AttributeDefinitions": [
                    {
                        "AttributeName": "account_id",
                        "AttributeType": "S"
                    },
                    {
                        "AttributeName": "issue_id",
                        "AttributeType": "S"
                    }
                ],
                "KeySchema": [
                    {
                        "AttributeName": "account_id",
                        "KeyType": "HASH"
                    },
                    {
                        "AttributeName": "issue_id",
                        "KeyType": "RANGE"
                    }
                ],
                "ProvisionedThroughput": {
                    "ReadCapacityUnits": "10",
                    "WriteCapacityUnits": "2"
                },
                "TableName": {"Fn::Join" : ["", [ { "Ref": "ResourcesPrefix" }, "ebs-snapshots-public" ] ]}
            }
        },

        "DynamoDBRDSSnapshots": {
            "Type": "AWS::DynamoDB::Table",
            "DeletionPolicy": "Retain",
            "DependsOn": ["DynamoDBCredentials", "DynamoDBSQSPublicPolicy"],
            "Properties": {
                "AttributeDefinitions": [
                    {
                        "AttributeName": "account_id",
                        "AttributeType": "S"
                    },
                    {
                        "AttributeName": "issue_id",
                        "AttributeType": "S"
                    }
                ],
                "KeySchema": [
                    {
                        "AttributeName": "account_id",
                        "KeyType": "HASH"
                    },
                    {
                        "AttributeName": "issue_id",
                        "KeyType": "RANGE"
                    }
                ],
                "ProvisionedThroughput": {
                    "ReadCapacityUnits": "10",
                    "WriteCapacityUnits": "2"
                },
                "TableName": {"Fn::Join" : ["", [ { "Ref": "ResourcesPrefix" }, "rds-public-snapshots" ] ]}
            }
        },
        "DynamoDBSQSPublicPolicy": {
            "Type": "AWS::DynamoDB::Table",
            "DeletionPolicy": "Retain",
            "DependsOn": ["DynamoDBCredentials"],
            "Properties": {
                "AttributeDefinitions": [
                    {
                        "AttributeName": "account_id",
                        "AttributeType": "S"
                    },
                    {
                        "AttributeName": "issue_id",
                        "AttributeType": "S"
                    }
                ],
                "KeySchema": [
                    {
                        "AttributeName": "account_id",
                        "KeyType": "HASH"
                    },
                    {
                        "AttributeName": "issue_id",
                        "KeyType": "RANGE"
                    }
                ],
                "ProvisionedThroughput": {
                    "ReadCapacityUnits": "10",
                    "WriteCapacityUnits": "2"
                },
                "TableName": {"Fn::Join" : ["", [ { "Ref": "ResourcesPrefix" }, "sqs-public-access" ] ]}
            }
        },

        "DynamoDBS3Unencrypted": {
            "Type": "AWS::DynamoDB::Table",
            "DeletionPolicy": "Retain",
            "DependsOn": ["DynamoDBCredentials", "DynamoDBCloudTrailIssues"],
            "Properties": {
                "AttributeDefinitions": [
                    {
                        "AttributeName": "account_id",
                        "AttributeType": "S"
                    },
                    {
                        "AttributeName": "issue_id",
                        "AttributeType": "S"
                    }
                ],
                "KeySchema": [
                    {
                        "AttributeName": "account_id",
                        "KeyType": "HASH"
                    },
                    {
                        "AttributeName": "issue_id",
                        "KeyType": "RANGE"
                    }
                ],
                "ProvisionedThroughput": {
                    "ReadCapacityUnits": "10",
                    "WriteCapacityUnits": "2"
                },
                "TableName": {"Fn::Join" : ["", [ { "Ref": "ResourcesPrefix" }, "s3-unencrypted" ] ]}
            }
        },

        "DynamoDBRDSUnencrypted": {
            "Type": "AWS::DynamoDB::Table",
            "DeletionPolicy": "Retain",
            "DependsOn": ["DynamoDBCredentials", "DynamoDBSQSPublicPolicy"],
            "Properties": {
                "AttributeDefinitions": [
                    {
                        "AttributeName": "account_id",
                        "AttributeType": "S"
                    },
                    {
                        "AttributeName": "issue_id",
                        "AttributeType": "S"
                    }
                ],
                "KeySchema": [
                    {
                        "AttributeName": "account_id",
                        "KeyType": "HASH"
                    },
                    {
                        "AttributeName": "issue_id",
                        "KeyType": "RANGE"
                    }
                ],
                "ProvisionedThroughput": {
                    "ReadCapacityUnits": "10",
                    "WriteCapacityUnits": "2"
                },
                "TableName": {"Fn::Join" : ["", [ { "Ref": "ResourcesPrefix" }, "rds-unencrypted" ] ]}
            }
        },
<<<<<<< HEAD
        "DynamoDBApiRequests": {
            "Type": "AWS::DynamoDB::Table",
            "DependsOn": ["DynamoDBCredentials", "DynamoDBSQSPublicPolicy"],
            "Properties": {
                "AttributeDefinitions": [
                    {
                        "AttributeName": "request_id",
=======

        "DynamoDBAMIPublicAccess": {
            "Type": "AWS::DynamoDB::Table",
            "DeletionPolicy": "Retain",
            "DependsOn": ["DynamoDBCredentials"],
            "Properties": {
                "AttributeDefinitions": [
                    {
                        "AttributeName": "account_id",
                        "AttributeType": "S"
                    },
                    {
                        "AttributeName": "issue_id",
>>>>>>> c8a55322
                        "AttributeType": "S"
                    }
                ],
                "KeySchema": [
                    {
<<<<<<< HEAD
                        "AttributeName": "request_id",
                        "KeyType": "HASH"
=======
                        "AttributeName": "account_id",
                        "KeyType": "HASH"
                    },
                    {
                        "AttributeName": "issue_id",
                        "KeyType": "RANGE"
>>>>>>> c8a55322
                    }
                ],
                "ProvisionedThroughput": {
                    "ReadCapacityUnits": "10",
                    "WriteCapacityUnits": "2"
                },
<<<<<<< HEAD
                "TableName": {"Fn::Join" : ["", [ { "Ref": "ResourcesPrefix" }, "api-requests" ] ]}
=======
                "TableName": {"Fn::Join" : ["", [ { "Ref": "ResourcesPrefix" }, "ec2-public-ami" ] ]}
>>>>>>> c8a55322
            }
        }
    }
}<|MERGE_RESOLUTION|>--- conflicted
+++ resolved
@@ -428,7 +428,38 @@
                 "TableName": {"Fn::Join" : ["", [ { "Ref": "ResourcesPrefix" }, "rds-unencrypted" ] ]}
             }
         },
-<<<<<<< HEAD
+        "DynamoDBAMIPublicAccess": {
+            "Type": "AWS::DynamoDB::Table",
+            "DeletionPolicy": "Retain",
+            "DependsOn": ["DynamoDBCredentials"],
+            "Properties": {
+                "AttributeDefinitions": [
+                    {
+                        "AttributeName": "account_id",
+                        "AttributeType": "S"
+                    },
+                    {
+                        "AttributeName": "issue_id",
+                        "AttributeType": "S"
+                    }
+                ],
+                "KeySchema": [
+                    {
+                        "AttributeName": "account_id",
+                        "KeyType": "HASH"
+                    },
+                    {
+                        "AttributeName": "issue_id",
+                        "KeyType": "RANGE"
+                    }
+                ],
+                "ProvisionedThroughput": {
+                    "ReadCapacityUnits": "10",
+                    "WriteCapacityUnits": "2"
+                },
+                "TableName": {"Fn::Join" : ["", [ { "Ref": "ResourcesPrefix" }, "ec2-public-ami" ] ]}
+            }
+        },
         "DynamoDBApiRequests": {
             "Type": "AWS::DynamoDB::Table",
             "DependsOn": ["DynamoDBCredentials", "DynamoDBSQSPublicPolicy"],
@@ -436,48 +467,20 @@
                 "AttributeDefinitions": [
                     {
                         "AttributeName": "request_id",
-=======
-
-        "DynamoDBAMIPublicAccess": {
-            "Type": "AWS::DynamoDB::Table",
-            "DeletionPolicy": "Retain",
-            "DependsOn": ["DynamoDBCredentials"],
-            "Properties": {
-                "AttributeDefinitions": [
-                    {
-                        "AttributeName": "account_id",
-                        "AttributeType": "S"
-                    },
-                    {
-                        "AttributeName": "issue_id",
->>>>>>> c8a55322
-                        "AttributeType": "S"
-                    }
-                ],
-                "KeySchema": [
-                    {
-<<<<<<< HEAD
+                        "AttributeType": "S"
+                    }
+                ],
+                "KeySchema": [
+                    {
                         "AttributeName": "request_id",
                         "KeyType": "HASH"
-=======
-                        "AttributeName": "account_id",
-                        "KeyType": "HASH"
-                    },
-                    {
-                        "AttributeName": "issue_id",
-                        "KeyType": "RANGE"
->>>>>>> c8a55322
-                    }
-                ],
-                "ProvisionedThroughput": {
-                    "ReadCapacityUnits": "10",
-                    "WriteCapacityUnits": "2"
-                },
-<<<<<<< HEAD
+                    }
+                ],
+                "ProvisionedThroughput": {
+                    "ReadCapacityUnits": "10",
+                    "WriteCapacityUnits": "2"
+                },
                 "TableName": {"Fn::Join" : ["", [ { "Ref": "ResourcesPrefix" }, "api-requests" ] ]}
-=======
-                "TableName": {"Fn::Join" : ["", [ { "Ref": "ResourcesPrefix" }, "ec2-public-ami" ] ]}
->>>>>>> c8a55322
             }
         }
     }
