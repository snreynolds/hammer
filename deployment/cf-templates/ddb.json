{
    "AWSTemplateFormatVersion": "2010-09-09",
    "Description": "Tagging standards enforcement",
    "Parameters": {
        "ResourcesPrefix": {
            "Type": "String",
            "Default": "hammer-"
        }
    },
    "Resources": {
        "DynamoDBCredentials": {
            "Type": "AWS::DynamoDB::Table",
            "Properties": {
                "AttributeDefinitions": [
                    {
                        "AttributeName": "service",
                        "AttributeType": "S"
                    }
                ],
                "KeySchema": [
                    {
                        "AttributeName": "service",
                        "KeyType": "HASH"
                    }
                ],
                "ProvisionedThroughput": {
                    "ReadCapacityUnits": "10",
                    "WriteCapacityUnits": "2"
                },
                "SSESpecification": {
                    "SSEEnabled": true
                },
                "TableName": {"Fn::Join" : ["", [ { "Ref": "ResourcesPrefix" }, "credentials" ] ]}
            }
        },

        "DynamoDBCloudTrailIssues": {
            "Type": "AWS::DynamoDB::Table",
            "DeletionPolicy": "Retain",
            "DependsOn": ["DynamoDBCredentials"],
            "Properties": {
                "AttributeDefinitions": [
                    {
                        "AttributeName": "account_id",
                        "AttributeType": "S"
                    },
                    {
                        "AttributeName": "issue_id",
                        "AttributeType": "S"
                    }
                ],
                "KeySchema": [
                    {
                        "AttributeName": "account_id",
                        "KeyType": "HASH"
                    },
                    {
                        "AttributeName": "issue_id",
                        "KeyType": "RANGE"
                    }
                ],
                "ProvisionedThroughput": {
                    "ReadCapacityUnits": "10",
                    "WriteCapacityUnits": "2"
                },
                "TableName": {"Fn::Join" : ["", [ { "Ref": "ResourcesPrefix" }, "cloudtrails" ] ]}
            }
        },

        "DynamoDBSGUnrestrectedAccess": {
            "Type": "AWS::DynamoDB::Table",
            "DeletionPolicy": "Retain",
            "DependsOn": ["DynamoDBCredentials"],
            "Properties": {
                "AttributeDefinitions": [
                    {
                        "AttributeName": "account_id",
                        "AttributeType": "S"
                    },
                    {
                        "AttributeName": "issue_id",
                        "AttributeType": "S"
                    }
                ],
                "KeySchema": [
                    {
                        "AttributeName": "account_id",
                        "KeyType": "HASH"
                    },
                    {
                        "AttributeName": "issue_id",
                        "KeyType": "RANGE"
                    }
                ],
                "ProvisionedThroughput": {
                    "ReadCapacityUnits": "20",
                    "WriteCapacityUnits": "4"
                },
                "TableName": {"Fn::Join" : ["", [ { "Ref": "ResourcesPrefix" }, "security-groups-unrestricted" ] ]}
            }
        },

        "DynamoDBS3PublicAcls": {
            "Type": "AWS::DynamoDB::Table",
            "DeletionPolicy": "Retain",
            "DependsOn": ["DynamoDBCredentials"],
            "Properties": {
                "AttributeDefinitions": [
                    {
                        "AttributeName": "account_id",
                        "AttributeType": "S"
                    },
                    {
                        "AttributeName": "issue_id",
                        "AttributeType": "S"
                    }
                ],
                "KeySchema": [
                    {
                        "AttributeName": "account_id",
                        "KeyType": "HASH"
                    },
                    {
                        "AttributeName": "issue_id",
                        "KeyType": "RANGE"
                    }
                ],
                "ProvisionedThroughput": {
                    "ReadCapacityUnits": "10",
                    "WriteCapacityUnits": "2"
                },
                "TableName": {"Fn::Join" : ["", [ { "Ref": "ResourcesPrefix" }, "s3-public-bucket-acl" ] ]}
            }
        },

        "DynamoDBS3PublicPolicies": {
            "Type": "AWS::DynamoDB::Table",
            "DeletionPolicy": "Retain",
            "DependsOn": ["DynamoDBCredentials"],
            "Properties": {
                "AttributeDefinitions": [
                    {
                        "AttributeName": "account_id",
                        "AttributeType": "S"
                    },
                    {
                        "AttributeName": "issue_id",
                        "AttributeType": "S"
                    }
                ],
                "KeySchema": [
                    {
                        "AttributeName": "account_id",
                        "KeyType": "HASH"
                    },
                    {
                        "AttributeName": "issue_id",
                        "KeyType": "RANGE"
                    }
                ],
                "ProvisionedThroughput": {
                    "ReadCapacityUnits": "10",
                    "WriteCapacityUnits": "2"
                },
                "TableName": {"Fn::Join" : ["", [ { "Ref": "ResourcesPrefix" }, "s3-public-bucket-policy" ] ]}
            }
        },

        "DynamoDBIAMUserKeysRotation": {
            "Type": "AWS::DynamoDB::Table",
            "DeletionPolicy": "Retain",
            "DependsOn": ["DynamoDBCredentials"],
            "Properties": {
                "AttributeDefinitions": [
                    {
                        "AttributeName": "account_id",
                        "AttributeType": "S"
                    },
                    {
                        "AttributeName": "issue_id",
                        "AttributeType": "S"
                    }
                ],
                "KeySchema": [
                    {
                        "AttributeName": "account_id",
                        "KeyType": "HASH"
                    },
                    {
                        "AttributeName": "issue_id",
                        "KeyType": "RANGE"
                    }
                ],
                "ProvisionedThroughput": {
                    "ReadCapacityUnits": "10",
                    "WriteCapacityUnits": "2"
                },
                "TableName": {"Fn::Join" : ["", [ { "Ref": "ResourcesPrefix" }, "iam-user-keys-rotation" ] ]}
            }
        },

        "DynamoDBIAMUserKeysInactive": {
            "Type": "AWS::DynamoDB::Table",
            "DeletionPolicy": "Retain",
            "DependsOn": ["DynamoDBCredentials"],
            "Properties": {
                "AttributeDefinitions": [
                    {
                        "AttributeName": "account_id",
                        "AttributeType": "S"
                    },
                    {
                        "AttributeName": "issue_id",
                        "AttributeType": "S"
                    }
                ],
                "KeySchema": [
                    {
                        "AttributeName": "account_id",
                        "KeyType": "HASH"
                    },
                    {
                        "AttributeName": "issue_id",
                        "KeyType": "RANGE"
                    }
                ],
                "ProvisionedThroughput": {
                    "ReadCapacityUnits": "10",
                    "WriteCapacityUnits": "2"
                },
                "TableName": {"Fn::Join" : ["", [ { "Ref": "ResourcesPrefix" }, "iam-user-keys-inactive" ] ]}
            }
        },

        "DynamoDBEBSVolumesUnencrypted": {
            "Type": "AWS::DynamoDB::Table",
            "DeletionPolicy": "Retain",
            "DependsOn": ["DynamoDBCredentials"],
            "Properties": {
                "AttributeDefinitions": [
                    {
                        "AttributeName": "account_id",
                        "AttributeType": "S"
                    },
                    {
                        "AttributeName": "issue_id",
                        "AttributeType": "S"
                    }
                ],
                "KeySchema": [
                    {
                        "AttributeName": "account_id",
                        "KeyType": "HASH"
                    },
                    {
                        "AttributeName": "issue_id",
                        "KeyType": "RANGE"
                    }
                ],
                "ProvisionedThroughput": {
                    "ReadCapacityUnits": "10",
                    "WriteCapacityUnits": "2"
                },
                "TableName": {"Fn::Join" : ["", [ { "Ref": "ResourcesPrefix" }, "ebs-volumes-unencrypted" ] ]}
            }
        },

        "DynamoDBEBSSnapshotsPublic": {
            "Type": "AWS::DynamoDB::Table",
            "DeletionPolicy": "Retain",
            "DependsOn": ["DynamoDBCredentials"],
            "Properties": {
                "AttributeDefinitions": [
                    {
                        "AttributeName": "account_id",
                        "AttributeType": "S"
                    },
                    {
                        "AttributeName": "issue_id",
                        "AttributeType": "S"
                    }
                ],
                "KeySchema": [
                    {
                        "AttributeName": "account_id",
                        "KeyType": "HASH"
                    },
                    {
                        "AttributeName": "issue_id",
                        "KeyType": "RANGE"
                    }
                ],
                "ProvisionedThroughput": {
                    "ReadCapacityUnits": "10",
                    "WriteCapacityUnits": "2"
                },
                "TableName": {"Fn::Join" : ["", [ { "Ref": "ResourcesPrefix" }, "ebs-snapshots-public" ] ]}
            }
        },

        "DynamoDBRDSSnapshots": {
            "Type": "AWS::DynamoDB::Table",
            "DeletionPolicy": "Retain",
            "DependsOn": ["DynamoDBCredentials"],
            "Properties": {
                "AttributeDefinitions": [
                    {
                        "AttributeName": "account_id",
                        "AttributeType": "S"
                    },
                    {
                        "AttributeName": "issue_id",
                        "AttributeType": "S"
                    }
                ],
                "KeySchema": [
                    {
                        "AttributeName": "account_id",
                        "KeyType": "HASH"
                    },
                    {
                        "AttributeName": "issue_id",
                        "KeyType": "RANGE"
                    }
                ],
                "ProvisionedThroughput": {
                    "ReadCapacityUnits": "10",
                    "WriteCapacityUnits": "2"
                },
                "TableName": {"Fn::Join" : ["", [ { "Ref": "ResourcesPrefix" }, "rds-public-snapshots" ] ]}
            }
        },

<<<<<<< HEAD
        "DynamoDBKMSKeyRotation": {
=======
        "DynamoDBSQSPublicPolicy": {
>>>>>>> 1698e825
            "Type": "AWS::DynamoDB::Table",
            "DeletionPolicy": "Retain",
            "DependsOn": ["DynamoDBCredentials"],
            "Properties": {
                "AttributeDefinitions": [
                    {
                        "AttributeName": "account_id",
                        "AttributeType": "S"
                    },
                    {
                        "AttributeName": "issue_id",
                        "AttributeType": "S"
                    }
                ],
                "KeySchema": [
                    {
                        "AttributeName": "account_id",
                        "KeyType": "HASH"
                    },
                    {
                        "AttributeName": "issue_id",
                        "KeyType": "RANGE"
                    }
                ],
                "ProvisionedThroughput": {
                    "ReadCapacityUnits": "10",
                    "WriteCapacityUnits": "2"
                },
<<<<<<< HEAD
                "TableName": {"Fn::Join" : ["", [ { "Ref": "ResourcesPrefix" }, "kms-key-rotation" ] ]}
=======
                "TableName": {"Fn::Join" : ["", [ { "Ref": "ResourcesPrefix" }, "sqs-public-access" ] ]}
            }
        },

        "DynamoDBS3Unencrypted": {
            "Type": "AWS::DynamoDB::Table",
            "DeletionPolicy": "Retain",
            "DependsOn": ["DynamoDBCredentials"],
            "Properties": {
                "AttributeDefinitions": [
                    {
                        "AttributeName": "account_id",
                        "AttributeType": "S"
                    },
                    {
                        "AttributeName": "issue_id",
                        "AttributeType": "S"
                    }
                ],
                "KeySchema": [
                    {
                        "AttributeName": "account_id",
                        "KeyType": "HASH"
                    },
                    {
                        "AttributeName": "issue_id",
                        "KeyType": "RANGE"
                    }
                ],
                "ProvisionedThroughput": {
                    "ReadCapacityUnits": "10",
                    "WriteCapacityUnits": "2"
                },
                "TableName": {"Fn::Join" : ["", [ { "Ref": "ResourcesPrefix" }, "s3-unencrypted" ] ]}
            }
        },

        "DynamoDBRDSUnencrypted": {
            "Type": "AWS::DynamoDB::Table",
            "DeletionPolicy": "Retain",
            "DependsOn": ["DynamoDBCredentials"],
            "Properties": {
                "AttributeDefinitions": [
                    {
                        "AttributeName": "account_id",
                        "AttributeType": "S"
                    },
                    {
                        "AttributeName": "issue_id",
                        "AttributeType": "S"
                    }
                ],
                "KeySchema": [
                    {
                        "AttributeName": "account_id",
                        "KeyType": "HASH"
                    },
                    {
                        "AttributeName": "issue_id",
                        "KeyType": "RANGE"
                    }
                ],
                "ProvisionedThroughput": {
                    "ReadCapacityUnits": "10",
                    "WriteCapacityUnits": "2"
                },
                "TableName": {"Fn::Join" : ["", [ { "Ref": "ResourcesPrefix" }, "rds-unencrypted" ] ]}
>>>>>>> 1698e825
            }
        }
    }
}<|MERGE_RESOLUTION|>--- conflicted
+++ resolved
@@ -331,110 +331,134 @@
             }
         },
 
-<<<<<<< HEAD
+        "DynamoDBSQSPublicPolicy": {
+            "Type": "AWS::DynamoDB::Table",
+            "DeletionPolicy": "Retain",
+            "DependsOn": ["DynamoDBCredentials"],
+            "Properties": {
+                "AttributeDefinitions": [
+                    {
+                        "AttributeName": "account_id",
+                        "AttributeType": "S"
+                    },
+                    {
+                        "AttributeName": "issue_id",
+                        "AttributeType": "S"
+                    }
+                ],
+                "KeySchema": [
+                    {
+                        "AttributeName": "account_id",
+                        "KeyType": "HASH"
+                    },
+                    {
+                        "AttributeName": "issue_id",
+                        "KeyType": "RANGE"
+                    }
+                ],
+                "ProvisionedThroughput": {
+                    "ReadCapacityUnits": "10",
+                    "WriteCapacityUnits": "2"
+                },
+                "TableName": {"Fn::Join" : ["", [ { "Ref": "ResourcesPrefix" }, "sqs-public-access" ] ]}
+            }
+        },
+
+        "DynamoDBS3Unencrypted": {
+            "Type": "AWS::DynamoDB::Table",
+            "DeletionPolicy": "Retain",
+            "DependsOn": ["DynamoDBCredentials"],
+            "Properties": {
+                "AttributeDefinitions": [
+                    {
+                        "AttributeName": "account_id",
+                        "AttributeType": "S"
+                    },
+                    {
+                        "AttributeName": "issue_id",
+                        "AttributeType": "S"
+                    }
+                ],
+                "KeySchema": [
+                    {
+                        "AttributeName": "account_id",
+                        "KeyType": "HASH"
+                    },
+                    {
+                        "AttributeName": "issue_id",
+                        "KeyType": "RANGE"
+                    }
+                ],
+                "ProvisionedThroughput": {
+                    "ReadCapacityUnits": "10",
+                    "WriteCapacityUnits": "2"
+                },
+                "TableName": {"Fn::Join" : ["", [ { "Ref": "ResourcesPrefix" }, "s3-unencrypted" ] ]}
+            }
+        },
+
+        "DynamoDBRDSUnencrypted": {
+            "Type": "AWS::DynamoDB::Table",
+            "DeletionPolicy": "Retain",
+            "DependsOn": ["DynamoDBCredentials"],
+            "Properties": {
+                "AttributeDefinitions": [
+                    {
+                        "AttributeName": "account_id",
+                        "AttributeType": "S"
+                    },
+                    {
+                        "AttributeName": "issue_id",
+                        "AttributeType": "S"
+                    }
+                ],
+                "KeySchema": [
+                    {
+                        "AttributeName": "account_id",
+                        "KeyType": "HASH"
+                    },
+                    {
+                        "AttributeName": "issue_id",
+                        "KeyType": "RANGE"
+                    }
+                ],
+                "ProvisionedThroughput": {
+                    "ReadCapacityUnits": "10",
+                    "WriteCapacityUnits": "2"
+                },
+                "TableName": {"Fn::Join" : ["", [ { "Ref": "ResourcesPrefix" }, "rds-unencrypted" ] ]}
+            }
+        },
         "DynamoDBKMSKeyRotation": {
-=======
-        "DynamoDBSQSPublicPolicy": {
->>>>>>> 1698e825
-            "Type": "AWS::DynamoDB::Table",
-            "DeletionPolicy": "Retain",
-            "DependsOn": ["DynamoDBCredentials"],
-            "Properties": {
-                "AttributeDefinitions": [
-                    {
-                        "AttributeName": "account_id",
-                        "AttributeType": "S"
-                    },
-                    {
-                        "AttributeName": "issue_id",
-                        "AttributeType": "S"
-                    }
-                ],
-                "KeySchema": [
-                    {
-                        "AttributeName": "account_id",
-                        "KeyType": "HASH"
-                    },
-                    {
-                        "AttributeName": "issue_id",
-                        "KeyType": "RANGE"
-                    }
-                ],
-                "ProvisionedThroughput": {
-                    "ReadCapacityUnits": "10",
-                    "WriteCapacityUnits": "2"
-                },
-<<<<<<< HEAD
+            "Type": "AWS::DynamoDB::Table",
+            "DeletionPolicy": "Retain",
+            "DependsOn": ["DynamoDBCredentials"],
+            "Properties": {
+                "AttributeDefinitions": [
+                    {
+                        "AttributeName": "account_id",
+                        "AttributeType": "S"
+                    },
+                    {
+                        "AttributeName": "issue_id",
+                        "AttributeType": "S"
+                    }
+                ],
+                "KeySchema": [
+                    {
+                        "AttributeName": "account_id",
+                        "KeyType": "HASH"
+                    },
+                    {
+                        "AttributeName": "issue_id",
+                        "KeyType": "RANGE"
+                    }
+                ],
+                "ProvisionedThroughput": {
+                    "ReadCapacityUnits": "10",
+                    "WriteCapacityUnits": "2"
+                },
                 "TableName": {"Fn::Join" : ["", [ { "Ref": "ResourcesPrefix" }, "kms-key-rotation" ] ]}
-=======
-                "TableName": {"Fn::Join" : ["", [ { "Ref": "ResourcesPrefix" }, "sqs-public-access" ] ]}
-            }
-        },
-
-        "DynamoDBS3Unencrypted": {
-            "Type": "AWS::DynamoDB::Table",
-            "DeletionPolicy": "Retain",
-            "DependsOn": ["DynamoDBCredentials"],
-            "Properties": {
-                "AttributeDefinitions": [
-                    {
-                        "AttributeName": "account_id",
-                        "AttributeType": "S"
-                    },
-                    {
-                        "AttributeName": "issue_id",
-                        "AttributeType": "S"
-                    }
-                ],
-                "KeySchema": [
-                    {
-                        "AttributeName": "account_id",
-                        "KeyType": "HASH"
-                    },
-                    {
-                        "AttributeName": "issue_id",
-                        "KeyType": "RANGE"
-                    }
-                ],
-                "ProvisionedThroughput": {
-                    "ReadCapacityUnits": "10",
-                    "WriteCapacityUnits": "2"
-                },
-                "TableName": {"Fn::Join" : ["", [ { "Ref": "ResourcesPrefix" }, "s3-unencrypted" ] ]}
-            }
-        },
-
-        "DynamoDBRDSUnencrypted": {
-            "Type": "AWS::DynamoDB::Table",
-            "DeletionPolicy": "Retain",
-            "DependsOn": ["DynamoDBCredentials"],
-            "Properties": {
-                "AttributeDefinitions": [
-                    {
-                        "AttributeName": "account_id",
-                        "AttributeType": "S"
-                    },
-                    {
-                        "AttributeName": "issue_id",
-                        "AttributeType": "S"
-                    }
-                ],
-                "KeySchema": [
-                    {
-                        "AttributeName": "account_id",
-                        "KeyType": "HASH"
-                    },
-                    {
-                        "AttributeName": "issue_id",
-                        "KeyType": "RANGE"
-                    }
-                ],
-                "ProvisionedThroughput": {
-                    "ReadCapacityUnits": "10",
-                    "WriteCapacityUnits": "2"
-                },
-                "TableName": {"Fn::Join" : ["", [ { "Ref": "ResourcesPrefix" }, "rds-unencrypted" ] ]}
->>>>>>> 1698e825
             }
         }
     }
