--- conflicted
+++ resolved
@@ -481,11 +481,39 @@
                 "TableName": {"Fn::Join" : ["", [ { "Ref": "ResourcesPrefix" }, "api-requests" ] ]}
             }
         },
-<<<<<<< HEAD
+        "DynamoDBECSPrivilegedAccess": {
+            "Type": "AWS::DynamoDB::Table",
+            "DeletionPolicy": "Retain",
+            "DependsOn": ["DynamoDBCredentials"],
+            "Properties": {
+                "AttributeDefinitions": [
+                    {
+                        "AttributeName": "account_id",
+                        "AttributeType": "S"
+                    },
+                    {
+                        "AttributeName": "issue_id",
+                        "AttributeType": "S"
+                    }
+                ],
+                "KeySchema": [
+                    {
+                        "AttributeName": "account_id",
+                        "KeyType": "HASH"
+                    },
+                    {
+                        "AttributeName": "issue_id",
+                        "KeyType": "RANGE"
+                    }
+                ],
+                "ProvisionedThroughput": {
+                    "ReadCapacityUnits": "10",
+                    "WriteCapacityUnits": "2"
+                },
+                "TableName": {"Fn::Join" : ["", [ { "Ref": "ResourcesPrefix" }, "ecs-privileged-access" ] ]}
+            }
+        },
         "DynamoDBECSLogging": {
-=======
-        "DynamoDBECSPrivilegedAccess": {
->>>>>>> 8dd7cdbf
             "Type": "AWS::DynamoDB::Table",
             "DeletionPolicy": "Retain",
             "DependsOn": ["DynamoDBCredentials"],
@@ -514,11 +542,7 @@
                     "ReadCapacityUnits": "10",
                     "WriteCapacityUnits": "2"
                 },
-<<<<<<< HEAD
                 "TableName": {"Fn::Join" : ["", [ { "Ref": "ResourcesPrefix" }, "ecs-logging" ] ]}
-=======
-                "TableName": {"Fn::Join" : ["", [ { "Ref": "ResourcesPrefix" }, "ecs-privileged-access" ] ]}
->>>>>>> 8dd7cdbf
             }
         }
     }
