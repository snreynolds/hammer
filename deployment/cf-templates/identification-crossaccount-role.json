{
    "AWSTemplateFormatVersion": "2010-09-09",
    "Description": "Hammer stack for identification crossaccount role",
    "Parameters": {
        "ResourcesPrefix": {
            "Type": "String",
            "MinLength": "3",
            "Default": "hammer-"
        },
        "MasterAccountID": {
            "Type": "String",
            "MinLength": "12"
        },
        "IdentificationCrossAccountIAMRole": {
            "Type": "String",
            "Default": "cloudsec-crossact-id"
        }
    },
    "Resources": {
        "HammerCrossAccountIdentifyRole": {
            "Type": "AWS::IAM::Role",
            "Properties": {
                "RoleName": {"Fn::Join" : ["", [ { "Ref": "ResourcesPrefix" },
                                                 { "Ref": "IdentificationCrossAccountIAMRole" }]
                                          ]},
                "AssumeRolePolicyDocument": {
                    "Version": "2012-10-17",
                    "Statement": [{
                        "Effect": "Allow",
                        "Principal": {
                            "AWS": {"Fn::Join": [ "", ["arn:aws:iam::", {"Ref": "MasterAccountID"}, ":root"] ] }
                        },
                        "Action": "sts:AssumeRole"
                    }]
                },
                "Path": "/",
                "Policies": [{
                    "PolicyName": "HammerCrossAccountIdentificationPolicy",
                    "PolicyDocument": {
                        "Version": "2012-10-17",
                        "Statement": [
                            {
                                "Sid": "SecurityGroupIssues",
                                "Effect": "Allow",
                                "Action": [
                                    "ec2:DescribeSecurityGroups",
                                    "ec2:DescribeInstances",
                                    "ec2:DescribeRouteTables",
                                    "ec2:DescribeSubnets",
                                    "ec2:DescribeImages"
                                ],
                                "Resource": "*"
                            },
                            {
                                "Sid": "S3Issues",
                                "Effect": "Allow",
                                "Action": [
                                    "s3:ListAllMyBuckets",
                                    "s3:GetBucketAcl",
                                    "s3:GetBucketPolicy",
                                    "s3:GetBucketTagging",
                                    "s3:GetEncryptionConfiguration"
                                ],
                                "Resource": "*"
                            },
                            {
                                "Sid": "IamIssues",
                                "Effect": "Allow",
                                "Action": [
                                    "iam:ListUsers",
                                    "iam:ListAccessKeys",
                                    "iam:GetAccessKeyLastUsed"
                                ],
                                "Resource": "*"
                            },
                            {
                                "Sid": "CloudTrailIssues",
                                "Effect": "Allow",
                                "Action": [
                                    "cloudtrail:DescribeTrails",
                                    "cloudtrail:GetTrailStatus",
                                    "cloudtrail:GetEventSelectors"
                                ],
                                "Resource": "*"
                            },
                            {
                                "Sid": "EBSIssues",
                                "Effect": "Allow",
                                "Action": [
                                    "ec2:DescribeVolumes",
                                    "ec2:DescribeSnapshots",
                                    "ec2:DescribeSnapshotAttribute"
                                ],
                                "Resource": "*"
                            },
                            {
                                "Sid": "RdsIssues",
                                "Effect": "Allow",
                                "Action": [
                                    "rds:ListTagsForResource",
                                    "rds:DescribeDBInstances",
                                    "rds:DescribeDBClusters",
                                    "rds:DescribeDBSnapshots",
                                    "rds:DescribeDBClusterSnapshots"
                                ],
                                "Resource": "*"
                            },
                            {
                                "Sid": "SQSIssues",
                                "Effect": "Allow",
                                "Action": [
                                    "sqs:ListQueues",
                                    "sqs:GetQueueUrl",
                                    "sqs:GetQueueAttributes",
                                    "sqs:ListQueueTags"
                                ],
                                "Resource": "*"
                            },
                            {
<<<<<<< HEAD
                                "Sid": "RedshiftIssues",
                                "Effect": "Allow",
                                "Action": [
                                    "redshift:DescribeClusterSecurityGroups",
                                    "redshift:DescribeClusterParameterGroups",
                                    "redshift:DescribeLoggingStatus",
                                    "redshift:GetClusterCredentials",
                                    "redshift:DescribeClusters"
=======
                                "Sid": "ECSIssues",
                                "Effect": "Allow",
                                "Action": [
                                    "ecs:Describe*",
                                    "ecs:List*"
                                ],
                                "Resource": "*"
                            },
                            {
                                "Sid": "RedshiftIssues",
                                "Effect": "Allow",
                                "Action": [
                                  "redshift:DescribeClusterSecurityGroups",
                                  "redshift:DescribeClusterParameterGroups",
                                  "redshift:DescribeLoggingStatus",
                                  "redshift:GetClusterCredentials",
                                  "redshift:DescribeClusters"
>>>>>>> 54a38ad4
                                ],
                                "Resource": "*"
                            }
                        ]
                    }
                }]
            }
        }
    }
}<|MERGE_RESOLUTION|>--- conflicted
+++ resolved
@@ -117,16 +117,6 @@
                                 "Resource": "*"
                             },
                             {
-<<<<<<< HEAD
-                                "Sid": "RedshiftIssues",
-                                "Effect": "Allow",
-                                "Action": [
-                                    "redshift:DescribeClusterSecurityGroups",
-                                    "redshift:DescribeClusterParameterGroups",
-                                    "redshift:DescribeLoggingStatus",
-                                    "redshift:GetClusterCredentials",
-                                    "redshift:DescribeClusters"
-=======
                                 "Sid": "ECSIssues",
                                 "Effect": "Allow",
                                 "Action": [
@@ -144,7 +134,6 @@
                                   "redshift:DescribeLoggingStatus",
                                   "redshift:GetClusterCredentials",
                                   "redshift:DescribeClusters"
->>>>>>> 54a38ad4
                                 ],
                                 "Resource": "*"
                             }
