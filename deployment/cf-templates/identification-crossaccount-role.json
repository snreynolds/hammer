{
    "AWSTemplateFormatVersion": "2010-09-09",
    "Description": "Hammer stack for identification crossaccount role",
    "Parameters": {
        "ResourcesPrefix": {
            "Type": "String",
            "MinLength": "3",
            "Default": "hammer-"
        },
        "MasterAccountID": {
            "Type": "String",
            "MinLength": "12"
        },
        "IdentificationCrossAccountIAMRole": {
            "Type": "String",
            "Default": "cloudsec-crossact-id"
        }
    },
    "Resources": {
        "HammerCrossAccountIdentifyRole": {
            "Type": "AWS::IAM::Role",
            "Properties": {
                "RoleName": {"Fn::Join" : ["", [ { "Ref": "ResourcesPrefix" },
                                                 { "Ref": "IdentificationCrossAccountIAMRole" }]
                                          ]},
                "AssumeRolePolicyDocument": {
                    "Version": "2012-10-17",
                    "Statement": [{
                        "Effect": "Allow",
                        "Principal": {
                            "AWS": {"Fn::Join": [ "", ["arn:aws:iam::", {"Ref": "MasterAccountID"}, ":root"] ] }
                        },
                        "Action": "sts:AssumeRole"
                    }]
                },
                "Path": "/",
                "Policies": [{
                    "PolicyName": "HammerCrossAccountIdentificationPolicy",
                    "PolicyDocument": {
                        "Version": "2012-10-17",
                        "Statement": [
                            {
                                "Sid": "SecurityGroupIssues",
                                "Effect": "Allow",
                                "Action": [
                                    "ec2:DescribeSecurityGroups",
                                    "ec2:DescribeInstances",
                                    "ec2:DescribeRouteTables",
                                    "ec2:DescribeSubnets",
                                    "ec2:DescribeImages"
                                ],
                                "Resource": "*"
                            },
                            {
                                "Sid": "S3Issues",
                                "Effect": "Allow",
                                "Action": [
                                    "s3:ListAllMyBuckets",
                                    "s3:GetBucketAcl",
                                    "s3:GetBucketPolicy",
                                    "s3:GetBucketTagging",
                                    "s3:GetEncryptionConfiguration"
                                ],
                                "Resource": "*"
                            },
                            {
                                "Sid": "RedshiftIssues",
                                "Effect": "Allow",
                                "Action": [
                                    "redshift:DescribeClusterSecurityGroups",
                                    "redshift:DescribeClusterParameterGroups",
                                    "redshift:DescribeLoggingStatus",
                                    "redshift:GetClusterCredentials",
                                    "redshift:DescribeClusters"
                                ],
                                "Resource": "*"
                            },
                            {
                                "Sid": "IamIssues",
                                "Effect": "Allow",
                                "Action": [
                                    "iam:ListUsers",
                                    "iam:ListAccessKeys",
                                    "iam:GetAccessKeyLastUsed"
                                ],
                                "Resource": "*"
                            },
                            {
                                "Sid": "CloudTrailIssues",
                                "Effect": "Allow",
                                "Action": [
                                    "cloudtrail:DescribeTrails",
                                    "cloudtrail:GetTrailStatus",
                                    "cloudtrail:GetEventSelectors"
                                ],
                                "Resource": "*"
                            },
                            {
                                "Sid": "EBSIssues",
                                "Effect": "Allow",
                                "Action": [
                                    "ec2:DescribeVolumes",
                                    "ec2:DescribeSnapshots",
                                    "ec2:DescribeSnapshotAttribute"
                                ],
                                "Resource": "*"
                            },
                            {
                                "Sid": "RdsIssues",
                                "Effect": "Allow",
                                "Action": [
                                    "rds:ListTagsForResource",
                                    "rds:DescribeDBInstances",
                                    "rds:DescribeDBClusters",
                                    "rds:DescribeDBSnapshots",
                                    "rds:DescribeDBClusterSnapshots"
                                ],
                                "Resource": "*"
                            },
                            {
                                "Sid": "SQSIssues",
                                "Effect": "Allow",
                                "Action": [
                                    "sqs:ListQueues",
                                    "sqs:GetQueueUrl",
                                    "sqs:GetQueueAttributes",
                                    "sqs:ListQueueTags"
                                ],
                                "Resource": "*"
                            },
                            {
<<<<<<< HEAD
                                "Sid": "RedshiftIssues",
                                "Effect": "Allow",
                                "Action": [
                                    "redshift:DescribeClusterSecurityGroups",
                                    "redshift:DescribeClusterParameterGroups",
                                    "redshift:DescribeLoggingStatus",
                                    "redshift:GetClusterCredentials",
                                    "redshift:DescribeClusters"
=======
                                "Sid": "ECSIssues",
                                "Effect": "Allow",
                                "Action": [
                                    "ecs:Describe*",
                                    "ecs:List*"
                                ],
                                "Resource": "*"
                            },
                            {
                                "Sid": "RedshiftIssues",
                                "Effect": "Allow",
                                "Action": [
                                  "redshift:DescribeClusterSecurityGroups",
                                  "redshift:DescribeClusterParameterGroups",
                                  "redshift:DescribeLoggingStatus",
                                  "redshift:GetClusterCredentials",
                                  "redshift:DescribeClusters"
>>>>>>> 31fb41e9
                                ],
                                "Resource": "*"
                            }
                        ]
                    }
                }]
            }
        }
    }
}<|MERGE_RESOLUTION|>--- conflicted
+++ resolved
@@ -129,17 +129,7 @@
                                 "Resource": "*"
                             },
                             {
-<<<<<<< HEAD
-                                "Sid": "RedshiftIssues",
-                                "Effect": "Allow",
-                                "Action": [
-                                    "redshift:DescribeClusterSecurityGroups",
-                                    "redshift:DescribeClusterParameterGroups",
-                                    "redshift:DescribeLoggingStatus",
-                                    "redshift:GetClusterCredentials",
-                                    "redshift:DescribeClusters"
-=======
-                                "Sid": "ECSIssues",
+                                "Sid": "ECSIssues", 
                                 "Effect": "Allow",
                                 "Action": [
                                     "ecs:Describe*",
@@ -156,7 +146,6 @@
                                   "redshift:DescribeLoggingStatus",
                                   "redshift:GetClusterCredentials",
                                   "redshift:DescribeClusters"
->>>>>>> 31fb41e9
                                 ],
                                 "Resource": "*"
                             }
