--- conflicted
+++ resolved
@@ -117,19 +117,6 @@
                                 "Resource": "*"
                             },
                             {
-<<<<<<< HEAD
-								"Sid": "RedshiftIssues",
-								"Effect": "Allow",
-								"Action": [
-									"redshift:DescribeClusterSecurityGroups",
-									"redshift:DescribeClusterParameterGroups",
-									"redshift:DescribeLoggingStatus",
-									"redshift:GetClusterCredentials",
-									"redshift:DescribeClusters"
-								],
-								"Resource": "*"
-							}
-=======
                                 "Sid": "ECSIssues",
                                 "Effect": "Allow",
                                 "Action": [
@@ -137,8 +124,19 @@
                                     "ecs:List*"
                                 ],
                                 "Resource": "*"
+                            },
+                            {
+                                "Sid": "RedshiftIssues",
+                                "Effect": "Allow",
+                                "Action": [
+                                  "redshift:DescribeClusterSecurityGroups",
+                                  "redshift:DescribeClusterParameterGroups",
+                                  "redshift:DescribeLoggingStatus",
+                                  "redshift:GetClusterCredentials",
+                                  "redshift:DescribeClusters"
+                                ],
+                                "Resource": "*"
                             }
->>>>>>> f5874194
                         ]
                     }
                 }]
