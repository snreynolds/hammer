--- conflicted
+++ resolved
@@ -136,8 +136,6 @@
                                     "ecs:List*"
                                 ],
                                 "Resource": "*"
-<<<<<<< HEAD
-=======
                             },
                             {
                                 "Sid": "RedshiftIssues",
@@ -162,7 +160,6 @@
                                     "es:ListTags"
                                 ],
                                 "Resource": "*"
->>>>>>> 0944659d
                             }
                         ]
                     }
