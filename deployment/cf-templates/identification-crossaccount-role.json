{
    "AWSTemplateFormatVersion": "2010-09-09",
    "Description": "Hammer stack for identification crossaccount role",
    "Parameters": {
        "ResourcesPrefix": {
            "Type": "String",
            "MinLength": "3",
            "Default": "hammer-"
        },
        "MasterAccountID": {
            "Type": "String",
            "MinLength": "12"
        },
        "IdentificationCrossAccountIAMRole": {
            "Type": "String",
            "Default": "cloudsec-crossact-id"
        }
    },
    "Resources": {
        "HammerCrossAccountIdentifyRole": {
            "Type": "AWS::IAM::Role",
            "Properties": {
                "RoleName": {"Fn::Join" : ["", [ { "Ref": "ResourcesPrefix" },
                                                 { "Ref": "IdentificationCrossAccountIAMRole" }]
                                          ]},
                "AssumeRolePolicyDocument": {
                    "Version": "2012-10-17",
                    "Statement": [{
                        "Effect": "Allow",
                        "Principal": {
                            "AWS": {"Fn::Join": [ "", ["arn:aws:iam::", {"Ref": "MasterAccountID"}, ":root"] ] }
                        },
                        "Action": "sts:AssumeRole"
                    }]
                },
                "Path": "/",
                "Policies": [{
                    "PolicyName": "HammerCrossAccountIdentificationPolicy",
                    "PolicyDocument": {
                        "Version": "2012-10-17",
                        "Statement": [
                            {
                                "Sid": "SecurityGroupIssues",
                                "Effect": "Allow",
                                "Action": [
                                    "ec2:DescribeSecurityGroups",
                                    "ec2:DescribeInstances",
                                    "ec2:DescribeRouteTables",
                                    "ec2:DescribeSubnets",
                                    "ec2:DescribeImages"
                                ],
                                "Resource": "*"
                            },
                            {
                                "Sid": "S3Issues",
                                "Effect": "Allow",
                                "Action": [
                                    "s3:ListAllMyBuckets",
                                    "s3:GetBucketAcl",
                                    "s3:GetBucketPolicy",
                                    "s3:GetBucketTagging",
                                    "s3:GetEncryptionConfiguration"
                                ],
                                "Resource": "*"
                            },
                            {
                                "Sid": "RedshiftIssues",
                                "Effect": "Allow",
                                "Action": [
                                    "redshift:DescribeClusterSecurityGroups",
                                    "redshift:DescribeClusterParameterGroups",
                                    "redshift:DescribeLoggingStatus",
                                    "redshift:GetClusterCredentials",
                                    "redshift:DescribeClusters"
                                ],
                                "Resource": "*"
                            },
                            {
                                "Sid": "IamIssues",
                                "Effect": "Allow",
                                "Action": [
                                    "iam:ListUsers",
                                    "iam:ListAccessKeys",
                                    "iam:GetAccessKeyLastUsed"
                                ],
                                "Resource": "*"
                            },
                            {
                                "Sid": "CloudTrailIssues",
                                "Effect": "Allow",
                                "Action": [
                                    "cloudtrail:DescribeTrails",
                                    "cloudtrail:GetTrailStatus",
                                    "cloudtrail:GetEventSelectors"
                                ],
                                "Resource": "*"
                            },
                            {
                                "Sid": "EBSIssues",
                                "Effect": "Allow",
                                "Action": [
                                    "ec2:DescribeVolumes",
                                    "ec2:DescribeSnapshots",
                                    "ec2:DescribeSnapshotAttribute"
                                ],
                                "Resource": "*"
                            },
                            {
                                "Sid": "RdsIssues",
                                "Effect": "Allow",
                                "Action": [
                                    "rds:ListTagsForResource",
                                    "rds:DescribeDBInstances",
                                    "rds:DescribeDBClusters",
                                    "rds:DescribeDBSnapshots",
                                    "rds:DescribeDBClusterSnapshots"
                                ],
                                "Resource": "*"
                            },
                            {
                                "Sid": "SQSIssues",
                                "Effect": "Allow",
                                "Action": [
                                    "sqs:ListQueues",
                                    "sqs:GetQueueUrl",
                                    "sqs:GetQueueAttributes",
                                    "sqs:ListQueueTags"
                                ],
                                "Resource": "*"
                            },
                            {
<<<<<<< HEAD
                                "Sid": "ESIssues",
                                "Effect": "Allow",
                                "Action": [
                                    "es:ListDomainNames",
                                    "es:DescribeElasticsearchDomain",
                                    "es:DescribeElasticsearchDomainConfig",
                                    "es:DescribeElasticsearchDomains",
                                    "es:ListTags"
=======
                                "Sid": "ECSIssues", 
                                "Effect": "Allow",
                                "Action": [
                                    "ecs:Describe*",
                                    "ecs:List*"
                                ],
                                "Resource": "*"
                            },
                            {
                                "Sid": "RedshiftIssues",
                                "Effect": "Allow",
                                "Action": [
                                  "redshift:DescribeClusterSecurityGroups",
                                  "redshift:DescribeClusterParameterGroups",
                                  "redshift:DescribeLoggingStatus",
                                  "redshift:GetClusterCredentials",
                                  "redshift:DescribeClusters"
>>>>>>> ae0f6784
                                ],
                                "Resource": "*"
                            }
                        ]
                    }
                }]
            }
        }
    }
}<|MERGE_RESOLUTION|>--- conflicted
+++ resolved
@@ -129,17 +129,7 @@
                                 "Resource": "*"
                             },
                             {
-<<<<<<< HEAD
-                                "Sid": "ESIssues",
-                                "Effect": "Allow",
-                                "Action": [
-                                    "es:ListDomainNames",
-                                    "es:DescribeElasticsearchDomain",
-                                    "es:DescribeElasticsearchDomainConfig",
-                                    "es:DescribeElasticsearchDomains",
-                                    "es:ListTags"
-=======
-                                "Sid": "ECSIssues", 
+                                "Sid": "ECSIssues",
                                 "Effect": "Allow",
                                 "Action": [
                                     "ecs:Describe*",
@@ -156,7 +146,18 @@
                                   "redshift:DescribeLoggingStatus",
                                   "redshift:GetClusterCredentials",
                                   "redshift:DescribeClusters"
->>>>>>> ae0f6784
+                                ],
+                                "Resource": "*"
+                            },
+                            {
+                                "Sid": "ESIssues",
+                                "Effect": "Allow",
+                                "Action": [
+                                    "es:ListDomainNames",
+                                    "es:DescribeElasticsearchDomain",
+                                    "es:DescribeElasticsearchDomainConfig",
+                                    "es:DescribeElasticsearchDomains",
+                                    "es:ListTags"
                                 ],
                                 "Resource": "*"
                             }
