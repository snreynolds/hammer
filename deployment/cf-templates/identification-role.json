--- conflicted
+++ resolved
@@ -176,9 +176,6 @@
                                     "Resource": "*"
                                 },
                                 {
-<<<<<<< HEAD
-                                    "Sid": "ESIssues",
-=======
                                     "Sid": "ECSIssues",
                                     "Effect": "Allow",
                                     "Action": [
@@ -201,7 +198,6 @@
                                 },
                                 {
                                   "Sid": "ESIssues",
->>>>>>> cd5f952f
                                     "Effect": "Allow",
                                     "Action": [
                                         "es:ListDomainNames",
