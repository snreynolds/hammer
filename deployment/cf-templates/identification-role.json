{
    "AWSTemplateFormatVersion": "2010-09-09",
    "Description": "Hammer stack for identification role",
    "Parameters": {
        "ResourcesPrefix": {
            "Type": "String",
            "MinLength": "3",
            "Default": "hammer-"
        },
        "IdentificationIAMRole": {
            "Type": "String",
            "Default": "cloudsec-master-id"
        },
        "IdentificationCrossAccountIAMRole": {
            "Type": "String",
            "Default": "cloudsec-crossact-id"
        }
    },
    "Resources": {
        "HammerMasterIdentifyRole": {
            "Type": "AWS::IAM::Role",
            "Properties": {
                "RoleName": {"Fn::Join" : ["", [ { "Ref": "ResourcesPrefix" },
                                                 { "Ref": "IdentificationIAMRole"}]
                                          ]},
                "AssumeRolePolicyDocument": {
                    "Version": "2012-10-17",
                    "Statement": [
                        {
                            "Effect": "Allow",
                            "Principal": {
                                "Service": "lambda.amazonaws.com"
                            },
                            "Action": "sts:AssumeRole"
                        }
                    ]
                },
                "Path": "/",
                "Policies": [
                    {
                        "PolicyName": "HammerMasterIdentificationPolicy",
                        "PolicyDocument": {
                            "Version": "2012-10-17",
                            "Statement": [
                                {
                                    "Sid": "DynamoDbRO",
                                    "Effect": "Allow",
                                    "Action": [
                                        "dynamodb:ListTables",
                                        "dynamodb:DescribeTable",
                                        "dynamodb:ListTagsOfResource",
                                        "dynamodb:ListBackups"
                                    ],
                                    "Resource": "*"
                                },
                                {
                                    "Sid": "DynamoDbRW",
                                    "Effect": "Allow",
                                    "Action": [
                                        "dynamodb:*"
                                    ],
                                    "Resource": {"Fn::Join" : ["", ["arn:aws:dynamodb:*:*:table/", { "Ref": "ResourcesPrefix" }, "*"] ] }
                                },
                                {
                                    "Sid": "CloudWatchLogs",
                                    "Effect": "Allow",
                                    "Action": [
                                        "logs:CreateLogGroup",
                                        "logs:CreateLogStream",
                                        "logs:PutLogEvents"
                                    ],
                                    "Resource": "*"
                                },
                                {
                                    "Sid": "EC2",
                                    "Effect": "Allow",
                                    "Action": [
                                        "ec2:DescribeRegions",
                                        "ec2:DescribeNetworkInterfaces",
                                        "ec2:CreateNetworkInterface",
                                        "ec2:DeleteNetworkInterface",
                                        "ec2:DescribeImages"
                                    ],
                                    "Resource": "*"
                                },
                                {
                                    "Sid": "CloudWatchRW",
                                    "Effect": "Allow",
                                    "Action": [
                                        "cloudwatch:PutMetricData"
                                    ],
                                    "Resource": "*"
                                },
                                {
                                    "Sid": "SNS",
                                    "Effect": "Allow",
                                    "Action": [
                                        "sns:Publish"
                                    ],
                                    "Resource": {"Fn::Join" : ["", ["arn:aws:sns:*:*:", { "Ref": "ResourcesPrefix" }, "*"] ] }
                                },
                                {
                                    "Sid": "SecurityGroupIssues",
                                    "Effect": "Allow",
                                    "Action": [
                                        "ec2:DescribeSecurityGroups",
                                        "ec2:DescribeInstances",
                                        "ec2:DescribeRouteTables",
                                        "ec2:DescribeSubnets"
                                    ],
                                    "Resource": "*"
                                },
                                {
                                    "Sid": "S3Issues",
                                    "Effect": "Allow",
                                    "Action": [
                                        "s3:ListAllMyBuckets",
                                        "s3:GetBucketAcl",
                                        "s3:GetBucketPolicy",
                                        "s3:GetBucketTagging",
                                        "s3:GetEncryptionConfiguration"
                                    ],
                                    "Resource": "*"
                                },
                                {
                                    "Sid": "IamIssues",
                                    "Effect": "Allow",
                                    "Action": [
                                        "iam:ListUsers",
                                        "iam:ListAccessKeys",
                                        "iam:GetAccessKeyLastUsed"
                                    ],
                                    "Resource": "*"
                                },
                                {
                                    "Sid": "CloudTrailIssues",
                                    "Effect": "Allow",
                                    "Action": [
                                        "cloudtrail:DescribeTrails",
                                        "cloudtrail:GetTrailStatus",
                                        "cloudtrail:GetEventSelectors"
                                    ],
                                    "Resource": "*"
                                },
                                {
                                    "Sid": "EBSIssues",
                                    "Effect": "Allow",
                                    "Action": [
                                        "ec2:DescribeVolumes",
                                        "ec2:DescribeSnapshots",
                                        "ec2:DescribeSnapshotAttribute"
                                    ],
                                    "Resource": "*"
                                },
                                {
                                    "Sid": "RdsIssues",
                                    "Effect": "Allow",
                                    "Action": [
                                        "rds:ListTagsForResource",
                                        "rds:DescribeDBInstances",
                                        "rds:DescribeDBClusters",
                                        "rds:DescribeDBSnapshots",
                                        "rds:DescribeDBClusterSnapshots"
                                    ],
                                    "Resource": "*"
                                },
                                {
                                    "Sid": "SQSIssues",
                                    "Effect": "Allow",
                                    "Action": [
                                        "sqs:ListQueues",
                                        "sqs:GetQueueUrl",
                                        "sqs:GetQueueAttributes",
                                        "sqs:ListQueueTags"
                                    ],
                                    "Resource": "*"
                                },
                                {
<<<<<<< HEAD
=======
                                    "Sid": "ECSIssues",
                                    "Effect": "Allow",
                                    "Action": [
                                        "ecs:Describe*",
                                        "ecs:List*"
                                    ],
                                    "Resource": "*"
                                },
                                {
>>>>>>> 54a38ad4
                                    "Sid": "RedshiftIssues",
                                    "Effect": "Allow",
                                    "Action": [
                                        "redshift:DescribeClusterSecurityGroups",
                                        "redshift:DescribeClusterParameterGroups",
                                        "redshift:DescribeLoggingStatus",
                                        "redshift:GetClusterCredentials",
                                        "redshift:DescribeClusters"
                                    ],
                                    "Resource": "*"
                                },
                                {
                                    "Sid": "IAMassumeCrossAccountRole",
                                    "Effect": "Allow",
                                    "Action": [
                                        "sts:AssumeRole"
                                    ],
                                    "Resource": {
                                        "Fn::Join": ["", ["arn:aws:iam::*:role/", { "Ref": "ResourcesPrefix" }, {"Ref": "IdentificationCrossAccountIAMRole"}]]
                                    }
                                }
                            ]
                        }
                    }
                ]
            }
        }
    }
}<|MERGE_RESOLUTION|>--- conflicted
+++ resolved
@@ -176,8 +176,6 @@
                                     "Resource": "*"
                                 },
                                 {
-<<<<<<< HEAD
-=======
                                     "Sid": "ECSIssues",
                                     "Effect": "Allow",
                                     "Action": [
@@ -187,7 +185,6 @@
                                     "Resource": "*"
                                 },
                                 {
->>>>>>> 54a38ad4
                                     "Sid": "RedshiftIssues",
                                     "Effect": "Allow",
                                     "Action": [
