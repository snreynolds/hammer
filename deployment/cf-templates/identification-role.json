--- conflicted
+++ resolved
@@ -176,7 +176,15 @@
                                     "Resource": "*"
                                 },
                                 {
-<<<<<<< HEAD
+                                    "Sid": "ECSIssues",
+                                    "Effect": "Allow",
+                                    "Action": [
+                                        "ecs:Describe*",
+                                        "ecs:List*"
+                                    ],
+                                    "Resource": "*"
+                                },
+                                {
                                     "Sid": "RedshiftIssues",
                                     "Effect": "Allow",
                                     "Action": [
@@ -185,13 +193,6 @@
                                         "redshift:DescribeLoggingStatus",
                                         "redshift:GetClusterCredentials",
                                         "redshift:DescribeClusters"
-=======
-                                    "Sid": "ECSIssues",
-                                    "Effect": "Allow",
-                                    "Action": [
-                                        "ecs:Describe*",
-                                        "ecs:List*"
->>>>>>> f5874194
                                     ],
                                     "Resource": "*"
                                 },
