
{
    "AWSTemplateFormatVersion": "2010-09-09",
    "Description": "Hammer identification stack",
    "Metadata": {
        "AWS::CloudFormation::Interface": {
            "ParameterGroups": [
                {
                    "Label": { "default": "Identification setup" },
                    "Parameters": [
                        "ResourcesPrefix",
                        "IdentificationIAMRole",
                        "IdentificationCheckRateExpression"
                    ]
                },
                {
                    "Label": { "default": "Sources" },
                    "Parameters": [
                        "SourceS3Bucket",
                        "SourceLogsForwarder",
                        "SourceBackupDDB",
                        "SourceIdentificationSG",
                        "SourceIdentificationCloudTrails",
                        "SourceIdentificationS3ACL",
                        "SourceIdentificationS3Policy",
                        "SourceIdentificationIAMUserKeysRotation",
                        "SourceIdentificationIAMUserInactiveKeys",
                        "SourceIdentificationEBSVolumes",
                        "SourceIdentificationEBSSnapshots",
                        "SourceIdentificationRDSSnapshots",
                        "SourceIdentificationAMIPublicAccess",
<<<<<<< HEAD
                        "SourceIdentificationRedshiftLogging"
=======
                        "SourceIdentificationECSPrivilegedAccess",
                        "SourceIdentificationECSLogging",
                        "SourceIdentificationECSExternalImageSource"
>>>>>>> f5874194
                    ]
                },
                {
                    "Label": { "default": "VPC config (optional)" },
                    "Parameters": [
                        "LambdaSubnets",
                        "LambdaSecurityGroups"
                    ]
                }
            ],
            "ParameterLabels": {
                "ResourcesPrefix": {
                    "default": "The prefix for all created resources"
                },
                "SourceS3Bucket": {
                    "default": "The name of the S3 bucket with sources"
                },
                "IdentificationIAMRole": {
                    "default": "The name of identification IAM role"
                },
                "IdentificationCheckRateExpression": {
                    "default": "CloudWatch Schedule Cron Expression for the interval between identification runs"
                },
                "LambdaSubnets": {
                    "default": "Subnet IDs in your VPC to run identification lambdas in"
                },
                "LambdaSecurityGroups": {
                    "default": "SecurityGroup IDs in your VPC to associate identification lambdas with"
                },
                "SourceLogsForwarder": {
                    "default": "Relative path to LogsForwarder lambda sources"
                },
                "SourceBackupDDB": {
                    "default": "Relative path to BackupDDB lambda sources"
                },
                "SourceIdentificationSG": {
                    "default": "Relative path to Insecure services lambda sources"
                },
                "SourceIdentificationCloudTrails": {
                    "default": "Relative path to CloudTrails lambda sources"
                },
                "SourceIdentificationS3ACL": {
                    "default": "Relative path to public S3 ACL lambda sources"
                },
                "SourceIdentificationS3Policy": {
                    "default": "Relative path to public S3 policy lambda sources"
                },
                "SourceIdentificationIAMUserKeysRotation": {
                    "default": "Relative path to IAM keys rotation lambda sources"
                },
                "SourceIdentificationIAMUserInactiveKeys": {
                    "default": "Relative path to IAM inactive keys lambda sources"
                },
                "SourceIdentificationEBSVolumes": {
                    "default": "Relative path to unencrypted EBS volumes lambda sources"
                },
                "SourceIdentificationEBSSnapshots": {
                    "default": "Relative path to public EBS snapshots lambda sources"
                },
                "SourceIdentificationRDSSnapshots": {
                    "default": "Relative path to public RDS snapshots lambda sources"
                },
                "SourceIdentificationAMIPublicAccess":{
                    "default": "Relative path to Public AMI sources"
                },
<<<<<<< HEAD
                "SourceIdentificationRedshiftLogging": {
                    "default": "Relative path to disabled logging Redshift Cluster sources"
=======
                "SourceIdentificationECSPrivilegedAccess":{
                    "default": "Relative path to privileged access issue ECS sources"
                },
                "SourceIdentificationECSLogging":{
                    "default": "Relative path to disabled logging ECS sources"
                },
                "SourceIdentificationECSExternalImageSource":{
                    "default": "Relative path to external image issue ECS sources"
>>>>>>> f5874194
                }
            }
        }
    },
    "Parameters": {
        "ResourcesPrefix": {
            "Type": "String",
            "MinLength": "3",
            "Default": "hammer-"
        },
        "SourceS3Bucket": {
            "Type": "String",
            "Default": ""
        },
        "NestedStackTemplate": {
            "Type": "String",
            "Default": ""
        },
        "IdentificationIAMRole": {
            "Type": "String",
            "Default": "cloudsec-master-id"
        },
        "IdentificationCheckRateExpression": {
          "Type": "String",
          "Default": "* * * ? *",
          "Description": "should not include minutes part"
        },
        "LambdaSubnets": {
            "Type" : "String",
            "Description" : "Comma-separated list, without spaces. Leave empty to run lambdas in default system-managed VPC (recommended). All specified security groups and subnets must be in the same VPC.",
            "Default": ""
        },
        "LambdaSecurityGroups": {
            "Type" : "String",
            "Description" : "Comma-separated list, without spaces. Leave empty to run lambdas with default access rules (recommended). All specified security groups and subnets must be in the same VPC.",
            "Default": ""
        },
        "SourceLogsForwarder": {
            "Type": "String",
            "Default": "logs-forwarder.zip"
        },
        "SourceBackupDDB": {
            "Type": "String",
            "Default": "ddb-tables-backup.zip"
        },
        "SourceIdentificationSG": {
            "Type": "String",
            "Default": "sg-issues-identification.zip"
        },
        "SourceIdentificationCloudTrails": {
            "Type": "String",
            "Default": "cloudtrails-issues-identification.zip"
        },
        "SourceIdentificationS3ACL": {
            "Type": "String",
            "Default": "s3-acl-issues-identification.zip"
        },
        "SourceIdentificationS3Policy": {
            "Type": "String",
            "Default": "s3-policy-issues-identification.zip"
        },
        "SourceIdentificationIAMUserKeysRotation": {
            "Type": "String",
            "Default": "iam-keyrotation-issues-identification.zip"
        },
        "SourceIdentificationIAMUserInactiveKeys": {
            "Type": "String",
            "Default": "iam-user-inactive-keys-identification.zip"
        },
        "SourceIdentificationEBSVolumes": {
            "Type": "String",
            "Default": "ebs-unencrypted-volume-identification.zip"
        },
        "SourceIdentificationEBSSnapshots": {
            "Type": "String",
            "Default": "ebs-public-snapshots-identification.zip"
        },
        "SourceIdentificationRDSSnapshots": {
            "Type": "String",
            "Default": "rds-public-snapshots-identification.zip"
        },
        "SourceIdentificationAMIPublicAccess": {
          "Type": "String",
          "Default": "ami-public-access-issues-identification.zip"
        },
        "SourceIdentificationSQSPublicPolicy": {
            "Type": "String",
            "Default": "sqs-public-policy-identification.zip"
        },
        "SourceIdentificationS3Encryption": {
            "Type": "String",
            "Default": "s3-unencrypted-bucket-issues-identification.zip"
        },
        "SourceIdentificationRDSEncryption": {
            "Type": "String",
            "Default": "rds-unencrypted-instance-identification.zip"
        },
<<<<<<< HEAD
        "SourceIdentificationRedshiftLogging": {
            "Type": "String",
            "Default": "redshift-audit-logging-issues-identification.zip"
=======
        "SourceIdentificationECSPrivilegedAccess": {
            "Type": "String",
            "Default": "ecs-privileged-access-issues-identification.zip"
        },
        "SourceIdentificationECSLogging": {
            "Type": "String",
            "Default": "ecs-logging-issues-identification.zip"
        },
        "SourceIdentificationECSExternalImageSource": {
            "Type": "String",
            "Default": "ecs-image-source-issues-identification.zip"
>>>>>>> f5874194
        }
    },
    "Conditions": {
        "LambdaSubnetsEmpty": {
            "Fn::Equals": [ {"Ref": "LambdaSubnets"}, "" ]
        },
        "LambdaSecurityGroupsEmpty": {
            "Fn::Equals": [ {"Ref": "LambdaSecurityGroups"}, "" ]
        }
    },
    "Mappings": {
        "NamingStandards": {
            "IdentificationMetricsNamespace": {
                "value": "HammerIdentification"
            },
            "SNSTopicNameIdentificationErrors": {
                "value": "identification-errors"
            },
            "IdentificationMetricSecurityGroupsError": {
                "value": "SecurityGroupsError"
            },
            "IdentificationMetricCloudTrailsError": {
                "value": "CloudTrailsError"
            },
            "IdentificationMetricS3ACLError": {
                "value": "S3ACLError"
            },
            "IdentificationMetricS3PolicyError": {
                "value": "S3PolicyError"
            },
            "IdentificationMetricIAMUserKeysRotationError": {
                "value": "IAMUserKeysRotationError"
            },
            "IdentificationMetricIAMUserInactiveKeysError": {
                "value": "IAMUserInactiveKeysError"
            },
            "IdentificationMetricEBSVolumesError": {
                "value": "EBSVolumesError"
            },
            "IdentificationMetricEBSSnapshotsError": {
                "value": "EBSSnapshotsError"
            },
            "IdentificationMetricRDSSnapshotsError": {
                "value": "RDSSnapshotsError"
            },
            "IdentificationMetricAMIPublicAccessError": {
              "value": "AMIPublicAccessError"
            },
            "IdentificationMetricSQSPublicPolicyError": {
                "value": "SQSPublicPolicyError"
            },
            "IdentificationMetricS3EncryptionError": {
                "value": "S3EncryptionError"
            },
            "IdentificationMetricRDSEncryptionError": {
                "value": "RDSEncryptionError"
            },
<<<<<<< HEAD
            "IdentificationMetricRedshiftLoggingError": {
                "value": "RedshiftLoggingError"
=======
            "IdentificationMetricECSPrivilegedAccessError": {
                "value": "ECSPrivilegedAccessError"
            },
            "IdentificationMetricECSLoggingError": {
                "value": "ECSLoggingError"
            },
            "IdentificationMetricECSExternalImageSourceError": {
                "value": "ECSExternalImageSourceError"
>>>>>>> f5874194
            },
            "SNSDisplayNameSecurityGroups": {
                "value": "describe-security-groups-sns"
            },
            "SNSTopicNameSecurityGroups": {
                "value": "describe-security-groups-lambda"
            },
            "SNSDisplayNameCloudTrails": {
                "value": "describe-cloudtrails-sns"
            },
            "SNSTopicNameCloudTrails": {
                "value": "describe-cloudtrails-lambda"
            },
            "SNSDisplayNameS3ACL": {
                "value": "describe-s3-acl-sns"
            },
            "SNSTopicNameS3ACL": {
                "value": "describe-s3-acl-lambda"
            },
            "SNSDisplayNameS3Policy": {
                "value": "describe-s3-policy-sns"
            },
            "SNSTopicNameS3Policy": {
                "value": "describe-s3-policy-lambda"
            },
            "SNSDisplayNameIAMUserKeysRotation": {
                "value": "describe-iam-user-keys-rotation-sns"
            },
            "SNSTopicNameIAMUserKeysRotation": {
                "value": "describe-iam-user-keys-rotation-lambda"
            },
            "SNSDisplayNameIAMUserInactiveKeys": {
                "value": "describe-iam-user-inactive-keys-sns"
            },
            "SNSTopicNameIAMUserInactiveKeys": {
                "value": "describe-iam-user-inactive-keys-lambda"
            },
            "SNSDisplayNameEBSVolumes": {
                "value": "describe-ebs-volumes-sns"
            },
            "SNSTopicNameEBSVolumes": {
                "value": "describe-ebs-unencrypted-volumes-lambda"
            },
            "SNSDisplayNameEBSSnapshots": {
                "value": "describe-ebs-snapshots-sns"
            },
            "SNSTopicNameEBSSnapshots": {
                "value": "describe-ebs-public-snapshots-lambda"
            },
            "SNSDisplayNameRDSSnapshots": {
                "value": "describe-rds-snapshots-sns"
            },
            "SNSTopicNameRDSSnapshots": {
                "value": "describe-rds-public-snapshots-lambda"
            },
            "SNSDisplayNameAMIPublicAccess": {
                "value": "describe-ami-public-access-sns"
            },
            "SNSTopicNameAMIPublicAccess": {
              "value": "describe-ami-public-access-lambda"
            },
            "SNSDisplayNameSQSPublicPolicy": {
                "value": "describe-sqs-public-policy-sns"
            },
            "SNSTopicNameSQSPublicPolicy": {
                "value": "describe-sqs-public-policy-lambda"
            },
            "SNSDisplayNameS3Encryption": {
                "value": "describe-s3-encryption-sns"
            },
            "SNSTopicNameS3Encryption": {
                "value": "describe-s3-encryption-lambda"
            },
            "SNSDisplayNameRDSEncryption": {
                "value": "describe-rds-encryption-sns"
            },
            "SNSTopicNameRDSEncryption": {
                "value": "describe-rds-encryption-lambda"
            },
<<<<<<< HEAD
            "SNSDisplayNameRedshiftLogging": {
                "value": "describe-redshift-logging-sns"
            },
            "SNSTopicNameRedshiftLogging": {
                "value": "describe-redshift-logging-lambda"
=======
            "SNSDisplayNameECSPrivilegedAccess": {
                "value": "describe-ecs-privileged-access-sns"
            },
            "SNSTopicNameECSPrivilegedAccess": {
                "value": "describe-ecs-privileged-access-lambda"
            },
            "SNSDisplayNameECSLogging": {
                "value": "describe-ecs-logging-sns"
            },
            "SNSTopicNameECSLogging": {
                "value": "describe-ecs-logging-lambda"
            },
            "SNSDisplayNameECSExternalImageSource": {
                "value": "describe-ecs-external-image-source-sns"
            },
            "SNSTopicNameECSExternalImageSource": {
                "value": "describe-ecs-external-image-source-lambda"
>>>>>>> f5874194
            },
            "LogsForwarderLambdaFunctionName": {
                "value": "logs-forwarder"
            },
            "BackupDDBLambdaFunctionName": {
                "value": "backup-ddb"
            },
            "InitiateSecurityGroupLambdaFunctionName": {
                "value": "initiate-security-groups"
            },
            "IdentifySecurityGroupLambdaFunctionName": {
                "value": "describe-security-groups"
            },
            "InitiateCloudTrailsLambdaFunctionName": {
                "value": "initiate-cloudtrails"
            },
            "IdentifyCloudTrailsLambdaFunctionName": {
                "value": "describe-cloudtrails"
            },
            "InitiateS3ACLLambdaFunctionName": {
                "value": "initiate-s3-acl"
            },
            "IdentifyS3ACLLambdaFunctionName": {
                "value": "describe-s3-acl"
            },
            "InitiateS3PolicyLambdaFunctionName": {
                "value": "initiate-s3-policy"
            },
            "IdentifyS3PolicyLambdaFunctionName": {
                "value": "describe-s3-policy"
            },
            "InitiateIAMUserKeysRotationLambdaFunctionName": {
                "value": "initiate-iam-user-keys-rotation"
            },
            "IdentifyIAMUserKeysRotationLambdaFunctionName": {
                "value": "describe-iam-user-keys-rotation"
            },
            "InitiateIAMUserInactiveKeysLambdaFunctionName": {
                "value": "initiate-iam-user-inactive-keys"
            },
            "IdentifyIAMUserInactiveKeysLambdaFunctionName": {
                "value": "describe-iam-user-inactive-keys"
            },
            "InitiateEBSVolumesLambdaFunctionName": {
                "value": "initiate-ebs-unencrypted-volumes"
            },
            "IdentifyEBSVolumesLambdaFunctionName": {
                "value": "describe-ebs-unencrypted-volumes"
            },
            "InitiateEBSSnapshotsLambdaFunctionName": {
                "value": "initiate-ebs-public-snapshots"
            },
            "IdentifyEBSSnapshotsLambdaFunctionName": {
                "value": "describe-ebs-public-snapshots"
            },
            "InitiateRDSSnapshotsLambdaFunctionName": {
                "value": "initiate-rds-public-snapshots"
            },
            "IdentifyRDSSnapshotsLambdaFunctionName": {
                "value": "describe-rds-public-snapshots"
            },
            "InitiateAMIPublicAccessLambdaFunctionName": {
                "value": "initiate-ami-public-access"
            },
            "IdentifyAMIPublicAccessLambdaFunctionName": {
                "value": "describe-ami-public-access"
            },
            "InitiateSQSPublicPolicyLambdaFunctionName": {
                "value": "initiate-sqs-public-policy"
            },
            "IdentifySQSPublicPolicyLambdaFunctionName": {
                "value": "describe-sqs-public-policy"
            },
            "InitiateS3EncryptionLambdaFunctionName": {
                "value": "initiate-s3-encryption"
            },
            "IdentifyS3EncryptionLambdaFunctionName": {
                "value": "describe-s3-encryption"
            },
            "InitiateRDSEncryptionLambdaFunctionName": {
                "value": "initiate-rds-encryption"
            },
            "IdentifyRDSEncryptionLambdaFunctionName": {
                "value": "describe-rds-encryption"
            },
<<<<<<< HEAD
            "InitiateRedshiftLoggingLambdaFunctionName": {
                "value": "initiate-redshift-logging"
            },
            "IdentifyRedshiftLoggingLambdaFunctionName": {
                "value": "describe-redshift-logging"
=======
            "InitiateECSPrivilegedAccessLambdaFunctionName": {
                "value": "initiate-ecs-privileged-access"
            },
            "IdentifyECSPrivilegedAccessLambdaFunctionName": {
                "value": "describe-ecs-privileged-access"
            },
            "InitiateECSLoggingLambdaFunctionName": {
                "value": "initiate-ecs-logging"
            },
            "IdentifyECSLoggingLambdaFunctionName": {
                "value": "describe-ecs-logging"
            },
            "InitiateECSExternalImageSourceLambdaFunctionName": {
                "value": "initiate-ecs-external-image-source"
            },
            "IdentifyECSExternalImageSourceLambdaFunctionName": {
                "value": "describe-ecs-external-image-source"
>>>>>>> f5874194
            }
        }
    },
    "Resources": {
        "LambdaLogsForwarder": {
            "Type": "AWS::Lambda::Function",
            "DependsOn": ["LogGroupLambdaLogsForwarder"],
            "Properties": {
                "Code": {
                    "S3Bucket": { "Ref": "SourceS3Bucket" },
                    "S3Key": { "Ref": "SourceLogsForwarder" }
                },
                "Description": "Lambda function for parsing logs",
                "FunctionName": {"Fn::Join" : ["", [ { "Ref": "ResourcesPrefix" },
                                                     { "Fn::FindInMap": ["NamingStandards", "LogsForwarderLambdaFunctionName", "value"] } ]
                                              ]},
                "Handler": "logs_forwarder.lambda_handler",
                "MemorySize": 256,
                "Timeout": "300",
                "Role": {"Fn::Join" : ["", [ "arn:aws:iam::",
                                             { "Ref": "AWS::AccountId" },
                                             ":role/",
                                             { "Ref": "ResourcesPrefix" },
                                             { "Ref": "IdentificationIAMRole" }
                                           ] ]},
                "Runtime": "python3.6"
            }
        },
        "LogGroupLambdaLogsForwarder": {
            "Type" : "AWS::Logs::LogGroup",
            "Properties" : {
                "LogGroupName": {"Fn::Join": ["", [ "/aws/lambda/",
                                                    { "Ref": "ResourcesPrefix" },
                                                    { "Fn::FindInMap": ["NamingStandards",
                                                                        "LogsForwarderLambdaFunctionName",
                                                                        "value"]
                                                    } ] ] },
                "RetentionInDays": "7"
            }
        },
        "LambdaBackupDDB": {
            "Type": "AWS::Lambda::Function",
            "DependsOn": ["LogGroupLambdaBackupDDB"],
            "Properties": {
                "Code": {
                    "S3Bucket": { "Ref": "SourceS3Bucket" },
                    "S3Key": { "Ref": "SourceBackupDDB" }
                },
                "Description": "Lambda function for backup hammer DDB tables",
                "FunctionName": {"Fn::Join" : ["", [ { "Ref": "ResourcesPrefix" },
                                                     { "Fn::FindInMap": ["NamingStandards", "BackupDDBLambdaFunctionName", "value"] } ]
                                              ]},
                "Handler": "ddb_tables_backup.lambda_handler",
                "MemorySize": 256,
                "Timeout": "300",
                "Role": {"Fn::Join" : ["", [ "arn:aws:iam::",
                                             { "Ref": "AWS::AccountId" },
                                             ":role/",
                                             { "Ref": "ResourcesPrefix" },
                                             { "Ref": "IdentificationIAMRole" }
                                           ] ]},
                "Runtime": "python3.6"
            }
        },
        "LogGroupLambdaBackupDDB": {
            "Type" : "AWS::Logs::LogGroup",
            "Properties" : {
                "LogGroupName": {"Fn::Join": ["", [ "/aws/lambda/",
                                                    { "Ref": "ResourcesPrefix" },
                                                    { "Fn::FindInMap": ["NamingStandards",
                                                                        "BackupDDBLambdaFunctionName",
                                                                        "value"]
                                                    } ] ] },
                "RetentionInDays": "7"
            }
        },
        "SubscriptionFilterLambdaBackupDDB": {
            "Type" : "AWS::Logs::SubscriptionFilter",
            "DependsOn": ["LambdaLogsForwarder",
                          "PermissionToInvokeLambdaLogsForwarderCloudWatchLogs",
                          "LogGroupLambdaBackupDDB"],
            "Properties" : {
                "DestinationArn" : { "Fn::GetAtt" : [ "LambdaLogsForwarder", "Arn" ] },
                "FilterPattern" : "[level != START && level != END && level != DEBUG, ...]",
                "LogGroupName" : { "Ref": "LogGroupLambdaBackupDDB" }
            }
        },
        "EventBackupDDB": {
            "Type": "AWS::Events::Rule",
            "DependsOn": ["LambdaBackupDDB"],
            "Properties": {
                "Description": "Hammer ScheduledRule for DDB tables backup",
                "Name": {"Fn::Join" : ["", [{ "Ref": "ResourcesPrefix" }, "BackupDDB"] ] },
                "ScheduleExpression": "rate(1 day)",
                "State": "ENABLED",
                "Targets": [
                  {
                    "Arn": { "Fn::GetAtt": ["LambdaBackupDDB", "Arn"] },
                    "Id": "LambdaBackupDDB"
                  }
                ]
            }
        },
        "PermissionToInvokeLambdaLogsForwarderCloudWatchLogs": {
            "Type": "AWS::Lambda::Permission",
            "DependsOn": ["LambdaLogsForwarder"],
            "Properties": {
                "FunctionName": { "Ref": "LambdaLogsForwarder" },
                "Action": "lambda:InvokeFunction",
                "Principal": {"Fn::Join": ["", [ "logs.", { "Ref": "AWS::Region" }, ".amazonaws.com" ] ]},
                "SourceArn": {"Fn::Join": ["", [ "arn:aws:logs:", { "Ref": "AWS::Region" }, ":", { "Ref": "AWS::AccountId" }, ":log-group:*" ] ]}
            }
        },
        "PermissionToInvokeLambdaBackupDDBCloudWatchEvents": {
            "Type": "AWS::Lambda::Permission",
            "DependsOn": ["LambdaBackupDDB", "EventBackupDDB"],
            "Properties": {
                "FunctionName": { "Ref": "LambdaBackupDDB" },
                "Action": "lambda:InvokeFunction",
                "Principal": "events.amazonaws.com",
                "SourceArn": { "Fn::GetAtt": ["EventBackupDDB", "Arn"] }
            }
        },
        "SNSIdentificationErrors": {
            "Type": "AWS::SNS::Topic",
            "Properties": {
                "TopicName": {"Fn::Join" : ["", [ { "Ref": "ResourcesPrefix" },
                                                  { "Fn::FindInMap": ["NamingStandards", "SNSTopicNameIdentificationErrors", "value"] } ]
                                           ]}
            }
        },
        "SubscriptionSNSIdentificationErrorsLambdaLogsForwarder": {
            "Type" : "AWS::SNS::Subscription",
            "DependsOn": ["SNSIdentificationErrors", "LambdaLogsForwarder"],
            "Properties" : {
                "Endpoint" : { "Fn::GetAtt" : [ "LambdaLogsForwarder", "Arn" ] },
                "Protocol" : "lambda",
                "TopicArn" : { "Ref": "SNSIdentificationErrors" }
            }
        },
        "PermissionToInvokeLambdaLogsForwarderSNS": {
            "Type": "AWS::Lambda::Permission",
            "DependsOn": ["SNSIdentificationErrors", "LambdaLogsForwarder"],
            "Properties": {
                "Action": "lambda:InvokeFunction",
                "Principal": "sns.amazonaws.com",
                "SourceArn": { "Ref": "SNSIdentificationErrors" },
                "FunctionName": { "Fn::GetAtt": ["LambdaLogsForwarder", "Arn"] }
            }
        },
        "AlarmErrorsLambdaBackupDDB": {
            "Type": "AWS::CloudWatch::Alarm",
            "DependsOn": ["SNSIdentificationErrors", "LambdaBackupDDB"],
            "Properties": {
                "AlarmActions": [ { "Ref": "SNSIdentificationErrors" } ],
                "OKActions": [ { "Ref": "SNSIdentificationErrors" } ],
                "AlarmName": {"Fn::Join": ["/", [ { "Ref": "LambdaBackupDDB" }, "LambdaError" ] ]},
                "EvaluationPeriods": 1,
                "Namespace": "AWS/Lambda",
                "MetricName": "Errors",
                "Dimensions": [
                    {
                        "Name": "FunctionName",
                        "Value": { "Ref": "LambdaBackupDDB" }
                    }
                ],
                "Period": 86400,
                "Statistic": "Maximum",
                "ComparisonOperator" : "GreaterThanThreshold",
                "Threshold": 0,
                "TreatMissingData": "notBreaching"
            }
        },
        "StackEvaluateSG": {
            "Type": "AWS::CloudFormation::Stack",
            "Properties": {
                "TemplateURL": {"Ref":  "NestedStackTemplate"},
                "Parameters": {
                    "SourceS3Bucket": { "Ref": "SourceS3Bucket" },
                    "IdentificationIAMRole": {"Fn::Join" : ["", [ "arn:aws:iam::",
                                             { "Ref": "AWS::AccountId" },
                                             ":role/",
                                             { "Ref": "ResourcesPrefix" },
                                             { "Ref": "IdentificationIAMRole" }
                                           ] ]},
                    "IdentificationCheckRateExpression": {"Fn::Join": ["", [ "cron(", "35 ", { "Ref": "IdentificationCheckRateExpression" }, ")" ] ]},
                    "LambdaSubnets": {"Ref":  "LambdaSubnets"},
                    "LambdaSecurityGroups": {"Ref":  "LambdaSecurityGroups"},
                    "IdentificationLambdaSource": {"Ref":  "SourceIdentificationSG"},
                    "InitiateLambdaDescription": "Lambda function for initiate to identify bad security groups",
                    "EvaluateLambdaDescription": "Lambda function to describe security groups unrestricted access.",
                    "InitiateLambdaName": {"Fn::Join" : ["", [ { "Ref": "ResourcesPrefix" },
                                                     { "Fn::FindInMap": ["NamingStandards", "InitiateSecurityGroupLambdaFunctionName", "value"] } ]
                                              ]},
                    "EvaluateLambdaName": {"Fn::Join" : ["", [ { "Ref": "ResourcesPrefix" },
                                                     { "Fn::FindInMap": ["NamingStandards", "IdentifySecurityGroupLambdaFunctionName", "value"] } ]
                                              ]},
                    "InitiateLambdaHandler": "initiate_to_desc_sec_grps.lambda_handler",
                    "EvaluateLambdaHandler": "describe_sec_grps_unrestricted_access.lambda_handler",
                    "EvaluateLambdaMemorySize": 512,
                    "LambdaLogsForwarderArn": { "Fn::GetAtt": ["LambdaLogsForwarder", "Arn"] },
                    "EventRuleDescription": "Hammer ScheduledRule to initiate Security Groups evaluations",
                    "EventRuleName": {"Fn::Join" : ["", [{ "Ref": "ResourcesPrefix" }, "InitiateEvaluationSG"] ] },
                    "SNSDisplayName": {"Fn::Join" : ["", [ { "Ref": "ResourcesPrefix" },
                        { "Fn::FindInMap": ["NamingStandards", "SNSDisplayNameSecurityGroups", "value"] } ]
                    ]},
                    "SNSTopicName": {"Fn::Join" : ["", [ { "Ref": "ResourcesPrefix" },
                        { "Fn::FindInMap": ["NamingStandards", "SNSTopicNameSecurityGroups", "value"] } ]
                    ]},
                    "SNSIdentificationErrors": {"Ref":  "SNSIdentificationErrors"}
                }
            }
        },
        "StackEvaluateCloudTrails": {
            "Type": "AWS::CloudFormation::Stack",
            "Properties": {
                "TemplateURL": {"Ref":  "NestedStackTemplate"},
                "Parameters": {
                    "SourceS3Bucket": { "Ref": "SourceS3Bucket" },
                    "IdentificationIAMRole": {"Fn::Join" : ["", [ "arn:aws:iam::",
<<<<<<< HEAD
                                             { "Ref": "AWS::AccountId" },
                                             ":role/",
                                             { "Ref": "ResourcesPrefix" },
                                             { "Ref": "IdentificationIAMRole" }
                                           ] ]},
                    "IdentificationCheckRateExpression": {"Fn::Join": ["", [ "cron(", "15 ", { "Ref": "IdentificationCheckRateExpression" }, ")" ] ]},
                    "LambdaSubnets": {"Ref":  "LambdaSubnets"},
                    "LambdaSecurityGroups": {"Ref":  "LambdaSecurityGroups"},
                    "IdentificationLambdaSource": { "Ref": "SourceIdentificationCloudTrails" },
                    "InitiateLambdaDescription": "Lambda function for initiate identification of CloudTrail issues",
                    "EvaluateLambdaDescription": "Lambda function for initiate identification of CloudTrail issues",
                    "InitiateLambdaName": {"Fn::Join" : ["", [ { "Ref": "ResourcesPrefix" },
                                                     { "Fn::FindInMap": ["NamingStandards", "InitiateCloudTrailsLambdaFunctionName", "value"] } ]
                                              ]},
                    "EvaluateLambdaName": {"Fn::Join" : ["", [ { "Ref": "ResourcesPrefix" },
                                                     { "Fn::FindInMap": ["NamingStandards", "IdentifyCloudTrailsLambdaFunctionName", "value"] } ]
                                              ]},
                    "InitiateLambdaHandler": "initiate_to_desc_cloudtrails.lambda_handler",
                    "EvaluateLambdaHandler": "describe_cloudtrails.lambda_handler",
                    "EvaluateLambdaMemorySize": 256,
                    "LambdaLogsForwarderArn": { "Fn::GetAtt": ["LambdaLogsForwarder", "Arn"] },
                    "EventRuleDescription": "Hammer ScheduledRule to initiate CloudTrails evaluations",
                    "EventRuleName": {"Fn::Join" : ["", [{ "Ref": "ResourcesPrefix" }, "InitiateEvaluationCloudTrails"] ] },
                    "SNSDisplayName": {"Fn::Join" : ["", [ { "Ref": "ResourcesPrefix" },
                        { "Fn::FindInMap": ["NamingStandards", "SNSDisplayNameCloudTrails", "value"] } ]
                    ]},
                    "SNSTopicName": {"Fn::Join" : ["", [ { "Ref": "ResourcesPrefix" },
                        { "Fn::FindInMap": ["NamingStandards", "SNSTopicNameCloudTrails", "value"] } ]
                    ]},
                    "SNSIdentificationErrors": {"Ref":  "SNSIdentificationErrors"}
                }
            }
        },
        "StackEvaluateS3ACL": {
            "Type": "AWS::CloudFormation::Stack",
            "Properties": {
                "TemplateURL": {"Ref":  "NestedStackTemplate"},
                "Parameters": {
                    "SourceS3Bucket": { "Ref": "SourceS3Bucket" },
                    "IdentificationIAMRole": {"Fn::Join" : ["", [ "arn:aws:iam::",
=======
>>>>>>> f5874194
                                             { "Ref": "AWS::AccountId" },
                                             ":role/",
                                             { "Ref": "ResourcesPrefix" },
                                             { "Ref": "IdentificationIAMRole" }
                                           ] ]},
<<<<<<< HEAD
                    "IdentificationCheckRateExpression": {"Fn::Join": ["", [ "cron(", "10 ", { "Ref": "IdentificationCheckRateExpression" }, ")" ] ]},
                    "LambdaSubnets": {"Ref":  "LambdaSubnets"},
                    "LambdaSecurityGroups": {"Ref":  "LambdaSecurityGroups"},
                    "IdentificationLambdaSource": { "Ref": "SourceIdentificationS3ACL" },
                    "InitiateLambdaDescription": "Lambda function for initiate to identify public s3 buckets.",
                    "EvaluateLambdaDescription": "Lambda function to describe public s3 buckets.",
                    "InitiateLambdaName": {"Fn::Join" : ["", [ { "Ref": "ResourcesPrefix" },
                                                     { "Fn::FindInMap": ["NamingStandards", "InitiateS3ACLLambdaFunctionName", "value"] } ]
                                              ]},
                    "EvaluateLambdaName": {"Fn::Join" : ["", [ { "Ref": "ResourcesPrefix" },
                                                     { "Fn::FindInMap": ["NamingStandards", "IdentifyS3ACLLambdaFunctionName", "value"] } ]
                                              ]},
                    "InitiateLambdaHandler": "initiate_to_desc_s3_bucket_acl.lambda_handler",
                    "EvaluateLambdaHandler": "describe_s3_bucket_acl.lambda_handler",
                    "EvaluateLambdaMemorySize": 128,
                    "LambdaLogsForwarderArn": { "Fn::GetAtt": ["LambdaLogsForwarder", "Arn"] },
                    "EventRuleDescription": "Hammer ScheduledRule to initiate S3 ACL evaluations",
                    "EventRuleName": {"Fn::Join" : ["", [{ "Ref": "ResourcesPrefix" }, "InitiateEvaluationS3ACL"] ] },
                    "SNSDisplayName": {"Fn::Join" : ["", [ { "Ref": "ResourcesPrefix" },
                        { "Fn::FindInMap": ["NamingStandards", "SNSDisplayNameS3ACL", "value"] } ]
                    ]},
                    "SNSTopicName": {"Fn::Join" : ["", [ { "Ref": "ResourcesPrefix" },
                        { "Fn::FindInMap": ["NamingStandards", "SNSTopicNameS3ACL", "value"] } ]
                    ]},
                    "SNSIdentificationErrors": {"Ref":  "SNSIdentificationErrors"}
                }
            }
        },
        "StackEvaluateS3Policy": {
            "Type": "AWS::CloudFormation::Stack",
            "Properties": {
                "TemplateURL": {"Ref":  "NestedStackTemplate"},
                "Parameters": {
                    "SourceS3Bucket": { "Ref": "SourceS3Bucket" },
                    "IdentificationIAMRole": {"Fn::Join" : ["", [ "arn:aws:iam::",
                                             { "Ref": "AWS::AccountId" },
                                             ":role/",
                                             { "Ref": "ResourcesPrefix" },
                                             { "Ref": "IdentificationIAMRole" }
                                           ] ]},
                    "IdentificationCheckRateExpression": {"Fn::Join": ["", [ "cron(", "10 ", { "Ref": "IdentificationCheckRateExpression" }, ")" ] ]},
                    "LambdaSubnets": {"Ref":  "LambdaSubnets"},
                    "LambdaSecurityGroups": {"Ref":  "LambdaSecurityGroups"},
                    "IdentificationLambdaSource": { "Ref": "SourceIdentificationS3Policy" },
                    "InitiateLambdaDescription": "Lambda function for initiate to identify public s3 buckets.",
                    "EvaluateLambdaDescription": "Lambda function to describe public s3 buckets.",
                    "InitiateLambdaName": {"Fn::Join" : ["", [ { "Ref": "ResourcesPrefix" },
                                                     { "Fn::FindInMap": ["NamingStandards", "InitiateS3PolicyLambdaFunctionName", "value"] } ]
                                              ]},
                    "EvaluateLambdaName": {"Fn::Join" : ["", [ { "Ref": "ResourcesPrefix" },
                                                     { "Fn::FindInMap": ["NamingStandards", "IdentifyS3PolicyLambdaFunctionName", "value"] } ]
                                              ]},
                    "InitiateLambdaHandler": "initiate_to_desc_s3_bucket_policy.lambda_handler",
                    "EvaluateLambdaHandler": "describe_s3_bucket_policy.lambda_handler",
                    "EvaluateLambdaMemorySize": 128,
                    "LambdaLogsForwarderArn": { "Fn::GetAtt": ["LambdaLogsForwarder", "Arn"] },
                    "EventRuleDescription": "Hammer ScheduledRule to initiate S3 Policy evaluations",
                    "EventRuleName": {"Fn::Join" : ["", [{ "Ref": "ResourcesPrefix" }, "InitiateEvaluationS3Policy"] ] },
                    "SNSDisplayName": {"Fn::Join" : ["", [ { "Ref": "ResourcesPrefix" },
                        { "Fn::FindInMap": ["NamingStandards", "SNSDisplayNameS3Policy", "value"] } ]
                    ]},
                    "SNSTopicName": {"Fn::Join" : ["", [ { "Ref": "ResourcesPrefix" },
                        { "Fn::FindInMap": ["NamingStandards", "SNSTopicNameS3Policy", "value"] } ]
                    ]},
                    "SNSIdentificationErrors": {"Ref":  "SNSIdentificationErrors"}
                }
            }
        },
        "StackEvaluateIAMUserKeysRotation": {
            "Type": "AWS::CloudFormation::Stack",
            "Properties": {
                "TemplateURL": {"Ref":  "NestedStackTemplate"},
                "Parameters": {
                    "SourceS3Bucket": { "Ref": "SourceS3Bucket" },
                    "IdentificationIAMRole": {"Fn::Join" : ["", [ "arn:aws:iam::",
                                             { "Ref": "AWS::AccountId" },
                                             ":role/",
                                             { "Ref": "ResourcesPrefix" },
                                             { "Ref": "IdentificationIAMRole" }
                                           ] ]},
                    "IdentificationCheckRateExpression": {"Fn::Join": ["", [ "cron(", "10 ", { "Ref": "IdentificationCheckRateExpression" }, ")" ] ]},
                    "LambdaSubnets": {"Ref":  "LambdaSubnets"},
                    "LambdaSecurityGroups": {"Ref":  "LambdaSecurityGroups"},
                    "IdentificationLambdaSource": { "Ref": "SourceIdentificationIAMUserKeysRotation" },
                    "InitiateLambdaDescription": "Lambda function for initiate to identify IAM user keys which to be rotate.",
                    "EvaluateLambdaDescription": "Lambda function to describe IAM user keys to be rotated.",
                    "InitiateLambdaName": {"Fn::Join" : ["", [ { "Ref": "ResourcesPrefix" },
                                                     { "Fn::FindInMap": ["NamingStandards", "InitiateIAMUserKeysRotationLambdaFunctionName", "value"] } ]
                                              ]},
                    "EvaluateLambdaName": {"Fn::Join" : ["", [ { "Ref": "ResourcesPrefix" },
                                                     { "Fn::FindInMap": ["NamingStandards", "IdentifyIAMUserKeysRotationLambdaFunctionName", "value"] } ]
                                              ]},
                    "InitiateLambdaHandler": "initiate_to_desc_iam_users_key_rotation.lambda_handler",
                    "EvaluateLambdaHandler": "describe_iam_key_rotation.lambda_handler",
                    "EvaluateLambdaMemorySize": 128,
                    "LambdaLogsForwarderArn": { "Fn::GetAtt": ["LambdaLogsForwarder", "Arn"] },
                    "EventRuleDescription": "Hammer ScheduledRule to initiate IAMUserKeysRotation evaluations",
                    "EventRuleName": {"Fn::Join" : ["", [{ "Ref": "ResourcesPrefix" }, "InitiateEvaluationIAMUserKeysRotation"] ] },
                    "SNSDisplayName": {"Fn::Join" : ["", [ { "Ref": "ResourcesPrefix" },
                        { "Fn::FindInMap": ["NamingStandards", "SNSDisplayNameIAMUserKeysRotation", "value"] } ]
                    ]},
                    "SNSTopicName": {"Fn::Join" : ["", [ { "Ref": "ResourcesPrefix" },
                        { "Fn::FindInMap": ["NamingStandards", "SNSTopicNameIAMUserKeysRotation", "value"] } ]
=======
                    "IdentificationCheckRateExpression": {"Fn::Join": ["", [ "cron(", "15 ", { "Ref": "IdentificationCheckRateExpression" }, ")" ] ]},
                    "LambdaSubnets": {"Ref":  "LambdaSubnets"},
                    "LambdaSecurityGroups": {"Ref":  "LambdaSecurityGroups"},
                    "IdentificationLambdaSource": { "Ref": "SourceIdentificationCloudTrails" },
                    "InitiateLambdaDescription": "Lambda function for initiate identification of CloudTrail issues",
                    "EvaluateLambdaDescription": "Lambda function for initiate identification of CloudTrail issues",
                    "InitiateLambdaName": {"Fn::Join" : ["", [ { "Ref": "ResourcesPrefix" },
                                                     { "Fn::FindInMap": ["NamingStandards", "InitiateCloudTrailsLambdaFunctionName", "value"] } ]
                                              ]},
                    "EvaluateLambdaName": {"Fn::Join" : ["", [ { "Ref": "ResourcesPrefix" },
                                                     { "Fn::FindInMap": ["NamingStandards", "IdentifyCloudTrailsLambdaFunctionName", "value"] } ]
                                              ]},
                    "InitiateLambdaHandler": "initiate_to_desc_cloudtrails.lambda_handler",
                    "EvaluateLambdaHandler": "describe_cloudtrails.lambda_handler",
                    "EvaluateLambdaMemorySize": 256,
                    "LambdaLogsForwarderArn": { "Fn::GetAtt": ["LambdaLogsForwarder", "Arn"] },
                    "EventRuleDescription": "Hammer ScheduledRule to initiate CloudTrails evaluations",
                    "EventRuleName": {"Fn::Join" : ["", [{ "Ref": "ResourcesPrefix" }, "InitiateEvaluationCloudTrails"] ] },
                    "SNSDisplayName": {"Fn::Join" : ["", [ { "Ref": "ResourcesPrefix" },
                        { "Fn::FindInMap": ["NamingStandards", "SNSDisplayNameCloudTrails", "value"] } ]
                    ]},
                    "SNSTopicName": {"Fn::Join" : ["", [ { "Ref": "ResourcesPrefix" },
                        { "Fn::FindInMap": ["NamingStandards", "SNSTopicNameCloudTrails", "value"] } ]
>>>>>>> f5874194
                    ]},
                    "SNSIdentificationErrors": {"Ref":  "SNSIdentificationErrors"}
                }
            }
        },
<<<<<<< HEAD
        "StackEvaluateIAMUserInactiveKeys": {
=======
        "StackEvaluateS3ACL": {
>>>>>>> f5874194
            "Type": "AWS::CloudFormation::Stack",
            "Properties": {
                "TemplateURL": {"Ref":  "NestedStackTemplate"},
                "Parameters": {
                    "SourceS3Bucket": { "Ref": "SourceS3Bucket" },
                    "IdentificationIAMRole": {"Fn::Join" : ["", [ "arn:aws:iam::",
                                             { "Ref": "AWS::AccountId" },
                                             ":role/",
                                             { "Ref": "ResourcesPrefix" },
                                             { "Ref": "IdentificationIAMRole" }
                                           ] ]},
                    "IdentificationCheckRateExpression": {"Fn::Join": ["", [ "cron(", "10 ", { "Ref": "IdentificationCheckRateExpression" }, ")" ] ]},
                    "LambdaSubnets": {"Ref":  "LambdaSubnets"},
                    "LambdaSecurityGroups": {"Ref":  "LambdaSecurityGroups"},
<<<<<<< HEAD
                    "IdentificationLambdaSource": { "Ref": "SourceIdentificationIAMUserInactiveKeys" },
                    "InitiateLambdaDescription": "Lambda function for initiate to identify IAM user keys which last used.",
                    "EvaluateLambdaDescription": "Lambda function to describe IAM user keys last used.",
                    "InitiateLambdaName": {"Fn::Join" : ["", [ { "Ref": "ResourcesPrefix" },
                                                     { "Fn::FindInMap": ["NamingStandards", "InitiateIAMUserInactiveKeysLambdaFunctionName", "value"] } ]
                                              ]},
                    "EvaluateLambdaName": {"Fn::Join" : ["", [ { "Ref": "ResourcesPrefix" },
                                                     { "Fn::FindInMap": ["NamingStandards", "IdentifyIAMUserInactiveKeysLambdaFunctionName", "value"] } ]
                                              ]},
                    "InitiateLambdaHandler": "initiate_to_desc_iam_access_keys.lambda_handler",
                    "EvaluateLambdaHandler": "describe_iam_accesskey_details.lambda_handler",
                    "EvaluateLambdaMemorySize": 128,
                    "LambdaLogsForwarderArn": { "Fn::GetAtt": ["LambdaLogsForwarder", "Arn"] },
                    "EventRuleDescription": "Hammer ScheduledRule to initiate IAMUserInactiveKeys evaluations",
                    "EventRuleName": {"Fn::Join" : ["", [{ "Ref": "ResourcesPrefix" }, "InitiateEvaluationIAMUserInactiveKeys"] ] },
                    "SNSDisplayName": {"Fn::Join" : ["", [ { "Ref": "ResourcesPrefix" },
                        { "Fn::FindInMap": ["NamingStandards", "SNSDisplayNameIAMUserInactiveKeys", "value"] } ]
                    ]},
                    "SNSTopicName": {"Fn::Join" : ["", [ { "Ref": "ResourcesPrefix" },
                        { "Fn::FindInMap": ["NamingStandards", "SNSTopicNameIAMUserInactiveKeys", "value"] } ]
=======
                    "IdentificationLambdaSource": { "Ref": "SourceIdentificationS3ACL" },
                    "InitiateLambdaDescription": "Lambda function for initiate to identify public s3 buckets.",
                    "EvaluateLambdaDescription": "Lambda function to describe public s3 buckets.",
                    "InitiateLambdaName": {"Fn::Join" : ["", [ { "Ref": "ResourcesPrefix" },
                                                     { "Fn::FindInMap": ["NamingStandards", "InitiateS3ACLLambdaFunctionName", "value"] } ]
                                              ]},
                    "EvaluateLambdaName": {"Fn::Join" : ["", [ { "Ref": "ResourcesPrefix" },
                                                     { "Fn::FindInMap": ["NamingStandards", "IdentifyS3ACLLambdaFunctionName", "value"] } ]
                                              ]},
                    "InitiateLambdaHandler": "initiate_to_desc_s3_bucket_acl.lambda_handler",
                    "EvaluateLambdaHandler": "describe_s3_bucket_acl.lambda_handler",
                    "EvaluateLambdaMemorySize": 128,
                    "LambdaLogsForwarderArn": { "Fn::GetAtt": ["LambdaLogsForwarder", "Arn"] },
                    "EventRuleDescription": "Hammer ScheduledRule to initiate S3 ACL evaluations",
                    "EventRuleName": {"Fn::Join" : ["", [{ "Ref": "ResourcesPrefix" }, "InitiateEvaluationS3ACL"] ] },
                    "SNSDisplayName": {"Fn::Join" : ["", [ { "Ref": "ResourcesPrefix" },
                        { "Fn::FindInMap": ["NamingStandards", "SNSDisplayNameS3ACL", "value"] } ]
                    ]},
                    "SNSTopicName": {"Fn::Join" : ["", [ { "Ref": "ResourcesPrefix" },
                        { "Fn::FindInMap": ["NamingStandards", "SNSTopicNameS3ACL", "value"] } ]
>>>>>>> f5874194
                    ]},
                    "SNSIdentificationErrors": {"Ref":  "SNSIdentificationErrors"}
                }
            }
        },
<<<<<<< HEAD
        "StackEvaluateEBSVolumes": {
=======
        "StackEvaluateS3Policy": {
>>>>>>> f5874194
            "Type": "AWS::CloudFormation::Stack",
            "Properties": {
                "TemplateURL": {"Ref":  "NestedStackTemplate"},
                "Parameters": {
                    "SourceS3Bucket": { "Ref": "SourceS3Bucket" },
                    "IdentificationIAMRole": {"Fn::Join" : ["", [ "arn:aws:iam::",
                                             { "Ref": "AWS::AccountId" },
                                             ":role/",
                                             { "Ref": "ResourcesPrefix" },
                                             { "Ref": "IdentificationIAMRole" }
                                           ] ]},
<<<<<<< HEAD
                    "IdentificationCheckRateExpression": {"Fn::Join": ["", [ "cron(", "20 ", { "Ref": "IdentificationCheckRateExpression" }, ")" ] ]},
                    "LambdaSubnets": {"Ref":  "LambdaSubnets"},
                    "LambdaSecurityGroups": {"Ref":  "LambdaSecurityGroups"},
                    "IdentificationLambdaSource": { "Ref": "SourceIdentificationEBSVolumes" },
                    "InitiateLambdaDescription": "Lambda function for initiate to identify unencrypted EBS volumes.",
                    "EvaluateLambdaDescription": "Lambda function to describe unencrypted ebs volumes.",
                    "InitiateLambdaName": {"Fn::Join" : ["", [ { "Ref": "ResourcesPrefix" },
                                                     { "Fn::FindInMap": ["NamingStandards", "InitiateEBSVolumesLambdaFunctionName", "value"] } ]
                                              ]},
                    "EvaluateLambdaName": {"Fn::Join" : ["", [ { "Ref": "ResourcesPrefix" },
                                                     { "Fn::FindInMap": ["NamingStandards", "IdentifyEBSVolumesLambdaFunctionName", "value"] } ]
                                              ]},
                    "InitiateLambdaHandler": "initiate_to_desc_ebs_unencrypted_volumes.lambda_handler",
                    "EvaluateLambdaHandler": "describe_ebs_unencrypted_volumes.lambda_handler",
                    "EvaluateLambdaMemorySize": 256,
                    "LambdaLogsForwarderArn": { "Fn::GetAtt": ["LambdaLogsForwarder", "Arn"] },
                    "EventRuleDescription": "Hammer ScheduledRule to initiate EBS volumes evaluations",
                    "EventRuleName": {"Fn::Join" : ["", [{ "Ref": "ResourcesPrefix" }, "InitiateEvaluationEBSVolumes"] ] },
                    "SNSDisplayName": {"Fn::Join" : ["", [ { "Ref": "ResourcesPrefix" },
                        { "Fn::FindInMap": ["NamingStandards", "SNSDisplayNameEBSVolumes", "value"] } ]
                    ]},
                    "SNSTopicName": {"Fn::Join" : ["", [ { "Ref": "ResourcesPrefix" },
                        { "Fn::FindInMap": ["NamingStandards", "SNSTopicNameEBSVolumes", "value"] } ]
=======
                    "IdentificationCheckRateExpression": {"Fn::Join": ["", [ "cron(", "10 ", { "Ref": "IdentificationCheckRateExpression" }, ")" ] ]},
                    "LambdaSubnets": {"Ref":  "LambdaSubnets"},
                    "LambdaSecurityGroups": {"Ref":  "LambdaSecurityGroups"},
                    "IdentificationLambdaSource": { "Ref": "SourceIdentificationS3Policy" },
                    "InitiateLambdaDescription": "Lambda function for initiate to identify public s3 buckets.",
                    "EvaluateLambdaDescription": "Lambda function to describe public s3 buckets.",
                    "InitiateLambdaName": {"Fn::Join" : ["", [ { "Ref": "ResourcesPrefix" },
                                                     { "Fn::FindInMap": ["NamingStandards", "InitiateS3PolicyLambdaFunctionName", "value"] } ]
                                              ]},
                    "EvaluateLambdaName": {"Fn::Join" : ["", [ { "Ref": "ResourcesPrefix" },
                                                     { "Fn::FindInMap": ["NamingStandards", "IdentifyS3PolicyLambdaFunctionName", "value"] } ]
                                              ]},
                    "InitiateLambdaHandler": "initiate_to_desc_s3_bucket_policy.lambda_handler",
                    "EvaluateLambdaHandler": "describe_s3_bucket_policy.lambda_handler",
                    "EvaluateLambdaMemorySize": 128,
                    "LambdaLogsForwarderArn": { "Fn::GetAtt": ["LambdaLogsForwarder", "Arn"] },
                    "EventRuleDescription": "Hammer ScheduledRule to initiate S3 Policy evaluations",
                    "EventRuleName": {"Fn::Join" : ["", [{ "Ref": "ResourcesPrefix" }, "InitiateEvaluationS3Policy"] ] },
                    "SNSDisplayName": {"Fn::Join" : ["", [ { "Ref": "ResourcesPrefix" },
                        { "Fn::FindInMap": ["NamingStandards", "SNSDisplayNameS3Policy", "value"] } ]
                    ]},
                    "SNSTopicName": {"Fn::Join" : ["", [ { "Ref": "ResourcesPrefix" },
                        { "Fn::FindInMap": ["NamingStandards", "SNSTopicNameS3Policy", "value"] } ]
>>>>>>> f5874194
                    ]},
                    "SNSIdentificationErrors": {"Ref":  "SNSIdentificationErrors"}
                }
            }
        },
<<<<<<< HEAD
        "StackEvaluateEBSSnapshots": {
=======
        "StackEvaluateIAMUserKeysRotation": {
>>>>>>> f5874194
            "Type": "AWS::CloudFormation::Stack",
            "Properties": {
                "TemplateURL": {"Ref":  "NestedStackTemplate"},
                "Parameters": {
                    "SourceS3Bucket": { "Ref": "SourceS3Bucket" },
                    "IdentificationIAMRole": {"Fn::Join" : ["", [ "arn:aws:iam::",
                                             { "Ref": "AWS::AccountId" },
                                             ":role/",
                                             { "Ref": "ResourcesPrefix" },
                                             { "Ref": "IdentificationIAMRole" }
                                           ] ]},
<<<<<<< HEAD
                    "IdentificationCheckRateExpression": {"Fn::Join": ["", [ "cron(", "25 ", { "Ref": "IdentificationCheckRateExpression" }, ")" ] ]},
                    "LambdaSubnets": {"Ref":  "LambdaSubnets"},
                    "LambdaSecurityGroups": {"Ref":  "LambdaSecurityGroups"},
                    "IdentificationLambdaSource": { "Ref": "SourceIdentificationEBSSnapshots" },
                    "InitiateLambdaDescription": "Lambda function for initiate to identify public EBS snapshots.",
                    "EvaluateLambdaDescription": "Lambda function to describe public ebs snapshots.",
                    "InitiateLambdaName": {"Fn::Join" : ["", [ { "Ref": "ResourcesPrefix" },
                                                     { "Fn::FindInMap": ["NamingStandards", "InitiateEBSSnapshotsLambdaFunctionName", "value"] } ]
                                              ]},
                    "EvaluateLambdaName": {"Fn::Join" : ["", [ { "Ref": "ResourcesPrefix" },
                                                     { "Fn::FindInMap": ["NamingStandards", "IdentifyEBSSnapshotsLambdaFunctionName", "value"] } ]
                                              ]},
                    "InitiateLambdaHandler": "initiate_to_desc_ebs_public_snapshots.lambda_handler",
                    "EvaluateLambdaHandler": "describe_ebs_public_snapshots.lambda_handler",
                    "EvaluateLambdaMemorySize": 512,
                    "LambdaLogsForwarderArn": { "Fn::GetAtt": ["LambdaLogsForwarder", "Arn"] },
                    "EventRuleDescription": "Hammer ScheduledRule to initiate EBS snapshots evaluations",
                    "EventRuleName": {"Fn::Join" : ["", [{ "Ref": "ResourcesPrefix" }, "InitiateEvaluationEBSSnapshots"] ] },
                    "SNSDisplayName": {"Fn::Join" : ["", [ { "Ref": "ResourcesPrefix" },
                        { "Fn::FindInMap": ["NamingStandards", "SNSDisplayNameEBSSnapshots", "value"] } ]
                    ]},
                    "SNSTopicName": {"Fn::Join" : ["", [ { "Ref": "ResourcesPrefix" },
                        { "Fn::FindInMap": ["NamingStandards", "SNSTopicNameEBSSnapshots", "value"] } ]
=======
                    "IdentificationCheckRateExpression": {"Fn::Join": ["", [ "cron(", "10 ", { "Ref": "IdentificationCheckRateExpression" }, ")" ] ]},
                    "LambdaSubnets": {"Ref":  "LambdaSubnets"},
                    "LambdaSecurityGroups": {"Ref":  "LambdaSecurityGroups"},
                    "IdentificationLambdaSource": { "Ref": "SourceIdentificationIAMUserKeysRotation" },
                    "InitiateLambdaDescription": "Lambda function for initiate to identify IAM user keys which to be rotate.",
                    "EvaluateLambdaDescription": "Lambda function to describe IAM user keys to be rotated.",
                    "InitiateLambdaName": {"Fn::Join" : ["", [ { "Ref": "ResourcesPrefix" },
                                                     { "Fn::FindInMap": ["NamingStandards", "InitiateIAMUserKeysRotationLambdaFunctionName", "value"] } ]
                                              ]},
                    "EvaluateLambdaName": {"Fn::Join" : ["", [ { "Ref": "ResourcesPrefix" },
                                                     { "Fn::FindInMap": ["NamingStandards", "IdentifyIAMUserKeysRotationLambdaFunctionName", "value"] } ]
                                              ]},
                    "InitiateLambdaHandler": "initiate_to_desc_iam_users_key_rotation.lambda_handler",
                    "EvaluateLambdaHandler": "describe_iam_key_rotation.lambda_handler",
                    "EvaluateLambdaMemorySize": 128,
                    "LambdaLogsForwarderArn": { "Fn::GetAtt": ["LambdaLogsForwarder", "Arn"] },
                    "EventRuleDescription": "Hammer ScheduledRule to initiate IAMUserKeysRotation evaluations",
                    "EventRuleName": {"Fn::Join" : ["", [{ "Ref": "ResourcesPrefix" }, "InitiateEvaluationIAMUserKeysRotation"] ] },
                    "SNSDisplayName": {"Fn::Join" : ["", [ { "Ref": "ResourcesPrefix" },
                        { "Fn::FindInMap": ["NamingStandards", "SNSDisplayNameIAMUserKeysRotation", "value"] } ]
                    ]},
                    "SNSTopicName": {"Fn::Join" : ["", [ { "Ref": "ResourcesPrefix" },
                        { "Fn::FindInMap": ["NamingStandards", "SNSTopicNameIAMUserKeysRotation", "value"] } ]
>>>>>>> f5874194
                    ]},
                    "SNSIdentificationErrors": {"Ref":  "SNSIdentificationErrors"}
                }
            }
        },
<<<<<<< HEAD
        "StackEvaluateRDSSnapshots": {
=======
        "StackEvaluateIAMUserInactiveKeys": {
>>>>>>> f5874194
            "Type": "AWS::CloudFormation::Stack",
            "Properties": {
                "TemplateURL": {"Ref":  "NestedStackTemplate"},
                "Parameters": {
                    "SourceS3Bucket": { "Ref": "SourceS3Bucket" },
                    "IdentificationIAMRole": {"Fn::Join" : ["", [ "arn:aws:iam::",
                                             { "Ref": "AWS::AccountId" },
                                             ":role/",
                                             { "Ref": "ResourcesPrefix" },
                                             { "Ref": "IdentificationIAMRole" }
                                           ] ]},
<<<<<<< HEAD
                    "IdentificationCheckRateExpression": {"Fn::Join": ["", [ "cron(", "30 ", { "Ref": "IdentificationCheckRateExpression" }, ")" ] ]},
                    "LambdaSubnets": {"Ref":  "LambdaSubnets"},
                    "LambdaSecurityGroups": {"Ref":  "LambdaSecurityGroups"},
                    "IdentificationLambdaSource": { "Ref": "SourceIdentificationRDSSnapshots" },
                    "InitiateLambdaDescription": "Lambda function for initiate to identify public RDS snapshots.",
                    "EvaluateLambdaDescription": "Lambda function to describe public RDS snapshots.",
                    "InitiateLambdaName": {"Fn::Join" : ["", [ { "Ref": "ResourcesPrefix" },
                                                     { "Fn::FindInMap": ["NamingStandards", "InitiateRDSSnapshotsLambdaFunctionName", "value"] } ]
                                              ]},
                    "EvaluateLambdaName": {"Fn::Join" : ["", [ { "Ref": "ResourcesPrefix" },
                                                     { "Fn::FindInMap": ["NamingStandards", "IdentifyRDSSnapshotsLambdaFunctionName", "value"] } ]
                                              ]},
                    "InitiateLambdaHandler": "initiate_to_desc_rds_public_snapshots.lambda_handler",
                    "EvaluateLambdaHandler": "describe_rds_public_snapshots.lambda_handler",
                    "EvaluateLambdaMemorySize": 256,
                    "LambdaLogsForwarderArn": { "Fn::GetAtt": ["LambdaLogsForwarder", "Arn"] },
                    "EventRuleDescription": "Hammer ScheduledRule to initiate RDS snapshots evaluations",
                    "EventRuleName": {"Fn::Join" : ["", [{ "Ref": "ResourcesPrefix" }, "InitiateEvaluationRDSSnapshots"] ] },
                    "SNSDisplayName": {"Fn::Join" : ["", [ { "Ref": "ResourcesPrefix" },
                        { "Fn::FindInMap": ["NamingStandards", "SNSDisplayNameRDSSnapshots", "value"] } ]
                    ]},
                    "SNSTopicName": {"Fn::Join" : ["", [ { "Ref": "ResourcesPrefix" },
                        { "Fn::FindInMap": ["NamingStandards", "SNSTopicNameRDSSnapshots", "value"] } ]
=======
                    "IdentificationCheckRateExpression": {"Fn::Join": ["", [ "cron(", "10 ", { "Ref": "IdentificationCheckRateExpression" }, ")" ] ]},
                    "LambdaSubnets": {"Ref":  "LambdaSubnets"},
                    "LambdaSecurityGroups": {"Ref":  "LambdaSecurityGroups"},
                    "IdentificationLambdaSource": { "Ref": "SourceIdentificationIAMUserInactiveKeys" },
                    "InitiateLambdaDescription": "Lambda function for initiate to identify IAM user keys which last used.",
                    "EvaluateLambdaDescription": "Lambda function to describe IAM user keys last used.",
                    "InitiateLambdaName": {"Fn::Join" : ["", [ { "Ref": "ResourcesPrefix" },
                                                     { "Fn::FindInMap": ["NamingStandards", "InitiateIAMUserInactiveKeysLambdaFunctionName", "value"] } ]
                                              ]},
                    "EvaluateLambdaName": {"Fn::Join" : ["", [ { "Ref": "ResourcesPrefix" },
                                                     { "Fn::FindInMap": ["NamingStandards", "IdentifyIAMUserInactiveKeysLambdaFunctionName", "value"] } ]
                                              ]},
                    "InitiateLambdaHandler": "initiate_to_desc_iam_access_keys.lambda_handler",
                    "EvaluateLambdaHandler": "describe_iam_accesskey_details.lambda_handler",
                    "EvaluateLambdaMemorySize": 128,
                    "LambdaLogsForwarderArn": { "Fn::GetAtt": ["LambdaLogsForwarder", "Arn"] },
                    "EventRuleDescription": "Hammer ScheduledRule to initiate IAMUserInactiveKeys evaluations",
                    "EventRuleName": {"Fn::Join" : ["", [{ "Ref": "ResourcesPrefix" }, "InitiateEvaluationIAMUserInactiveKeys"] ] },
                    "SNSDisplayName": {"Fn::Join" : ["", [ { "Ref": "ResourcesPrefix" },
                        { "Fn::FindInMap": ["NamingStandards", "SNSDisplayNameIAMUserInactiveKeys", "value"] } ]
                    ]},
                    "SNSTopicName": {"Fn::Join" : ["", [ { "Ref": "ResourcesPrefix" },
                        { "Fn::FindInMap": ["NamingStandards", "SNSTopicNameIAMUserInactiveKeys", "value"] } ]
>>>>>>> f5874194
                    ]},
                    "SNSIdentificationErrors": {"Ref":  "SNSIdentificationErrors"}
                }
            }
        },
<<<<<<< HEAD
        "StackEvaluateSQSPublicPolicy": {
=======
        "StackEvaluateEBSVolumes": {
>>>>>>> f5874194
            "Type": "AWS::CloudFormation::Stack",
            "Properties": {
                "TemplateURL": {"Ref":  "NestedStackTemplate"},
                "Parameters": {
                    "SourceS3Bucket": { "Ref": "SourceS3Bucket" },
                    "IdentificationIAMRole": {"Fn::Join" : ["", [ "arn:aws:iam::",
                                             { "Ref": "AWS::AccountId" },
                                             ":role/",
                                             { "Ref": "ResourcesPrefix" },
                                             { "Ref": "IdentificationIAMRole" }
                                           ] ]},
<<<<<<< HEAD
                    "IdentificationCheckRateExpression": {"Fn::Join": ["", [ "cron(", "40 ", { "Ref": "IdentificationCheckRateExpression" }, ")" ] ]},
                    "LambdaSubnets": {"Ref":  "LambdaSubnets"},
                    "LambdaSecurityGroups": {"Ref":  "LambdaSecurityGroups"},
                    "IdentificationLambdaSource": { "Ref": "SourceIdentificationSQSPublicPolicy" },
                    "InitiateLambdaDescription": "Lambda function for initiate to identify public SQS queues.",
                    "EvaluateLambdaDescription": "Lambda function to describe public SQS queues.",
                    "InitiateLambdaName": {"Fn::Join" : ["", [ { "Ref": "ResourcesPrefix" },
                                                     { "Fn::FindInMap": ["NamingStandards", "InitiateSQSPublicPolicyLambdaFunctionName", "value"] } ]
                                              ]},
                    "EvaluateLambdaName": {"Fn::Join" : ["", [ { "Ref": "ResourcesPrefix" },
                                                     { "Fn::FindInMap": ["NamingStandards", "IdentifySQSPublicPolicyLambdaFunctionName", "value"] } ]
                                              ]},
                    "InitiateLambdaHandler": "initiate_to_desc_sqs_public_policy.lambda_handler",
                    "EvaluateLambdaHandler": "describe_sqs_public_policy.lambda_handler",
                    "EvaluateLambdaMemorySize": 256,
                    "LambdaLogsForwarderArn": { "Fn::GetAtt": ["LambdaLogsForwarder", "Arn"] },
                    "EventRuleDescription": "Hammer ScheduledRule to initiate SQS queue evaluations",
                    "EventRuleName": {"Fn::Join" : ["", [{ "Ref": "ResourcesPrefix" }, "InitiateEvaluationSQSPublicPolicy"] ] },
                    "SNSDisplayName": {"Fn::Join" : ["", [ { "Ref": "ResourcesPrefix" },
                        { "Fn::FindInMap": ["NamingStandards", "SNSDisplayNameSQSPublicPolicy", "value"] } ]
                    ]},
                    "SNSTopicName": {"Fn::Join" : ["", [ { "Ref": "ResourcesPrefix" },
                        { "Fn::FindInMap": ["NamingStandards", "SNSTopicNameSQSPublicPolicy", "value"] } ]
=======
                    "IdentificationCheckRateExpression": {"Fn::Join": ["", [ "cron(", "20 ", { "Ref": "IdentificationCheckRateExpression" }, ")" ] ]},
                    "LambdaSubnets": {"Ref":  "LambdaSubnets"},
                    "LambdaSecurityGroups": {"Ref":  "LambdaSecurityGroups"},
                    "IdentificationLambdaSource": { "Ref": "SourceIdentificationEBSVolumes" },
                    "InitiateLambdaDescription": "Lambda function for initiate to identify unencrypted EBS volumes.",
                    "EvaluateLambdaDescription": "Lambda function to describe unencrypted ebs volumes.",
                    "InitiateLambdaName": {"Fn::Join" : ["", [ { "Ref": "ResourcesPrefix" },
                                                     { "Fn::FindInMap": ["NamingStandards", "InitiateEBSVolumesLambdaFunctionName", "value"] } ]
                                              ]},
                    "EvaluateLambdaName": {"Fn::Join" : ["", [ { "Ref": "ResourcesPrefix" },
                                                     { "Fn::FindInMap": ["NamingStandards", "IdentifyEBSVolumesLambdaFunctionName", "value"] } ]
                                              ]},
                    "InitiateLambdaHandler": "initiate_to_desc_ebs_unencrypted_volumes.lambda_handler",
                    "EvaluateLambdaHandler": "describe_ebs_unencrypted_volumes.lambda_handler",
                    "EvaluateLambdaMemorySize": 256,
                    "LambdaLogsForwarderArn": { "Fn::GetAtt": ["LambdaLogsForwarder", "Arn"] },
                    "EventRuleDescription": "Hammer ScheduledRule to initiate EBS volumes evaluations",
                    "EventRuleName": {"Fn::Join" : ["", [{ "Ref": "ResourcesPrefix" }, "InitiateEvaluationEBSVolumes"] ] },
                    "SNSDisplayName": {"Fn::Join" : ["", [ { "Ref": "ResourcesPrefix" },
                        { "Fn::FindInMap": ["NamingStandards", "SNSDisplayNameEBSVolumes", "value"] } ]
                    ]},
                    "SNSTopicName": {"Fn::Join" : ["", [ { "Ref": "ResourcesPrefix" },
                        { "Fn::FindInMap": ["NamingStandards", "SNSTopicNameEBSVolumes", "value"] } ]
                    ]},
                    "SNSIdentificationErrors": {"Ref":  "SNSIdentificationErrors"}
                }
            }
        },
        "StackEvaluateEBSSnapshots": {
            "Type": "AWS::CloudFormation::Stack",
            "Properties": {
                "TemplateURL": {"Ref":  "NestedStackTemplate"},
                "Parameters": {
                    "SourceS3Bucket": { "Ref": "SourceS3Bucket" },
                    "IdentificationIAMRole": {"Fn::Join" : ["", [ "arn:aws:iam::",
                                             { "Ref": "AWS::AccountId" },
                                             ":role/",
                                             { "Ref": "ResourcesPrefix" },
                                             { "Ref": "IdentificationIAMRole" }
                                           ] ]},
                    "IdentificationCheckRateExpression": {"Fn::Join": ["", [ "cron(", "25 ", { "Ref": "IdentificationCheckRateExpression" }, ")" ] ]},
                    "LambdaSubnets": {"Ref":  "LambdaSubnets"},
                    "LambdaSecurityGroups": {"Ref":  "LambdaSecurityGroups"},
                    "IdentificationLambdaSource": { "Ref": "SourceIdentificationEBSSnapshots" },
                    "InitiateLambdaDescription": "Lambda function for initiate to identify public EBS snapshots.",
                    "EvaluateLambdaDescription": "Lambda function to describe public ebs snapshots.",
                    "InitiateLambdaName": {"Fn::Join" : ["", [ { "Ref": "ResourcesPrefix" },
                                                     { "Fn::FindInMap": ["NamingStandards", "InitiateEBSSnapshotsLambdaFunctionName", "value"] } ]
                                              ]},
                    "EvaluateLambdaName": {"Fn::Join" : ["", [ { "Ref": "ResourcesPrefix" },
                                                     { "Fn::FindInMap": ["NamingStandards", "IdentifyEBSSnapshotsLambdaFunctionName", "value"] } ]
                                              ]},
                    "InitiateLambdaHandler": "initiate_to_desc_ebs_public_snapshots.lambda_handler",
                    "EvaluateLambdaHandler": "describe_ebs_public_snapshots.lambda_handler",
                    "EvaluateLambdaMemorySize": 512,
                    "LambdaLogsForwarderArn": { "Fn::GetAtt": ["LambdaLogsForwarder", "Arn"] },
                    "EventRuleDescription": "Hammer ScheduledRule to initiate EBS snapshots evaluations",
                    "EventRuleName": {"Fn::Join" : ["", [{ "Ref": "ResourcesPrefix" }, "InitiateEvaluationEBSSnapshots"] ] },
                    "SNSDisplayName": {"Fn::Join" : ["", [ { "Ref": "ResourcesPrefix" },
                        { "Fn::FindInMap": ["NamingStandards", "SNSDisplayNameEBSSnapshots", "value"] } ]
                    ]},
                    "SNSTopicName": {"Fn::Join" : ["", [ { "Ref": "ResourcesPrefix" },
                        { "Fn::FindInMap": ["NamingStandards", "SNSTopicNameEBSSnapshots", "value"] } ]
>>>>>>> f5874194
                    ]},
                    "SNSIdentificationErrors": {"Ref":  "SNSIdentificationErrors"}
                }
            }
        },
<<<<<<< HEAD
        "StackEvaluateS3Encryption": {
=======
        "StackEvaluateRDSSnapshots": {
>>>>>>> f5874194
            "Type": "AWS::CloudFormation::Stack",
            "Properties": {
                "TemplateURL": {"Ref":  "NestedStackTemplate"},
                "Parameters": {
                    "SourceS3Bucket": { "Ref": "SourceS3Bucket" },
                    "IdentificationIAMRole": {"Fn::Join" : ["", [ "arn:aws:iam::",
                                             { "Ref": "AWS::AccountId" },
                                             ":role/",
                                             { "Ref": "ResourcesPrefix" },
                                             { "Ref": "IdentificationIAMRole" }
                                           ] ]},
<<<<<<< HEAD
=======
                    "IdentificationCheckRateExpression": {"Fn::Join": ["", [ "cron(", "30 ", { "Ref": "IdentificationCheckRateExpression" }, ")" ] ]},
                    "LambdaSubnets": {"Ref":  "LambdaSubnets"},
                    "LambdaSecurityGroups": {"Ref":  "LambdaSecurityGroups"},
                    "IdentificationLambdaSource": { "Ref": "SourceIdentificationRDSSnapshots" },
                    "InitiateLambdaDescription": "Lambda function for initiate to identify public RDS snapshots.",
                    "EvaluateLambdaDescription": "Lambda function to describe public RDS snapshots.",
                    "InitiateLambdaName": {"Fn::Join" : ["", [ { "Ref": "ResourcesPrefix" },
                                                     { "Fn::FindInMap": ["NamingStandards", "InitiateRDSSnapshotsLambdaFunctionName", "value"] } ]
                                              ]},
                    "EvaluateLambdaName": {"Fn::Join" : ["", [ { "Ref": "ResourcesPrefix" },
                                                     { "Fn::FindInMap": ["NamingStandards", "IdentifyRDSSnapshotsLambdaFunctionName", "value"] } ]
                                              ]},
                    "InitiateLambdaHandler": "initiate_to_desc_rds_public_snapshots.lambda_handler",
                    "EvaluateLambdaHandler": "describe_rds_public_snapshots.lambda_handler",
                    "EvaluateLambdaMemorySize": 256,
                    "LambdaLogsForwarderArn": { "Fn::GetAtt": ["LambdaLogsForwarder", "Arn"] },
                    "EventRuleDescription": "Hammer ScheduledRule to initiate RDS snapshots evaluations",
                    "EventRuleName": {"Fn::Join" : ["", [{ "Ref": "ResourcesPrefix" }, "InitiateEvaluationRDSSnapshots"] ] },
                    "SNSDisplayName": {"Fn::Join" : ["", [ { "Ref": "ResourcesPrefix" },
                        { "Fn::FindInMap": ["NamingStandards", "SNSDisplayNameRDSSnapshots", "value"] } ]
                    ]},
                    "SNSTopicName": {"Fn::Join" : ["", [ { "Ref": "ResourcesPrefix" },
                        { "Fn::FindInMap": ["NamingStandards", "SNSTopicNameRDSSnapshots", "value"] } ]
                    ]},
                    "SNSIdentificationErrors": {"Ref":  "SNSIdentificationErrors"}
                }
            }
        },
        "StackEvaluateSQSPublicPolicy": {
            "Type": "AWS::CloudFormation::Stack",
            "Properties": {
                "TemplateURL": {"Ref":  "NestedStackTemplate"},
                "Parameters": {
                    "SourceS3Bucket": { "Ref": "SourceS3Bucket" },
                    "IdentificationIAMRole": {"Fn::Join" : ["", [ "arn:aws:iam::",
                                             { "Ref": "AWS::AccountId" },
                                             ":role/",
                                             { "Ref": "ResourcesPrefix" },
                                             { "Ref": "IdentificationIAMRole" }
                                           ] ]},
                    "IdentificationCheckRateExpression": {"Fn::Join": ["", [ "cron(", "40 ", { "Ref": "IdentificationCheckRateExpression" }, ")" ] ]},
                    "LambdaSubnets": {"Ref":  "LambdaSubnets"},
                    "LambdaSecurityGroups": {"Ref":  "LambdaSecurityGroups"},
                    "IdentificationLambdaSource": { "Ref": "SourceIdentificationSQSPublicPolicy" },
                    "InitiateLambdaDescription": "Lambda function for initiate to identify public SQS queues.",
                    "EvaluateLambdaDescription": "Lambda function to describe public SQS queues.",
                    "InitiateLambdaName": {"Fn::Join" : ["", [ { "Ref": "ResourcesPrefix" },
                                                     { "Fn::FindInMap": ["NamingStandards", "InitiateSQSPublicPolicyLambdaFunctionName", "value"] } ]
                                              ]},
                    "EvaluateLambdaName": {"Fn::Join" : ["", [ { "Ref": "ResourcesPrefix" },
                                                     { "Fn::FindInMap": ["NamingStandards", "IdentifySQSPublicPolicyLambdaFunctionName", "value"] } ]
                                              ]},
                    "InitiateLambdaHandler": "initiate_to_desc_sqs_public_policy.lambda_handler",
                    "EvaluateLambdaHandler": "describe_sqs_public_policy.lambda_handler",
                    "EvaluateLambdaMemorySize": 256,
                    "LambdaLogsForwarderArn": { "Fn::GetAtt": ["LambdaLogsForwarder", "Arn"] },
                    "EventRuleDescription": "Hammer ScheduledRule to initiate SQS queue evaluations",
                    "EventRuleName": {"Fn::Join" : ["", [{ "Ref": "ResourcesPrefix" }, "InitiateEvaluationSQSPublicPolicy"] ] },
                    "SNSDisplayName": {"Fn::Join" : ["", [ { "Ref": "ResourcesPrefix" },
                        { "Fn::FindInMap": ["NamingStandards", "SNSDisplayNameSQSPublicPolicy", "value"] } ]
                    ]},
                    "SNSTopicName": {"Fn::Join" : ["", [ { "Ref": "ResourcesPrefix" },
                        { "Fn::FindInMap": ["NamingStandards", "SNSTopicNameSQSPublicPolicy", "value"] } ]
                    ]},
                    "SNSIdentificationErrors": {"Ref":  "SNSIdentificationErrors"}
                }
            }
        },
        "StackEvaluateS3Encryption": {
            "Type": "AWS::CloudFormation::Stack",
            "Properties": {
                "TemplateURL": {"Ref":  "NestedStackTemplate"},
                "Parameters": {
                    "SourceS3Bucket": { "Ref": "SourceS3Bucket" },
                    "IdentificationIAMRole": {"Fn::Join" : ["", [ "arn:aws:iam::",
                                             { "Ref": "AWS::AccountId" },
                                             ":role/",
                                             { "Ref": "ResourcesPrefix" },
                                             { "Ref": "IdentificationIAMRole" }
                                           ] ]},
>>>>>>> f5874194
                    "IdentificationCheckRateExpression": {"Fn::Join": ["", [ "cron(", "10 ", { "Ref": "IdentificationCheckRateExpression" }, ")" ] ]},
                    "LambdaSubnets": {"Ref":  "LambdaSubnets"},
                    "LambdaSecurityGroups": {"Ref":  "LambdaSecurityGroups"},
                    "IdentificationLambdaSource": { "Ref": "SourceIdentificationS3Encryption" },
                    "InitiateLambdaDescription": "Lambda function for initiate to identify S3 unencrypted buckets.",
                    "EvaluateLambdaDescription": "Lambda function to describe un-encrypted S3 buckets.",
                    "InitiateLambdaName": {"Fn::Join" : ["", [ { "Ref": "ResourcesPrefix" },
                                                     { "Fn::FindInMap": ["NamingStandards", "InitiateS3EncryptionLambdaFunctionName", "value"] } ]
                                              ]},
                    "EvaluateLambdaName": {"Fn::Join" : ["", [ { "Ref": "ResourcesPrefix" },
                                                     { "Fn::FindInMap": ["NamingStandards", "IdentifyS3EncryptionLambdaFunctionName", "value"] } ]
                                              ]},
                    "InitiateLambdaHandler": "initiate_to_desc_s3_encryption.lambda_handler",
                    "EvaluateLambdaHandler": "describe_s3_encryption.lambda_handler",
                    "EvaluateLambdaMemorySize": 256,
                    "LambdaLogsForwarderArn": { "Fn::GetAtt": ["LambdaLogsForwarder", "Arn"] },
                    "EventRuleDescription": "Hammer ScheduledRule to initiate S3 encryption evaluations",
                    "EventRuleName": {"Fn::Join" : ["", [{ "Ref": "ResourcesPrefix" }, "InitiateEvaluationS3Encryption"] ] },
                    "SNSDisplayName": {"Fn::Join" : ["", [ { "Ref": "ResourcesPrefix" },
                        { "Fn::FindInMap": ["NamingStandards", "SNSDisplayNameS3Encryption", "value"] } ]
                    ]},
                    "SNSTopicName": {"Fn::Join" : ["", [ { "Ref": "ResourcesPrefix" },
                        { "Fn::FindInMap": ["NamingStandards", "SNSTopicNameS3Encryption", "value"] } ]
                    ]},
                    "SNSIdentificationErrors": {"Ref":  "SNSIdentificationErrors"}
                }
            }
        },
        "StackEvaluateRDSEncryption": {
            "Type": "AWS::CloudFormation::Stack",
            "Properties": {
                "TemplateURL": {"Ref":  "NestedStackTemplate"},
                "Parameters": {
                    "SourceS3Bucket": { "Ref": "SourceS3Bucket" },
                    "IdentificationIAMRole": {"Fn::Join" : ["", [ "arn:aws:iam::",
                                             { "Ref": "AWS::AccountId" },
                                             ":role/",
                                             { "Ref": "ResourcesPrefix" },
                                             { "Ref": "IdentificationIAMRole" }
                                           ] ]},
                    "IdentificationCheckRateExpression": {"Fn::Join": ["", [ "cron(", "40 ", { "Ref": "IdentificationCheckRateExpression" }, ")" ] ]},
                    "LambdaSubnets": {"Ref":  "LambdaSubnets"},
                    "LambdaSecurityGroups": {"Ref":  "LambdaSecurityGroups"},
                    "IdentificationLambdaSource": { "Ref": "SourceIdentificationRDSEncryption" },
                    "InitiateLambdaDescription": "Lambda function for initiate to identify unencrypted RDS instances.",
                    "EvaluateLambdaDescription": "Lambda function to describe un-encrypted RDS instances.",
                    "InitiateLambdaName": {"Fn::Join" : ["", [ { "Ref": "ResourcesPrefix" },
                                                     { "Fn::FindInMap": ["NamingStandards", "InitiateRDSEncryptionLambdaFunctionName", "value"] } ]
                                              ]},
                    "EvaluateLambdaName": {"Fn::Join" : ["", [ { "Ref": "ResourcesPrefix" },
                                                     { "Fn::FindInMap": ["NamingStandards", "IdentifyRDSEncryptionLambdaFunctionName", "value"] } ]
                                              ]},
                    "InitiateLambdaHandler": "initiate_to_desc_rds_instance_encryption.lambda_handler",
                    "EvaluateLambdaHandler": "describe_rds_instance_encryption.lambda_handler",
                    "EvaluateLambdaMemorySize": 256,
                    "LambdaLogsForwarderArn": { "Fn::GetAtt": ["LambdaLogsForwarder", "Arn"] },
                    "EventRuleDescription": "Hammer ScheduledRule to initiate rds instance encryption evaluations",
                    "EventRuleName": {"Fn::Join" : ["", [{ "Ref": "ResourcesPrefix" }, "InitiateEvaluationRDSEncryption"] ] },
                    "SNSDisplayName": {"Fn::Join" : ["", [ { "Ref": "ResourcesPrefix" },
                        { "Fn::FindInMap": ["NamingStandards", "SNSDisplayNameRDSEncryption", "value"] } ]
                    ]},
                    "SNSTopicName": {"Fn::Join" : ["", [ { "Ref": "ResourcesPrefix" },
                                                  { "Fn::FindInMap": ["NamingStandards", "SNSTopicNameRDSEncryption", "value"] } ]
                    ]},
                    "SNSIdentificationErrors": {"Ref":  "SNSIdentificationErrors"}
                }
            }
        },
        "StackEvaluateAmiPublicAccess": {
            "Type": "AWS::CloudFormation::Stack",
            "Properties": {
                "TemplateURL": {"Ref":  "NestedStackTemplate"},
                "Parameters": {
                    "SourceS3Bucket": { "Ref": "SourceS3Bucket" },
                    "IdentificationIAMRole": {"Fn::Join" : ["", [ "arn:aws:iam::",
                                             { "Ref": "AWS::AccountId" },
                                             ":role/",
                                             { "Ref": "ResourcesPrefix" },
                                             { "Ref": "IdentificationIAMRole" }
                                           ] ]},
                    "IdentificationCheckRateExpression": {"Fn::Join": ["", [ "cron(", "45 ", { "Ref": "IdentificationCheckRateExpression" }, ")" ] ]},
                    "LambdaSubnets": {"Ref":  "LambdaSubnets"},
                    "LambdaSecurityGroups": {"Ref":  "LambdaSecurityGroups"},
                    "IdentificationLambdaSource": { "Ref": "SourceIdentificationAMIPublicAccess" },
                    "InitiateLambdaDescription": "Lambda function for initiate to identify public AMI access issues.",
                    "EvaluateLambdaDescription": "Lambda function to describe public AMI issues.",
                    "InitiateLambdaName": {"Fn::Join" : ["", [ { "Ref": "ResourcesPrefix" },
                                                     { "Fn::FindInMap": ["NamingStandards", "InitiateAMIPublicAccessLambdaFunctionName", "value"] } ]
                                              ]},
                    "EvaluateLambdaName": {"Fn::Join" : ["", [ { "Ref": "ResourcesPrefix" },
                                                     { "Fn::FindInMap": ["NamingStandards", "IdentifyAMIPublicAccessLambdaFunctionName", "value"] } ]
                                              ]},
                    "InitiateLambdaHandler": "initiate_to_desc_public_ami_issues.lambda_handler",
                    "EvaluateLambdaHandler": "describe_public_ami_issues.lambda_handler",
                    "EvaluateLambdaMemorySize": 256,
                    "LambdaLogsForwarderArn": { "Fn::GetAtt": ["LambdaLogsForwarder", "Arn"] },
                    "EventRuleDescription": "Hammer ScheduledRule to initiate public AMI access evaluations",
                    "EventRuleName": {"Fn::Join" : ["", [{ "Ref": "ResourcesPrefix" }, "InitiateEvaluationAMIPublicAccess"] ] },
                    "SNSDisplayName": {"Fn::Join" : ["", [ { "Ref": "ResourcesPrefix" },
                        { "Fn::FindInMap": ["NamingStandards", "SNSDisplayNameAMIPublicAccess", "value"] } ]
                    ]},
                    "SNSTopicName": {"Fn::Join" : ["", [ { "Ref": "ResourcesPrefix" },
                                                  { "Fn::FindInMap": ["NamingStandards", "SNSTopicNameAMIPublicAccess", "value"] } ]
                    ]},
                    "SNSIdentificationErrors": {"Ref":  "SNSIdentificationErrors"}
                }
            }
        },
<<<<<<< HEAD
        "StackEvaluateRedshiftLogging": {
=======
        "StackEvaluateECSPrivilegedAccess": {
            "Type": "AWS::CloudFormation::Stack",
            "Properties": {
                "TemplateURL": {"Ref":  "NestedStackTemplate"},
                "Parameters": {
                    "SourceS3Bucket": { "Ref": "SourceS3Bucket" },
                    "IdentificationIAMRole": {"Fn::Join" : ["", [ "arn:aws:iam::",
                                             { "Ref": "AWS::AccountId" },
                                             ":role/",
                                             { "Ref": "ResourcesPrefix" },
                                             { "Ref": "IdentificationIAMRole" }
                                           ] ]},
                    "IdentificationCheckRateExpression": {"Fn::Join": ["", [ "cron(", "40 ", { "Ref": "IdentificationCheckRateExpression" }, ")" ] ]},
                    "LambdaSubnets": {"Ref":  "LambdaSubnets"},
                    "LambdaSecurityGroups": {"Ref":  "LambdaSecurityGroups"},
                                        "IdentificationLambdaSource": { "Ref": "SourceIdentificationECSPrivilegedAccess" },
                    "InitiateLambdaDescription": "Lambda function for initiate to identify ECS privileged access issues.",
                    "EvaluateLambdaDescription": "Lambda function to describe ECS privileged access issues.",
                    "InitiateLambdaName": {"Fn::Join" : ["", [ { "Ref": "ResourcesPrefix" },
                                                     { "Fn::FindInMap": ["NamingStandards", "InitiateECSPrivilegedAccessLambdaFunctionName", "value"] } ]
                                              ]},
                    "EvaluateLambdaName": {"Fn::Join" : ["", [ { "Ref": "ResourcesPrefix" },
                                                     { "Fn::FindInMap": ["NamingStandards", "IdentifyECSPrivilegedAccessLambdaFunctionName", "value"] } ]
                                              ]},
                    "InitiateLambdaHandler": "initiate_to_desc_ecs_privileged_access_issues.lambda_handler",
                    "EvaluateLambdaHandler": "describe_ecs_privileged_access_issues.lambda_handler",
                    "EvaluateLambdaMemorySize": 256,
                    "LambdaLogsForwarderArn": { "Fn::GetAtt": ["LambdaLogsForwarder", "Arn"] },
                    "EventRuleDescription": "Hammer ScheduledRule to initiate ECS privileged access evaluations",
                    "EventRuleName": {"Fn::Join" : ["", [{ "Ref": "ResourcesPrefix" }, "InitiateEvaluationECSPrivilegedAccess"] ] },
                    "SNSDisplayName": {"Fn::Join" : ["", [ { "Ref": "ResourcesPrefix" },
                        { "Fn::FindInMap": ["NamingStandards", "SNSDisplayNameECSPrivilegedAccess", "value"] } ]
                    ]},
                    "SNSTopicName": {"Fn::Join" : ["", [ { "Ref": "ResourcesPrefix" },
                                                  { "Fn::FindInMap": ["NamingStandards", "SNSTopicNameECSPrivilegedAccess", "value"] } ]
                    ]},
                    "SNSIdentificationErrors": {"Ref":  "SNSIdentificationErrors"}
                }
            }
        },
        "StackEvaluateECSLogging": {
            "Type": "AWS::CloudFormation::Stack",
            "Properties": {
                "TemplateURL": {"Ref": "NestedStackTemplate"},
                "Parameters": {
                    "SourceS3Bucket": {"Ref": "SourceS3Bucket"},
                    "IdentificationIAMRole": {"Fn::Join": ["",["arn:aws:iam::",
                                             {"Ref": "AWS::AccountId"},
                                             ":role/",
                                             {"Ref": "ResourcesPrefix"},
                                             {"Ref": "IdentificationIAMRole"}
                                           ] ]},
                    "IdentificationCheckRateExpression": {
                        "Fn::Join": [
                            "",
                            [
                                "cron(",
                                "40 ",
                                {
                                    "Ref": "IdentificationCheckRateExpression"
                                },
                                ")"
                            ]
                        ]
                    },
                    "LambdaSubnets": {
                        "Ref": "LambdaSubnets"
                    },
                    "LambdaSecurityGroups": {
                        "Ref": "LambdaSecurityGroups"
                    },
                    "IdentificationLambdaSource": {
                        "Ref": "SourceIdentificationECSLogging"
                    },
                    "InitiateLambdaDescription": "Lambda function for initiate to identify ECS logging enabled or not.",
                    "EvaluateLambdaDescription": "Lambda function to describe ECS logging enabled or not.",
                    "InitiateLambdaName": {
                        "Fn::Join": [
                            "",
                            [
                                {
                                    "Ref": "ResourcesPrefix"
                                },
                                {
                                    "Fn::FindInMap": [
                                        "NamingStandards",
                                        "InitiateECSLoggingLambdaFunctionName",
                                        "value"
                                    ]
                                }
                            ]
                        ]
                    },
                    "EvaluateLambdaName": {
                        "Fn::Join": [
                            "",
                            [
                                {
                                    "Ref": "ResourcesPrefix"
                                },
                                {
                                    "Fn::FindInMap": [
                                        "NamingStandards",
                                        "IdentifyECSLoggingLambdaFunctionName",
                                        "value"
                                    ]
                                }
                            ]
                        ]
                    },
                    "InitiateLambdaHandler": "initiate_to_desc_ecs_logging_issues.lambda_handler",
                    "EvaluateLambdaHandler": "describe_ecs_logging_issues.lambda_handler",
                    "EvaluateLambdaMemorySize": 256,
                    "LambdaLogsForwarderArn": {
                        "Fn::GetAtt": [
                            "LambdaLogsForwarder",
                            "Arn"
                        ]
                    },
                    "EventRuleDescription": "Hammer ScheduledRule to initiate ECS logging enabled or not evaluations",
                    "EventRuleName": {
                        "Fn::Join": [
                            "",
                            [
                                {
                                    "Ref": "ResourcesPrefix"
                                },
                                "InitiateEvaluationECSLogging"
                            ]
                        ]
                    },
                    "SNSDisplayName": {
                        "Fn::Join": [
                            "",
                            [
                                {
                                    "Ref": "ResourcesPrefix"
                                },
                                {
                                    "Fn::FindInMap": [
                                        "NamingStandards",
                                        "SNSDisplayNameECSLogging",
                                        "value"
                                    ]
                                }
                            ]
                        ]
                    },
                    "SNSTopicName": {
                        "Fn::Join": [
                            "",
                            [
                                {
                                    "Ref": "ResourcesPrefix"
                                },
                                {
                                    "Fn::FindInMap": [
                                        "NamingStandards",
                                        "SNSTopicNameECSLogging",
                                        "value"
                                    ]
                                }
                            ]
                        ]
                    },
                    "SNSIdentificationErrors": {
                        "Ref": "SNSIdentificationErrors"
                    }
                }
            }
        },    
        "StackEvaluateECSExternalImageSource": {
>>>>>>> f5874194
            "Type": "AWS::CloudFormation::Stack",
            "Properties": {
                "TemplateURL": {"Ref":  "NestedStackTemplate"},
                "Parameters": {
                    "SourceS3Bucket": { "Ref": "SourceS3Bucket" },
                    "IdentificationIAMRole": {"Fn::Join" : ["", [ "arn:aws:iam::",
                                             { "Ref": "AWS::AccountId" },
                                             ":role/",
                                             { "Ref": "ResourcesPrefix" },
                                             { "Ref": "IdentificationIAMRole" }
                                           ] ]},
                    "IdentificationCheckRateExpression": {"Fn::Join": ["", [ "cron(", "40 ", { "Ref": "IdentificationCheckRateExpression" }, ")" ] ]},
                    "LambdaSubnets": {"Ref":  "LambdaSubnets"},
                    "LambdaSecurityGroups": {"Ref":  "LambdaSecurityGroups"},
<<<<<<< HEAD
                    "IdentificationLambdaSource": { "Ref": "SourceIdentificationRedshiftLogging" },
                    "InitiateLambdaDescription": "Lambda function for initiate to identify Redshift logging issues.",
                    "EvaluateLambdaDescription": "Lambda function to describe Redshift logging issues.",
                    "InitiateLambdaName": {"Fn::Join" : ["", [ { "Ref": "ResourcesPrefix" },
                                                     { "Fn::FindInMap": ["NamingStandards", "InitiateRedshiftLoggingLambdaFunctionName", "value"] } ]
                                              ]},
                    "EvaluateLambdaName": {"Fn::Join" : ["", [ { "Ref": "ResourcesPrefix" },
                                                     { "Fn::FindInMap": ["NamingStandards", "IdentifyRedshiftLoggingLambdaFunctionName", "value"] } ]
                                              ]},
                    "InitiateLambdaHandler": "initiate_to_desc_redshift_logging_issues.lambda_handler",
                    "EvaluateLambdaHandler": "describe_redshift_logging_issues.lambda_handler",
                    "EvaluateLambdaMemorySize": 256,
                    "LambdaLogsForwarderArn": { "Fn::GetAtt": ["LambdaLogsForwarder", "Arn"] },
                    "EventRuleDescription": "Hammer ScheduledRule to initiate Redshift logging issues evaluations",
                    "EventRuleName": {"Fn::Join" : ["", [{ "Ref": "ResourcesPrefix" }, "InitiateEvaluationRedshiftLogging"] ] },
                    "SNSDisplayName": {"Fn::Join" : ["", [ { "Ref": "ResourcesPrefix" },
                        { "Fn::FindInMap": ["NamingStandards", "SNSDisplayNameRedshiftLogging", "value"] } ]
                    ]},
                    "SNSTopicName": {"Fn::Join" : ["", [ { "Ref": "ResourcesPrefix" },
                                                  { "Fn::FindInMap": ["NamingStandards", "SNSTopicNameRedshiftLogging", "value"] } ]
=======
                    "IdentificationLambdaSource": { "Ref": "SourceIdentificationECSExternalImageSource" },
                    "InitiateLambdaDescription": "Lambda function for initiate to identify ECS image source is internal or external.",
                    "EvaluateLambdaDescription": "Lambda function to describe ECS image source is internal or external.",
                    "InitiateLambdaName": {"Fn::Join" : ["", [ { "Ref": "ResourcesPrefix" },
                                                     { "Fn::FindInMap": ["NamingStandards", "InitiateECSExternalImageSourceLambdaFunctionName", "value"] } ]
                                              ]},
                    "EvaluateLambdaName": {"Fn::Join" : ["", [ { "Ref": "ResourcesPrefix" },
                                                     { "Fn::FindInMap": ["NamingStandards", "IdentifyECSExternalImageSourceLambdaFunctionName", "value"] } ]
                                              ]},
                    "InitiateLambdaHandler": "initiate_to_desc_ecs_external_image_source_issues.lambda_handler",
                    "EvaluateLambdaHandler": "describe_ecs_external_image_source_issues.lambda_handler",
                    "EvaluateLambdaMemorySize": 256,
                    "LambdaLogsForwarderArn": { "Fn::GetAtt": ["LambdaLogsForwarder", "Arn"] },
                    "EventRuleDescription": "Hammer ScheduledRule to initiate ECS image source evaluations",
                    "EventRuleName": {"Fn::Join" : ["", [{ "Ref": "ResourcesPrefix" }, "InitiateEvaluationECSExternalImageSource"] ] },
                    "SNSDisplayName": {"Fn::Join" : ["", [ { "Ref": "ResourcesPrefix" },
                        { "Fn::FindInMap": ["NamingStandards", "SNSDisplayNameECSExternalImageSource", "value"] } ]
                    ]},
                    "SNSTopicName": {"Fn::Join" : ["", [ { "Ref": "ResourcesPrefix" },
                                                  { "Fn::FindInMap": ["NamingStandards", "SNSTopicNameECSExternalImageSource", "value"] } ]
>>>>>>> f5874194
                    ]},
                    "SNSIdentificationErrors": {"Ref":  "SNSIdentificationErrors"}
                }
            }
        }
    },
    "Outputs": {
        "LambdaLogsForwarderArn": {"Value": { "Fn::GetAtt": ["LambdaLogsForwarder", "Arn"] }}
    }
}<|MERGE_RESOLUTION|>--- conflicted
+++ resolved
@@ -1,4 +1,3 @@
-
 {
     "AWSTemplateFormatVersion": "2010-09-09",
     "Description": "Hammer identification stack",
@@ -29,13 +28,10 @@
                         "SourceIdentificationEBSSnapshots",
                         "SourceIdentificationRDSSnapshots",
                         "SourceIdentificationAMIPublicAccess",
-<<<<<<< HEAD
-                        "SourceIdentificationRedshiftLogging"
-=======
+                        "SourceIdentificationRedshiftLogging",
                         "SourceIdentificationECSPrivilegedAccess",
                         "SourceIdentificationECSLogging",
                         "SourceIdentificationECSExternalImageSource"
->>>>>>> f5874194
                     ]
                 },
                 {
@@ -101,10 +97,9 @@
                 "SourceIdentificationAMIPublicAccess":{
                     "default": "Relative path to Public AMI sources"
                 },
-<<<<<<< HEAD
                 "SourceIdentificationRedshiftLogging": {
                     "default": "Relative path to disabled logging Redshift Cluster sources"
-=======
+                },
                 "SourceIdentificationECSPrivilegedAccess":{
                     "default": "Relative path to privileged access issue ECS sources"
                 },
@@ -113,7 +108,6 @@
                 },
                 "SourceIdentificationECSExternalImageSource":{
                     "default": "Relative path to external image issue ECS sources"
->>>>>>> f5874194
                 }
             }
         }
@@ -211,11 +205,10 @@
             "Type": "String",
             "Default": "rds-unencrypted-instance-identification.zip"
         },
-<<<<<<< HEAD
         "SourceIdentificationRedshiftLogging": {
             "Type": "String",
             "Default": "redshift-audit-logging-issues-identification.zip"
-=======
+        },
         "SourceIdentificationECSPrivilegedAccess": {
             "Type": "String",
             "Default": "ecs-privileged-access-issues-identification.zip"
@@ -227,7 +220,6 @@
         "SourceIdentificationECSExternalImageSource": {
             "Type": "String",
             "Default": "ecs-image-source-issues-identification.zip"
->>>>>>> f5874194
         }
     },
     "Conditions": {
@@ -285,10 +277,9 @@
             "IdentificationMetricRDSEncryptionError": {
                 "value": "RDSEncryptionError"
             },
-<<<<<<< HEAD
             "IdentificationMetricRedshiftLoggingError": {
                 "value": "RedshiftLoggingError"
-=======
+            },
             "IdentificationMetricECSPrivilegedAccessError": {
                 "value": "ECSPrivilegedAccessError"
             },
@@ -297,7 +288,6 @@
             },
             "IdentificationMetricECSExternalImageSourceError": {
                 "value": "ECSExternalImageSourceError"
->>>>>>> f5874194
             },
             "SNSDisplayNameSecurityGroups": {
                 "value": "describe-security-groups-sns"
@@ -377,13 +367,12 @@
             "SNSTopicNameRDSEncryption": {
                 "value": "describe-rds-encryption-lambda"
             },
-<<<<<<< HEAD
             "SNSDisplayNameRedshiftLogging": {
                 "value": "describe-redshift-logging-sns"
             },
             "SNSTopicNameRedshiftLogging": {
                 "value": "describe-redshift-logging-lambda"
-=======
+            },
             "SNSDisplayNameECSPrivilegedAccess": {
                 "value": "describe-ecs-privileged-access-sns"
             },
@@ -401,7 +390,6 @@
             },
             "SNSTopicNameECSExternalImageSource": {
                 "value": "describe-ecs-external-image-source-lambda"
->>>>>>> f5874194
             },
             "LogsForwarderLambdaFunctionName": {
                 "value": "logs-forwarder"
@@ -487,13 +475,12 @@
             "IdentifyRDSEncryptionLambdaFunctionName": {
                 "value": "describe-rds-encryption"
             },
-<<<<<<< HEAD
             "InitiateRedshiftLoggingLambdaFunctionName": {
                 "value": "initiate-redshift-logging"
             },
             "IdentifyRedshiftLoggingLambdaFunctionName": {
                 "value": "describe-redshift-logging"
-=======
+            },
             "InitiateECSPrivilegedAccessLambdaFunctionName": {
                 "value": "initiate-ecs-privileged-access"
             },
@@ -511,7 +498,6 @@
             },
             "IdentifyECSExternalImageSourceLambdaFunctionName": {
                 "value": "describe-ecs-external-image-source"
->>>>>>> f5874194
             }
         }
     },
@@ -732,7 +718,6 @@
                 "Parameters": {
                     "SourceS3Bucket": { "Ref": "SourceS3Bucket" },
                     "IdentificationIAMRole": {"Fn::Join" : ["", [ "arn:aws:iam::",
-<<<<<<< HEAD
                                              { "Ref": "AWS::AccountId" },
                                              ":role/",
                                              { "Ref": "ResourcesPrefix" },
@@ -773,14 +758,11 @@
                 "Parameters": {
                     "SourceS3Bucket": { "Ref": "SourceS3Bucket" },
                     "IdentificationIAMRole": {"Fn::Join" : ["", [ "arn:aws:iam::",
-=======
->>>>>>> f5874194
-                                             { "Ref": "AWS::AccountId" },
-                                             ":role/",
-                                             { "Ref": "ResourcesPrefix" },
-                                             { "Ref": "IdentificationIAMRole" }
-                                           ] ]},
-<<<<<<< HEAD
+                                             { "Ref": "AWS::AccountId" },
+                                             ":role/",
+                                             { "Ref": "ResourcesPrefix" },
+                                             { "Ref": "IdentificationIAMRole" }
+                                           ] ]},
                     "IdentificationCheckRateExpression": {"Fn::Join": ["", [ "cron(", "10 ", { "Ref": "IdentificationCheckRateExpression" }, ")" ] ]},
                     "LambdaSubnets": {"Ref":  "LambdaSubnets"},
                     "LambdaSecurityGroups": {"Ref":  "LambdaSecurityGroups"},
@@ -884,41 +866,12 @@
                     ]},
                     "SNSTopicName": {"Fn::Join" : ["", [ { "Ref": "ResourcesPrefix" },
                         { "Fn::FindInMap": ["NamingStandards", "SNSTopicNameIAMUserKeysRotation", "value"] } ]
-=======
-                    "IdentificationCheckRateExpression": {"Fn::Join": ["", [ "cron(", "15 ", { "Ref": "IdentificationCheckRateExpression" }, ")" ] ]},
-                    "LambdaSubnets": {"Ref":  "LambdaSubnets"},
-                    "LambdaSecurityGroups": {"Ref":  "LambdaSecurityGroups"},
-                    "IdentificationLambdaSource": { "Ref": "SourceIdentificationCloudTrails" },
-                    "InitiateLambdaDescription": "Lambda function for initiate identification of CloudTrail issues",
-                    "EvaluateLambdaDescription": "Lambda function for initiate identification of CloudTrail issues",
-                    "InitiateLambdaName": {"Fn::Join" : ["", [ { "Ref": "ResourcesPrefix" },
-                                                     { "Fn::FindInMap": ["NamingStandards", "InitiateCloudTrailsLambdaFunctionName", "value"] } ]
-                                              ]},
-                    "EvaluateLambdaName": {"Fn::Join" : ["", [ { "Ref": "ResourcesPrefix" },
-                                                     { "Fn::FindInMap": ["NamingStandards", "IdentifyCloudTrailsLambdaFunctionName", "value"] } ]
-                                              ]},
-                    "InitiateLambdaHandler": "initiate_to_desc_cloudtrails.lambda_handler",
-                    "EvaluateLambdaHandler": "describe_cloudtrails.lambda_handler",
-                    "EvaluateLambdaMemorySize": 256,
-                    "LambdaLogsForwarderArn": { "Fn::GetAtt": ["LambdaLogsForwarder", "Arn"] },
-                    "EventRuleDescription": "Hammer ScheduledRule to initiate CloudTrails evaluations",
-                    "EventRuleName": {"Fn::Join" : ["", [{ "Ref": "ResourcesPrefix" }, "InitiateEvaluationCloudTrails"] ] },
-                    "SNSDisplayName": {"Fn::Join" : ["", [ { "Ref": "ResourcesPrefix" },
-                        { "Fn::FindInMap": ["NamingStandards", "SNSDisplayNameCloudTrails", "value"] } ]
-                    ]},
-                    "SNSTopicName": {"Fn::Join" : ["", [ { "Ref": "ResourcesPrefix" },
-                        { "Fn::FindInMap": ["NamingStandards", "SNSTopicNameCloudTrails", "value"] } ]
->>>>>>> f5874194
-                    ]},
-                    "SNSIdentificationErrors": {"Ref":  "SNSIdentificationErrors"}
-                }
-            }
-        },
-<<<<<<< HEAD
+                    ]},
+                    "SNSIdentificationErrors": {"Ref":  "SNSIdentificationErrors"}
+                }
+            }
+        },
         "StackEvaluateIAMUserInactiveKeys": {
-=======
-        "StackEvaluateS3ACL": {
->>>>>>> f5874194
             "Type": "AWS::CloudFormation::Stack",
             "Properties": {
                 "TemplateURL": {"Ref":  "NestedStackTemplate"},
@@ -933,7 +886,6 @@
                     "IdentificationCheckRateExpression": {"Fn::Join": ["", [ "cron(", "10 ", { "Ref": "IdentificationCheckRateExpression" }, ")" ] ]},
                     "LambdaSubnets": {"Ref":  "LambdaSubnets"},
                     "LambdaSecurityGroups": {"Ref":  "LambdaSecurityGroups"},
-<<<<<<< HEAD
                     "IdentificationLambdaSource": { "Ref": "SourceIdentificationIAMUserInactiveKeys" },
                     "InitiateLambdaDescription": "Lambda function for initiate to identify IAM user keys which last used.",
                     "EvaluateLambdaDescription": "Lambda function to describe IAM user keys last used.",
@@ -954,50 +906,23 @@
                     ]},
                     "SNSTopicName": {"Fn::Join" : ["", [ { "Ref": "ResourcesPrefix" },
                         { "Fn::FindInMap": ["NamingStandards", "SNSTopicNameIAMUserInactiveKeys", "value"] } ]
-=======
-                    "IdentificationLambdaSource": { "Ref": "SourceIdentificationS3ACL" },
-                    "InitiateLambdaDescription": "Lambda function for initiate to identify public s3 buckets.",
-                    "EvaluateLambdaDescription": "Lambda function to describe public s3 buckets.",
-                    "InitiateLambdaName": {"Fn::Join" : ["", [ { "Ref": "ResourcesPrefix" },
-                                                     { "Fn::FindInMap": ["NamingStandards", "InitiateS3ACLLambdaFunctionName", "value"] } ]
-                                              ]},
-                    "EvaluateLambdaName": {"Fn::Join" : ["", [ { "Ref": "ResourcesPrefix" },
-                                                     { "Fn::FindInMap": ["NamingStandards", "IdentifyS3ACLLambdaFunctionName", "value"] } ]
-                                              ]},
-                    "InitiateLambdaHandler": "initiate_to_desc_s3_bucket_acl.lambda_handler",
-                    "EvaluateLambdaHandler": "describe_s3_bucket_acl.lambda_handler",
-                    "EvaluateLambdaMemorySize": 128,
-                    "LambdaLogsForwarderArn": { "Fn::GetAtt": ["LambdaLogsForwarder", "Arn"] },
-                    "EventRuleDescription": "Hammer ScheduledRule to initiate S3 ACL evaluations",
-                    "EventRuleName": {"Fn::Join" : ["", [{ "Ref": "ResourcesPrefix" }, "InitiateEvaluationS3ACL"] ] },
-                    "SNSDisplayName": {"Fn::Join" : ["", [ { "Ref": "ResourcesPrefix" },
-                        { "Fn::FindInMap": ["NamingStandards", "SNSDisplayNameS3ACL", "value"] } ]
-                    ]},
-                    "SNSTopicName": {"Fn::Join" : ["", [ { "Ref": "ResourcesPrefix" },
-                        { "Fn::FindInMap": ["NamingStandards", "SNSTopicNameS3ACL", "value"] } ]
->>>>>>> f5874194
-                    ]},
-                    "SNSIdentificationErrors": {"Ref":  "SNSIdentificationErrors"}
-                }
-            }
-        },
-<<<<<<< HEAD
+                    ]},
+                    "SNSIdentificationErrors": {"Ref":  "SNSIdentificationErrors"}
+                }
+            }
+        },
         "StackEvaluateEBSVolumes": {
-=======
-        "StackEvaluateS3Policy": {
->>>>>>> f5874194
-            "Type": "AWS::CloudFormation::Stack",
-            "Properties": {
-                "TemplateURL": {"Ref":  "NestedStackTemplate"},
-                "Parameters": {
-                    "SourceS3Bucket": { "Ref": "SourceS3Bucket" },
-                    "IdentificationIAMRole": {"Fn::Join" : ["", [ "arn:aws:iam::",
-                                             { "Ref": "AWS::AccountId" },
-                                             ":role/",
-                                             { "Ref": "ResourcesPrefix" },
-                                             { "Ref": "IdentificationIAMRole" }
-                                           ] ]},
-<<<<<<< HEAD
+            "Type": "AWS::CloudFormation::Stack",
+            "Properties": {
+                "TemplateURL": {"Ref":  "NestedStackTemplate"},
+                "Parameters": {
+                    "SourceS3Bucket": { "Ref": "SourceS3Bucket" },
+                    "IdentificationIAMRole": {"Fn::Join" : ["", [ "arn:aws:iam::",
+                                             { "Ref": "AWS::AccountId" },
+                                             ":role/",
+                                             { "Ref": "ResourcesPrefix" },
+                                             { "Ref": "IdentificationIAMRole" }
+                                           ] ]},
                     "IdentificationCheckRateExpression": {"Fn::Join": ["", [ "cron(", "20 ", { "Ref": "IdentificationCheckRateExpression" }, ")" ] ]},
                     "LambdaSubnets": {"Ref":  "LambdaSubnets"},
                     "LambdaSecurityGroups": {"Ref":  "LambdaSecurityGroups"},
@@ -1021,53 +946,23 @@
                     ]},
                     "SNSTopicName": {"Fn::Join" : ["", [ { "Ref": "ResourcesPrefix" },
                         { "Fn::FindInMap": ["NamingStandards", "SNSTopicNameEBSVolumes", "value"] } ]
-=======
-                    "IdentificationCheckRateExpression": {"Fn::Join": ["", [ "cron(", "10 ", { "Ref": "IdentificationCheckRateExpression" }, ")" ] ]},
-                    "LambdaSubnets": {"Ref":  "LambdaSubnets"},
-                    "LambdaSecurityGroups": {"Ref":  "LambdaSecurityGroups"},
-                    "IdentificationLambdaSource": { "Ref": "SourceIdentificationS3Policy" },
-                    "InitiateLambdaDescription": "Lambda function for initiate to identify public s3 buckets.",
-                    "EvaluateLambdaDescription": "Lambda function to describe public s3 buckets.",
-                    "InitiateLambdaName": {"Fn::Join" : ["", [ { "Ref": "ResourcesPrefix" },
-                                                     { "Fn::FindInMap": ["NamingStandards", "InitiateS3PolicyLambdaFunctionName", "value"] } ]
-                                              ]},
-                    "EvaluateLambdaName": {"Fn::Join" : ["", [ { "Ref": "ResourcesPrefix" },
-                                                     { "Fn::FindInMap": ["NamingStandards", "IdentifyS3PolicyLambdaFunctionName", "value"] } ]
-                                              ]},
-                    "InitiateLambdaHandler": "initiate_to_desc_s3_bucket_policy.lambda_handler",
-                    "EvaluateLambdaHandler": "describe_s3_bucket_policy.lambda_handler",
-                    "EvaluateLambdaMemorySize": 128,
-                    "LambdaLogsForwarderArn": { "Fn::GetAtt": ["LambdaLogsForwarder", "Arn"] },
-                    "EventRuleDescription": "Hammer ScheduledRule to initiate S3 Policy evaluations",
-                    "EventRuleName": {"Fn::Join" : ["", [{ "Ref": "ResourcesPrefix" }, "InitiateEvaluationS3Policy"] ] },
-                    "SNSDisplayName": {"Fn::Join" : ["", [ { "Ref": "ResourcesPrefix" },
-                        { "Fn::FindInMap": ["NamingStandards", "SNSDisplayNameS3Policy", "value"] } ]
-                    ]},
-                    "SNSTopicName": {"Fn::Join" : ["", [ { "Ref": "ResourcesPrefix" },
-                        { "Fn::FindInMap": ["NamingStandards", "SNSTopicNameS3Policy", "value"] } ]
->>>>>>> f5874194
-                    ]},
-                    "SNSIdentificationErrors": {"Ref":  "SNSIdentificationErrors"}
-                }
-            }
-        },
-<<<<<<< HEAD
+                    ]},
+                    "SNSIdentificationErrors": {"Ref":  "SNSIdentificationErrors"}
+                }
+            }
+        },
         "StackEvaluateEBSSnapshots": {
-=======
-        "StackEvaluateIAMUserKeysRotation": {
->>>>>>> f5874194
-            "Type": "AWS::CloudFormation::Stack",
-            "Properties": {
-                "TemplateURL": {"Ref":  "NestedStackTemplate"},
-                "Parameters": {
-                    "SourceS3Bucket": { "Ref": "SourceS3Bucket" },
-                    "IdentificationIAMRole": {"Fn::Join" : ["", [ "arn:aws:iam::",
-                                             { "Ref": "AWS::AccountId" },
-                                             ":role/",
-                                             { "Ref": "ResourcesPrefix" },
-                                             { "Ref": "IdentificationIAMRole" }
-                                           ] ]},
-<<<<<<< HEAD
+            "Type": "AWS::CloudFormation::Stack",
+            "Properties": {
+                "TemplateURL": {"Ref":  "NestedStackTemplate"},
+                "Parameters": {
+                    "SourceS3Bucket": { "Ref": "SourceS3Bucket" },
+                    "IdentificationIAMRole": {"Fn::Join" : ["", [ "arn:aws:iam::",
+                                             { "Ref": "AWS::AccountId" },
+                                             ":role/",
+                                             { "Ref": "ResourcesPrefix" },
+                                             { "Ref": "IdentificationIAMRole" }
+                                           ] ]},
                     "IdentificationCheckRateExpression": {"Fn::Join": ["", [ "cron(", "25 ", { "Ref": "IdentificationCheckRateExpression" }, ")" ] ]},
                     "LambdaSubnets": {"Ref":  "LambdaSubnets"},
                     "LambdaSecurityGroups": {"Ref":  "LambdaSecurityGroups"},
@@ -1091,53 +986,23 @@
                     ]},
                     "SNSTopicName": {"Fn::Join" : ["", [ { "Ref": "ResourcesPrefix" },
                         { "Fn::FindInMap": ["NamingStandards", "SNSTopicNameEBSSnapshots", "value"] } ]
-=======
-                    "IdentificationCheckRateExpression": {"Fn::Join": ["", [ "cron(", "10 ", { "Ref": "IdentificationCheckRateExpression" }, ")" ] ]},
-                    "LambdaSubnets": {"Ref":  "LambdaSubnets"},
-                    "LambdaSecurityGroups": {"Ref":  "LambdaSecurityGroups"},
-                    "IdentificationLambdaSource": { "Ref": "SourceIdentificationIAMUserKeysRotation" },
-                    "InitiateLambdaDescription": "Lambda function for initiate to identify IAM user keys which to be rotate.",
-                    "EvaluateLambdaDescription": "Lambda function to describe IAM user keys to be rotated.",
-                    "InitiateLambdaName": {"Fn::Join" : ["", [ { "Ref": "ResourcesPrefix" },
-                                                     { "Fn::FindInMap": ["NamingStandards", "InitiateIAMUserKeysRotationLambdaFunctionName", "value"] } ]
-                                              ]},
-                    "EvaluateLambdaName": {"Fn::Join" : ["", [ { "Ref": "ResourcesPrefix" },
-                                                     { "Fn::FindInMap": ["NamingStandards", "IdentifyIAMUserKeysRotationLambdaFunctionName", "value"] } ]
-                                              ]},
-                    "InitiateLambdaHandler": "initiate_to_desc_iam_users_key_rotation.lambda_handler",
-                    "EvaluateLambdaHandler": "describe_iam_key_rotation.lambda_handler",
-                    "EvaluateLambdaMemorySize": 128,
-                    "LambdaLogsForwarderArn": { "Fn::GetAtt": ["LambdaLogsForwarder", "Arn"] },
-                    "EventRuleDescription": "Hammer ScheduledRule to initiate IAMUserKeysRotation evaluations",
-                    "EventRuleName": {"Fn::Join" : ["", [{ "Ref": "ResourcesPrefix" }, "InitiateEvaluationIAMUserKeysRotation"] ] },
-                    "SNSDisplayName": {"Fn::Join" : ["", [ { "Ref": "ResourcesPrefix" },
-                        { "Fn::FindInMap": ["NamingStandards", "SNSDisplayNameIAMUserKeysRotation", "value"] } ]
-                    ]},
-                    "SNSTopicName": {"Fn::Join" : ["", [ { "Ref": "ResourcesPrefix" },
-                        { "Fn::FindInMap": ["NamingStandards", "SNSTopicNameIAMUserKeysRotation", "value"] } ]
->>>>>>> f5874194
-                    ]},
-                    "SNSIdentificationErrors": {"Ref":  "SNSIdentificationErrors"}
-                }
-            }
-        },
-<<<<<<< HEAD
+                    ]},
+                    "SNSIdentificationErrors": {"Ref":  "SNSIdentificationErrors"}
+                }
+            }
+        },
         "StackEvaluateRDSSnapshots": {
-=======
-        "StackEvaluateIAMUserInactiveKeys": {
->>>>>>> f5874194
-            "Type": "AWS::CloudFormation::Stack",
-            "Properties": {
-                "TemplateURL": {"Ref":  "NestedStackTemplate"},
-                "Parameters": {
-                    "SourceS3Bucket": { "Ref": "SourceS3Bucket" },
-                    "IdentificationIAMRole": {"Fn::Join" : ["", [ "arn:aws:iam::",
-                                             { "Ref": "AWS::AccountId" },
-                                             ":role/",
-                                             { "Ref": "ResourcesPrefix" },
-                                             { "Ref": "IdentificationIAMRole" }
-                                           ] ]},
-<<<<<<< HEAD
+            "Type": "AWS::CloudFormation::Stack",
+            "Properties": {
+                "TemplateURL": {"Ref":  "NestedStackTemplate"},
+                "Parameters": {
+                    "SourceS3Bucket": { "Ref": "SourceS3Bucket" },
+                    "IdentificationIAMRole": {"Fn::Join" : ["", [ "arn:aws:iam::",
+                                             { "Ref": "AWS::AccountId" },
+                                             ":role/",
+                                             { "Ref": "ResourcesPrefix" },
+                                             { "Ref": "IdentificationIAMRole" }
+                                           ] ]},
                     "IdentificationCheckRateExpression": {"Fn::Join": ["", [ "cron(", "30 ", { "Ref": "IdentificationCheckRateExpression" }, ")" ] ]},
                     "LambdaSubnets": {"Ref":  "LambdaSubnets"},
                     "LambdaSecurityGroups": {"Ref":  "LambdaSecurityGroups"},
@@ -1161,53 +1026,23 @@
                     ]},
                     "SNSTopicName": {"Fn::Join" : ["", [ { "Ref": "ResourcesPrefix" },
                         { "Fn::FindInMap": ["NamingStandards", "SNSTopicNameRDSSnapshots", "value"] } ]
-=======
-                    "IdentificationCheckRateExpression": {"Fn::Join": ["", [ "cron(", "10 ", { "Ref": "IdentificationCheckRateExpression" }, ")" ] ]},
-                    "LambdaSubnets": {"Ref":  "LambdaSubnets"},
-                    "LambdaSecurityGroups": {"Ref":  "LambdaSecurityGroups"},
-                    "IdentificationLambdaSource": { "Ref": "SourceIdentificationIAMUserInactiveKeys" },
-                    "InitiateLambdaDescription": "Lambda function for initiate to identify IAM user keys which last used.",
-                    "EvaluateLambdaDescription": "Lambda function to describe IAM user keys last used.",
-                    "InitiateLambdaName": {"Fn::Join" : ["", [ { "Ref": "ResourcesPrefix" },
-                                                     { "Fn::FindInMap": ["NamingStandards", "InitiateIAMUserInactiveKeysLambdaFunctionName", "value"] } ]
-                                              ]},
-                    "EvaluateLambdaName": {"Fn::Join" : ["", [ { "Ref": "ResourcesPrefix" },
-                                                     { "Fn::FindInMap": ["NamingStandards", "IdentifyIAMUserInactiveKeysLambdaFunctionName", "value"] } ]
-                                              ]},
-                    "InitiateLambdaHandler": "initiate_to_desc_iam_access_keys.lambda_handler",
-                    "EvaluateLambdaHandler": "describe_iam_accesskey_details.lambda_handler",
-                    "EvaluateLambdaMemorySize": 128,
-                    "LambdaLogsForwarderArn": { "Fn::GetAtt": ["LambdaLogsForwarder", "Arn"] },
-                    "EventRuleDescription": "Hammer ScheduledRule to initiate IAMUserInactiveKeys evaluations",
-                    "EventRuleName": {"Fn::Join" : ["", [{ "Ref": "ResourcesPrefix" }, "InitiateEvaluationIAMUserInactiveKeys"] ] },
-                    "SNSDisplayName": {"Fn::Join" : ["", [ { "Ref": "ResourcesPrefix" },
-                        { "Fn::FindInMap": ["NamingStandards", "SNSDisplayNameIAMUserInactiveKeys", "value"] } ]
-                    ]},
-                    "SNSTopicName": {"Fn::Join" : ["", [ { "Ref": "ResourcesPrefix" },
-                        { "Fn::FindInMap": ["NamingStandards", "SNSTopicNameIAMUserInactiveKeys", "value"] } ]
->>>>>>> f5874194
-                    ]},
-                    "SNSIdentificationErrors": {"Ref":  "SNSIdentificationErrors"}
-                }
-            }
-        },
-<<<<<<< HEAD
+                    ]},
+                    "SNSIdentificationErrors": {"Ref":  "SNSIdentificationErrors"}
+                }
+            }
+        },
         "StackEvaluateSQSPublicPolicy": {
-=======
-        "StackEvaluateEBSVolumes": {
->>>>>>> f5874194
-            "Type": "AWS::CloudFormation::Stack",
-            "Properties": {
-                "TemplateURL": {"Ref":  "NestedStackTemplate"},
-                "Parameters": {
-                    "SourceS3Bucket": { "Ref": "SourceS3Bucket" },
-                    "IdentificationIAMRole": {"Fn::Join" : ["", [ "arn:aws:iam::",
-                                             { "Ref": "AWS::AccountId" },
-                                             ":role/",
-                                             { "Ref": "ResourcesPrefix" },
-                                             { "Ref": "IdentificationIAMRole" }
-                                           ] ]},
-<<<<<<< HEAD
+            "Type": "AWS::CloudFormation::Stack",
+            "Properties": {
+                "TemplateURL": {"Ref":  "NestedStackTemplate"},
+                "Parameters": {
+                    "SourceS3Bucket": { "Ref": "SourceS3Bucket" },
+                    "IdentificationIAMRole": {"Fn::Join" : ["", [ "arn:aws:iam::",
+                                             { "Ref": "AWS::AccountId" },
+                                             ":role/",
+                                             { "Ref": "ResourcesPrefix" },
+                                             { "Ref": "IdentificationIAMRole" }
+                                           ] ]},
                     "IdentificationCheckRateExpression": {"Fn::Join": ["", [ "cron(", "40 ", { "Ref": "IdentificationCheckRateExpression" }, ")" ] ]},
                     "LambdaSubnets": {"Ref":  "LambdaSubnets"},
                     "LambdaSecurityGroups": {"Ref":  "LambdaSecurityGroups"},
@@ -1231,175 +1066,23 @@
                     ]},
                     "SNSTopicName": {"Fn::Join" : ["", [ { "Ref": "ResourcesPrefix" },
                         { "Fn::FindInMap": ["NamingStandards", "SNSTopicNameSQSPublicPolicy", "value"] } ]
-=======
-                    "IdentificationCheckRateExpression": {"Fn::Join": ["", [ "cron(", "20 ", { "Ref": "IdentificationCheckRateExpression" }, ")" ] ]},
-                    "LambdaSubnets": {"Ref":  "LambdaSubnets"},
-                    "LambdaSecurityGroups": {"Ref":  "LambdaSecurityGroups"},
-                    "IdentificationLambdaSource": { "Ref": "SourceIdentificationEBSVolumes" },
-                    "InitiateLambdaDescription": "Lambda function for initiate to identify unencrypted EBS volumes.",
-                    "EvaluateLambdaDescription": "Lambda function to describe unencrypted ebs volumes.",
-                    "InitiateLambdaName": {"Fn::Join" : ["", [ { "Ref": "ResourcesPrefix" },
-                                                     { "Fn::FindInMap": ["NamingStandards", "InitiateEBSVolumesLambdaFunctionName", "value"] } ]
-                                              ]},
-                    "EvaluateLambdaName": {"Fn::Join" : ["", [ { "Ref": "ResourcesPrefix" },
-                                                     { "Fn::FindInMap": ["NamingStandards", "IdentifyEBSVolumesLambdaFunctionName", "value"] } ]
-                                              ]},
-                    "InitiateLambdaHandler": "initiate_to_desc_ebs_unencrypted_volumes.lambda_handler",
-                    "EvaluateLambdaHandler": "describe_ebs_unencrypted_volumes.lambda_handler",
-                    "EvaluateLambdaMemorySize": 256,
-                    "LambdaLogsForwarderArn": { "Fn::GetAtt": ["LambdaLogsForwarder", "Arn"] },
-                    "EventRuleDescription": "Hammer ScheduledRule to initiate EBS volumes evaluations",
-                    "EventRuleName": {"Fn::Join" : ["", [{ "Ref": "ResourcesPrefix" }, "InitiateEvaluationEBSVolumes"] ] },
-                    "SNSDisplayName": {"Fn::Join" : ["", [ { "Ref": "ResourcesPrefix" },
-                        { "Fn::FindInMap": ["NamingStandards", "SNSDisplayNameEBSVolumes", "value"] } ]
-                    ]},
-                    "SNSTopicName": {"Fn::Join" : ["", [ { "Ref": "ResourcesPrefix" },
-                        { "Fn::FindInMap": ["NamingStandards", "SNSTopicNameEBSVolumes", "value"] } ]
-                    ]},
-                    "SNSIdentificationErrors": {"Ref":  "SNSIdentificationErrors"}
-                }
-            }
-        },
-        "StackEvaluateEBSSnapshots": {
-            "Type": "AWS::CloudFormation::Stack",
-            "Properties": {
-                "TemplateURL": {"Ref":  "NestedStackTemplate"},
-                "Parameters": {
-                    "SourceS3Bucket": { "Ref": "SourceS3Bucket" },
-                    "IdentificationIAMRole": {"Fn::Join" : ["", [ "arn:aws:iam::",
-                                             { "Ref": "AWS::AccountId" },
-                                             ":role/",
-                                             { "Ref": "ResourcesPrefix" },
-                                             { "Ref": "IdentificationIAMRole" }
-                                           ] ]},
-                    "IdentificationCheckRateExpression": {"Fn::Join": ["", [ "cron(", "25 ", { "Ref": "IdentificationCheckRateExpression" }, ")" ] ]},
-                    "LambdaSubnets": {"Ref":  "LambdaSubnets"},
-                    "LambdaSecurityGroups": {"Ref":  "LambdaSecurityGroups"},
-                    "IdentificationLambdaSource": { "Ref": "SourceIdentificationEBSSnapshots" },
-                    "InitiateLambdaDescription": "Lambda function for initiate to identify public EBS snapshots.",
-                    "EvaluateLambdaDescription": "Lambda function to describe public ebs snapshots.",
-                    "InitiateLambdaName": {"Fn::Join" : ["", [ { "Ref": "ResourcesPrefix" },
-                                                     { "Fn::FindInMap": ["NamingStandards", "InitiateEBSSnapshotsLambdaFunctionName", "value"] } ]
-                                              ]},
-                    "EvaluateLambdaName": {"Fn::Join" : ["", [ { "Ref": "ResourcesPrefix" },
-                                                     { "Fn::FindInMap": ["NamingStandards", "IdentifyEBSSnapshotsLambdaFunctionName", "value"] } ]
-                                              ]},
-                    "InitiateLambdaHandler": "initiate_to_desc_ebs_public_snapshots.lambda_handler",
-                    "EvaluateLambdaHandler": "describe_ebs_public_snapshots.lambda_handler",
-                    "EvaluateLambdaMemorySize": 512,
-                    "LambdaLogsForwarderArn": { "Fn::GetAtt": ["LambdaLogsForwarder", "Arn"] },
-                    "EventRuleDescription": "Hammer ScheduledRule to initiate EBS snapshots evaluations",
-                    "EventRuleName": {"Fn::Join" : ["", [{ "Ref": "ResourcesPrefix" }, "InitiateEvaluationEBSSnapshots"] ] },
-                    "SNSDisplayName": {"Fn::Join" : ["", [ { "Ref": "ResourcesPrefix" },
-                        { "Fn::FindInMap": ["NamingStandards", "SNSDisplayNameEBSSnapshots", "value"] } ]
-                    ]},
-                    "SNSTopicName": {"Fn::Join" : ["", [ { "Ref": "ResourcesPrefix" },
-                        { "Fn::FindInMap": ["NamingStandards", "SNSTopicNameEBSSnapshots", "value"] } ]
->>>>>>> f5874194
-                    ]},
-                    "SNSIdentificationErrors": {"Ref":  "SNSIdentificationErrors"}
-                }
-            }
-        },
-<<<<<<< HEAD
+                    ]},
+                    "SNSIdentificationErrors": {"Ref":  "SNSIdentificationErrors"}
+                }
+            }
+        },
         "StackEvaluateS3Encryption": {
-=======
-        "StackEvaluateRDSSnapshots": {
->>>>>>> f5874194
-            "Type": "AWS::CloudFormation::Stack",
-            "Properties": {
-                "TemplateURL": {"Ref":  "NestedStackTemplate"},
-                "Parameters": {
-                    "SourceS3Bucket": { "Ref": "SourceS3Bucket" },
-                    "IdentificationIAMRole": {"Fn::Join" : ["", [ "arn:aws:iam::",
-                                             { "Ref": "AWS::AccountId" },
-                                             ":role/",
-                                             { "Ref": "ResourcesPrefix" },
-                                             { "Ref": "IdentificationIAMRole" }
-                                           ] ]},
-<<<<<<< HEAD
-=======
-                    "IdentificationCheckRateExpression": {"Fn::Join": ["", [ "cron(", "30 ", { "Ref": "IdentificationCheckRateExpression" }, ")" ] ]},
-                    "LambdaSubnets": {"Ref":  "LambdaSubnets"},
-                    "LambdaSecurityGroups": {"Ref":  "LambdaSecurityGroups"},
-                    "IdentificationLambdaSource": { "Ref": "SourceIdentificationRDSSnapshots" },
-                    "InitiateLambdaDescription": "Lambda function for initiate to identify public RDS snapshots.",
-                    "EvaluateLambdaDescription": "Lambda function to describe public RDS snapshots.",
-                    "InitiateLambdaName": {"Fn::Join" : ["", [ { "Ref": "ResourcesPrefix" },
-                                                     { "Fn::FindInMap": ["NamingStandards", "InitiateRDSSnapshotsLambdaFunctionName", "value"] } ]
-                                              ]},
-                    "EvaluateLambdaName": {"Fn::Join" : ["", [ { "Ref": "ResourcesPrefix" },
-                                                     { "Fn::FindInMap": ["NamingStandards", "IdentifyRDSSnapshotsLambdaFunctionName", "value"] } ]
-                                              ]},
-                    "InitiateLambdaHandler": "initiate_to_desc_rds_public_snapshots.lambda_handler",
-                    "EvaluateLambdaHandler": "describe_rds_public_snapshots.lambda_handler",
-                    "EvaluateLambdaMemorySize": 256,
-                    "LambdaLogsForwarderArn": { "Fn::GetAtt": ["LambdaLogsForwarder", "Arn"] },
-                    "EventRuleDescription": "Hammer ScheduledRule to initiate RDS snapshots evaluations",
-                    "EventRuleName": {"Fn::Join" : ["", [{ "Ref": "ResourcesPrefix" }, "InitiateEvaluationRDSSnapshots"] ] },
-                    "SNSDisplayName": {"Fn::Join" : ["", [ { "Ref": "ResourcesPrefix" },
-                        { "Fn::FindInMap": ["NamingStandards", "SNSDisplayNameRDSSnapshots", "value"] } ]
-                    ]},
-                    "SNSTopicName": {"Fn::Join" : ["", [ { "Ref": "ResourcesPrefix" },
-                        { "Fn::FindInMap": ["NamingStandards", "SNSTopicNameRDSSnapshots", "value"] } ]
-                    ]},
-                    "SNSIdentificationErrors": {"Ref":  "SNSIdentificationErrors"}
-                }
-            }
-        },
-        "StackEvaluateSQSPublicPolicy": {
-            "Type": "AWS::CloudFormation::Stack",
-            "Properties": {
-                "TemplateURL": {"Ref":  "NestedStackTemplate"},
-                "Parameters": {
-                    "SourceS3Bucket": { "Ref": "SourceS3Bucket" },
-                    "IdentificationIAMRole": {"Fn::Join" : ["", [ "arn:aws:iam::",
-                                             { "Ref": "AWS::AccountId" },
-                                             ":role/",
-                                             { "Ref": "ResourcesPrefix" },
-                                             { "Ref": "IdentificationIAMRole" }
-                                           ] ]},
-                    "IdentificationCheckRateExpression": {"Fn::Join": ["", [ "cron(", "40 ", { "Ref": "IdentificationCheckRateExpression" }, ")" ] ]},
-                    "LambdaSubnets": {"Ref":  "LambdaSubnets"},
-                    "LambdaSecurityGroups": {"Ref":  "LambdaSecurityGroups"},
-                    "IdentificationLambdaSource": { "Ref": "SourceIdentificationSQSPublicPolicy" },
-                    "InitiateLambdaDescription": "Lambda function for initiate to identify public SQS queues.",
-                    "EvaluateLambdaDescription": "Lambda function to describe public SQS queues.",
-                    "InitiateLambdaName": {"Fn::Join" : ["", [ { "Ref": "ResourcesPrefix" },
-                                                     { "Fn::FindInMap": ["NamingStandards", "InitiateSQSPublicPolicyLambdaFunctionName", "value"] } ]
-                                              ]},
-                    "EvaluateLambdaName": {"Fn::Join" : ["", [ { "Ref": "ResourcesPrefix" },
-                                                     { "Fn::FindInMap": ["NamingStandards", "IdentifySQSPublicPolicyLambdaFunctionName", "value"] } ]
-                                              ]},
-                    "InitiateLambdaHandler": "initiate_to_desc_sqs_public_policy.lambda_handler",
-                    "EvaluateLambdaHandler": "describe_sqs_public_policy.lambda_handler",
-                    "EvaluateLambdaMemorySize": 256,
-                    "LambdaLogsForwarderArn": { "Fn::GetAtt": ["LambdaLogsForwarder", "Arn"] },
-                    "EventRuleDescription": "Hammer ScheduledRule to initiate SQS queue evaluations",
-                    "EventRuleName": {"Fn::Join" : ["", [{ "Ref": "ResourcesPrefix" }, "InitiateEvaluationSQSPublicPolicy"] ] },
-                    "SNSDisplayName": {"Fn::Join" : ["", [ { "Ref": "ResourcesPrefix" },
-                        { "Fn::FindInMap": ["NamingStandards", "SNSDisplayNameSQSPublicPolicy", "value"] } ]
-                    ]},
-                    "SNSTopicName": {"Fn::Join" : ["", [ { "Ref": "ResourcesPrefix" },
-                        { "Fn::FindInMap": ["NamingStandards", "SNSTopicNameSQSPublicPolicy", "value"] } ]
-                    ]},
-                    "SNSIdentificationErrors": {"Ref":  "SNSIdentificationErrors"}
-                }
-            }
-        },
-        "StackEvaluateS3Encryption": {
-            "Type": "AWS::CloudFormation::Stack",
-            "Properties": {
-                "TemplateURL": {"Ref":  "NestedStackTemplate"},
-                "Parameters": {
-                    "SourceS3Bucket": { "Ref": "SourceS3Bucket" },
-                    "IdentificationIAMRole": {"Fn::Join" : ["", [ "arn:aws:iam::",
-                                             { "Ref": "AWS::AccountId" },
-                                             ":role/",
-                                             { "Ref": "ResourcesPrefix" },
-                                             { "Ref": "IdentificationIAMRole" }
-                                           ] ]},
->>>>>>> f5874194
+            "Type": "AWS::CloudFormation::Stack",
+            "Properties": {
+                "TemplateURL": {"Ref":  "NestedStackTemplate"},
+                "Parameters": {
+                    "SourceS3Bucket": { "Ref": "SourceS3Bucket" },
+                    "IdentificationIAMRole": {"Fn::Join" : ["", [ "arn:aws:iam::",
+                                             { "Ref": "AWS::AccountId" },
+                                             ":role/",
+                                             { "Ref": "ResourcesPrefix" },
+                                             { "Ref": "IdentificationIAMRole" }
+                                           ] ]},
                     "IdentificationCheckRateExpression": {"Fn::Join": ["", [ "cron(", "10 ", { "Ref": "IdentificationCheckRateExpression" }, ")" ] ]},
                     "LambdaSubnets": {"Ref":  "LambdaSubnets"},
                     "LambdaSecurityGroups": {"Ref":  "LambdaSecurityGroups"},
@@ -1508,9 +1191,46 @@
                 }
             }
         },
-<<<<<<< HEAD
         "StackEvaluateRedshiftLogging": {
-=======
+            "Type": "AWS::CloudFormation::Stack",
+            "Properties": {
+                "TemplateURL": {"Ref":  "NestedStackTemplate"},
+                "Parameters": {
+                    "SourceS3Bucket": { "Ref": "SourceS3Bucket" },
+                    "IdentificationIAMRole": {"Fn::Join" : ["", [ "arn:aws:iam::",
+                                             { "Ref": "AWS::AccountId" },
+                                             ":role/",
+                                             { "Ref": "ResourcesPrefix" },
+                                             { "Ref": "IdentificationIAMRole" }
+                                           ] ]},
+                    "IdentificationCheckRateExpression": {"Fn::Join": ["", [ "cron(", "40 ", { "Ref": "IdentificationCheckRateExpression" }, ")" ] ]},
+                    "LambdaSubnets": {"Ref":  "LambdaSubnets"},
+                    "LambdaSecurityGroups": {"Ref":  "LambdaSecurityGroups"},
+                    "IdentificationLambdaSource": { "Ref": "SourceIdentificationRedshiftLogging" },
+                    "InitiateLambdaDescription": "Lambda function for initiate to identify Redshift logging issues.",
+                    "EvaluateLambdaDescription": "Lambda function to describe Redshift logging issues.",
+                    "InitiateLambdaName": {"Fn::Join" : ["", [ { "Ref": "ResourcesPrefix" },
+                                                     { "Fn::FindInMap": ["NamingStandards", "InitiateRedshiftLoggingLambdaFunctionName", "value"] } ]
+                                              ]},
+                    "EvaluateLambdaName": {"Fn::Join" : ["", [ { "Ref": "ResourcesPrefix" },
+                                                     { "Fn::FindInMap": ["NamingStandards", "IdentifyRedshiftLoggingLambdaFunctionName", "value"] } ]
+                                              ]},
+                    "InitiateLambdaHandler": "initiate_to_desc_redshift_logging_issues.lambda_handler",
+                    "EvaluateLambdaHandler": "describe_redshift_logging_issues.lambda_handler",
+                    "EvaluateLambdaMemorySize": 256,
+                    "LambdaLogsForwarderArn": { "Fn::GetAtt": ["LambdaLogsForwarder", "Arn"] },
+                    "EventRuleDescription": "Hammer ScheduledRule to initiate Redshift logging issues evaluations",
+                    "EventRuleName": {"Fn::Join" : ["", [{ "Ref": "ResourcesPrefix" }, "InitiateEvaluationRedshiftLogging"] ] },
+                    "SNSDisplayName": {"Fn::Join" : ["", [ { "Ref": "ResourcesPrefix" },
+                        { "Fn::FindInMap": ["NamingStandards", "SNSDisplayNameRedshiftLogging", "value"] } ]
+                    ]},
+                    "SNSTopicName": {"Fn::Join" : ["", [ { "Ref": "ResourcesPrefix" },
+                                                  { "Fn::FindInMap": ["NamingStandards", "SNSTopicNameRedshiftLogging", "value"] } ]
+                    ]},
+                    "SNSIdentificationErrors": {"Ref":  "SNSIdentificationErrors"}
+                }
+            }
+        },
         "StackEvaluateECSPrivilegedAccess": {
             "Type": "AWS::CloudFormation::Stack",
             "Properties": {
@@ -1526,7 +1246,7 @@
                     "IdentificationCheckRateExpression": {"Fn::Join": ["", [ "cron(", "40 ", { "Ref": "IdentificationCheckRateExpression" }, ")" ] ]},
                     "LambdaSubnets": {"Ref":  "LambdaSubnets"},
                     "LambdaSecurityGroups": {"Ref":  "LambdaSecurityGroups"},
-                                        "IdentificationLambdaSource": { "Ref": "SourceIdentificationECSPrivilegedAccess" },
+                    "IdentificationLambdaSource": { "Ref": "SourceIdentificationECSPrivilegedAccess" },
                     "InitiateLambdaDescription": "Lambda function for initiate to identify ECS privileged access issues.",
                     "EvaluateLambdaDescription": "Lambda function to describe ECS privileged access issues.",
                     "InitiateLambdaName": {"Fn::Join" : ["", [ { "Ref": "ResourcesPrefix" },
@@ -1563,127 +1283,35 @@
                                              {"Ref": "ResourcesPrefix"},
                                              {"Ref": "IdentificationIAMRole"}
                                            ] ]},
-                    "IdentificationCheckRateExpression": {
-                        "Fn::Join": [
-                            "",
-                            [
-                                "cron(",
-                                "40 ",
-                                {
-                                    "Ref": "IdentificationCheckRateExpression"
-                                },
-                                ")"
-                            ]
-                        ]
-                    },
-                    "LambdaSubnets": {
-                        "Ref": "LambdaSubnets"
-                    },
-                    "LambdaSecurityGroups": {
-                        "Ref": "LambdaSecurityGroups"
-                    },
-                    "IdentificationLambdaSource": {
-                        "Ref": "SourceIdentificationECSLogging"
-                    },
+                    "IdentificationCheckRateExpression": {"Fn::Join": ["",["cron(","40 ",{"Ref": "IdentificationCheckRateExpression"},")"]]},
+                    "LambdaSubnets": {"Ref": "LambdaSubnets"},
+                    "LambdaSecurityGroups": {"Ref": "LambdaSecurityGroups"},
+                    "IdentificationLambdaSource": {"Ref": "SourceIdentificationECSLogging"},
                     "InitiateLambdaDescription": "Lambda function for initiate to identify ECS logging enabled or not.",
                     "EvaluateLambdaDescription": "Lambda function to describe ECS logging enabled or not.",
-                    "InitiateLambdaName": {
-                        "Fn::Join": [
-                            "",
-                            [
-                                {
-                                    "Ref": "ResourcesPrefix"
-                                },
-                                {
-                                    "Fn::FindInMap": [
-                                        "NamingStandards",
-                                        "InitiateECSLoggingLambdaFunctionName",
-                                        "value"
-                                    ]
-                                }
-                            ]
-                        ]
-                    },
-                    "EvaluateLambdaName": {
-                        "Fn::Join": [
-                            "",
-                            [
-                                {
-                                    "Ref": "ResourcesPrefix"
-                                },
-                                {
-                                    "Fn::FindInMap": [
-                                        "NamingStandards",
-                                        "IdentifyECSLoggingLambdaFunctionName",
-                                        "value"
-                                    ]
-                                }
-                            ]
-                        ]
-                    },
+                    "InitiateLambdaName": {"Fn::Join": ["",[{"Ref": "ResourcesPrefix"},
+                                { "Fn::FindInMap": ["NamingStandards","InitiateECSLoggingLambdaFunctionName","value"]}]
+                    ]},
+                    "EvaluateLambdaName": {"Fn::Join": ["",[{"Ref": "ResourcesPrefix"},
+                                {"Fn::FindInMap": ["NamingStandards","IdentifyECSLoggingLambdaFunctionName","value"]}]
+                    ]},
                     "InitiateLambdaHandler": "initiate_to_desc_ecs_logging_issues.lambda_handler",
                     "EvaluateLambdaHandler": "describe_ecs_logging_issues.lambda_handler",
                     "EvaluateLambdaMemorySize": 256,
-                    "LambdaLogsForwarderArn": {
-                        "Fn::GetAtt": [
-                            "LambdaLogsForwarder",
-                            "Arn"
-                        ]
-                    },
+                    "LambdaLogsForwarderArn": {"Fn::GetAtt": ["LambdaLogsForwarder","Arn"]},
                     "EventRuleDescription": "Hammer ScheduledRule to initiate ECS logging enabled or not evaluations",
-                    "EventRuleName": {
-                        "Fn::Join": [
-                            "",
-                            [
-                                {
-                                    "Ref": "ResourcesPrefix"
-                                },
-                                "InitiateEvaluationECSLogging"
-                            ]
-                        ]
-                    },
-                    "SNSDisplayName": {
-                        "Fn::Join": [
-                            "",
-                            [
-                                {
-                                    "Ref": "ResourcesPrefix"
-                                },
-                                {
-                                    "Fn::FindInMap": [
-                                        "NamingStandards",
-                                        "SNSDisplayNameECSLogging",
-                                        "value"
-                                    ]
-                                }
-                            ]
-                        ]
-                    },
-                    "SNSTopicName": {
-                        "Fn::Join": [
-                            "",
-                            [
-                                {
-                                    "Ref": "ResourcesPrefix"
-                                },
-                                {
-                                    "Fn::FindInMap": [
-                                        "NamingStandards",
-                                        "SNSTopicNameECSLogging",
-                                        "value"
-                                    ]
-                                }
-                            ]
-                        ]
-                    },
-                    "SNSIdentificationErrors": {
-                        "Ref": "SNSIdentificationErrors"
-                    }
+                    "EventRuleName": {"Fn::Join": ["", [ {"Ref": "ResourcesPrefix"}, "InitiateEvaluationECSLogging"]]},
+                    "SNSDisplayName": {"Fn::Join": ["",[{"Ref": "ResourcesPrefix"},
+                                {"Fn::FindInMap": ["NamingStandards","SNSDisplayNameECSLogging","value"]}]
+                    ]},
+                    "SNSTopicName": {"Fn::Join": ["",[{"Ref": "ResourcesPrefix"},
+                        {"Fn::FindInMap": ["NamingStandards","SNSTopicNameECSLogging","value"]}]
+                    ]},
+                    "SNSIdentificationErrors": {"Ref": "SNSIdentificationErrors"}
                 }
             }
         },    
         "StackEvaluateECSExternalImageSource": {
->>>>>>> f5874194
             "Type": "AWS::CloudFormation::Stack",
             "Properties": {
                 "TemplateURL": {"Ref":  "NestedStackTemplate"},
@@ -1698,28 +1326,6 @@
                     "IdentificationCheckRateExpression": {"Fn::Join": ["", [ "cron(", "40 ", { "Ref": "IdentificationCheckRateExpression" }, ")" ] ]},
                     "LambdaSubnets": {"Ref":  "LambdaSubnets"},
                     "LambdaSecurityGroups": {"Ref":  "LambdaSecurityGroups"},
-<<<<<<< HEAD
-                    "IdentificationLambdaSource": { "Ref": "SourceIdentificationRedshiftLogging" },
-                    "InitiateLambdaDescription": "Lambda function for initiate to identify Redshift logging issues.",
-                    "EvaluateLambdaDescription": "Lambda function to describe Redshift logging issues.",
-                    "InitiateLambdaName": {"Fn::Join" : ["", [ { "Ref": "ResourcesPrefix" },
-                                                     { "Fn::FindInMap": ["NamingStandards", "InitiateRedshiftLoggingLambdaFunctionName", "value"] } ]
-                                              ]},
-                    "EvaluateLambdaName": {"Fn::Join" : ["", [ { "Ref": "ResourcesPrefix" },
-                                                     { "Fn::FindInMap": ["NamingStandards", "IdentifyRedshiftLoggingLambdaFunctionName", "value"] } ]
-                                              ]},
-                    "InitiateLambdaHandler": "initiate_to_desc_redshift_logging_issues.lambda_handler",
-                    "EvaluateLambdaHandler": "describe_redshift_logging_issues.lambda_handler",
-                    "EvaluateLambdaMemorySize": 256,
-                    "LambdaLogsForwarderArn": { "Fn::GetAtt": ["LambdaLogsForwarder", "Arn"] },
-                    "EventRuleDescription": "Hammer ScheduledRule to initiate Redshift logging issues evaluations",
-                    "EventRuleName": {"Fn::Join" : ["", [{ "Ref": "ResourcesPrefix" }, "InitiateEvaluationRedshiftLogging"] ] },
-                    "SNSDisplayName": {"Fn::Join" : ["", [ { "Ref": "ResourcesPrefix" },
-                        { "Fn::FindInMap": ["NamingStandards", "SNSDisplayNameRedshiftLogging", "value"] } ]
-                    ]},
-                    "SNSTopicName": {"Fn::Join" : ["", [ { "Ref": "ResourcesPrefix" },
-                                                  { "Fn::FindInMap": ["NamingStandards", "SNSTopicNameRedshiftLogging", "value"] } ]
-=======
                     "IdentificationLambdaSource": { "Ref": "SourceIdentificationECSExternalImageSource" },
                     "InitiateLambdaDescription": "Lambda function for initiate to identify ECS image source is internal or external.",
                     "EvaluateLambdaDescription": "Lambda function to describe ECS image source is internal or external.",
@@ -1740,7 +1346,6 @@
                     ]},
                     "SNSTopicName": {"Fn::Join" : ["", [ { "Ref": "ResourcesPrefix" },
                                                   { "Fn::FindInMap": ["NamingStandards", "SNSTopicNameECSExternalImageSource", "value"] } ]
->>>>>>> f5874194
                     ]},
                     "SNSIdentificationErrors": {"Ref":  "SNSIdentificationErrors"}
                 }
