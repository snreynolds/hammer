--- conflicted
+++ resolved
@@ -165,11 +165,10 @@
             "Type": "String",
             "Default": "rds-public-snapshots-identification.zip"
         },
-<<<<<<< HEAD
         "SourceIdentificationSQSPublicPolicy": {
             "Type": "String",
             "Default": "sqs-public-policy-identification.zip"
-=======
+        },
         "SourceIdentificationS3Encryption": {
             "Type": "String",
             "Default": "s3-unencrypted-bucket-issues-identification.zip"
@@ -177,7 +176,6 @@
         "SourceIdentificationRDSEncryption": {
             "Type": "String",
             "Default": "rds-unencrypted-instance-identification.zip"
->>>>>>> 9ee516ef
         }
     },
     "Conditions": {
@@ -223,16 +221,14 @@
             "IdentificationMetricRDSSnapshotsError": {
                 "value": "RDSSnapshotsError"
             },
-<<<<<<< HEAD
             "IdentificationMetricSQSPublicPolicyError": {
                 "value": "SQSPublicPolicyError"
-=======
+            },
             "IdentificationMetricS3EncryptionError": {
                 "value": "S3EncryptionError"
             },
             "IdentificationMetricRDSEncryptionError": {
                 "value": "RDSEncryptionError"
->>>>>>> 9ee516ef
             },
             "SNSDisplayNameSecurityGroups": {
                 "value": "describe-security-groups-sns"
@@ -288,13 +284,12 @@
             "SNSTopicNameRDSSnapshots": {
                 "value": "describe-rds-public-snapshots-lambda"
             },
-<<<<<<< HEAD
             "SNSDisplayNameSQSPublicPolicy": {
                 "value": "describe-sqs-public-policy-sns"
             },
             "SNSTopicNameSQSPublicPolicy": {
                 "value": "describe-sqs-public-policy-lambda"
-=======
+            },
             "SNSDisplayNameS3Encryption": {
                 "value": "describe-s3-encryption-sns"
             },
@@ -306,7 +301,6 @@
             },
             "SNSTopicNameRDSEncryption": {
                 "value": "describe-rds-encryption-lambda"
->>>>>>> 9ee516ef
             },
             "LogsForwarderLambdaFunctionName": {
                 "value": "logs-forwarder"
@@ -368,13 +362,12 @@
             "IdentifyRDSSnapshotsLambdaFunctionName": {
                 "value": "describe-rds-public-snapshots"
             },
-<<<<<<< HEAD
             "InitiateSQSPublicPolicyLambdaFunctionName": {
                 "value": "initiate-sqs-public-policy"
             },
             "IdentifySQSPublicPolicyLambdaFunctionName": {
                 "value": "describe-sqs-public-policy"
-=======
+            },
             "InitiateS3EncryptionLambdaFunctionName": {
                 "value": "initiate-s3-encryption"
             },
@@ -386,7 +379,6 @@
             },
             "IdentifyRDSEncryptionLambdaFunctionName": {
                 "value": "describe-rds-encryption"
->>>>>>> 9ee516ef
             }
         }
     },
@@ -1529,7 +1521,6 @@
             }
         },
 
-<<<<<<< HEAD
         "LambdaInitiateSQSPublicPolicyEvaluation": {
             "Type": "AWS::Lambda::Function",
             "DependsOn": ["SNSNotifyLambdaEvaluateSQSPublicPolicy", "LogGroupLambdaInitiateSQSPublicPolicyEvaluation"],
@@ -1548,26 +1539,6 @@
                                                      { "Fn::FindInMap": ["NamingStandards", "InitiateSQSPublicPolicyLambdaFunctionName", "value"] } ]
                                               ]},
                 "Handler": "initiate_to_desc_sqs_public_policy.lambda_handler",
-=======
-        "LambdaInitiateS3EncryptionEvaluation": {
-            "Type": "AWS::Lambda::Function",
-            "DependsOn": ["SNSNotifyLambdaEvaluateS3Encryption", "LogGroupLambdaInitiateS3EncryptionEvaluation"],
-            "Properties": {
-                "Code": {
-                    "S3Bucket": { "Ref": "SourceS3Bucket" },
-                    "S3Key": { "Ref": "SourceIdentificationS3Encryption" }
-                },
-                "Environment": {
-                    "Variables": {
-                        "SNS_S3_ENCRYPT_ARN": { "Ref": "SNSNotifyLambdaEvaluateS3Encryption" }
-                    }
-                },
-                "Description": "Lambda function for initiate to identify S3 unencrypted buckets.",
-                "FunctionName": {"Fn::Join" : ["", [ { "Ref": "ResourcesPrefix" },
-                                                     { "Fn::FindInMap": ["NamingStandards", "InitiateS3EncryptionLambdaFunctionName", "value"] } ]
-                                              ]},
-                "Handler": "initiate_to_desc_s3_encryption.lambda_handler",
->>>>>>> 9ee516ef
                 "MemorySize": 128,
                 "Timeout": "300",
                 "Role": {"Fn::Join" : ["", [ "arn:aws:iam::",
@@ -1579,27 +1550,18 @@
                 "Runtime": "python3.6"
             }
         },
-<<<<<<< HEAD
         "LogGroupLambdaInitiateSQSPublicPolicyEvaluation": {
-=======
-        "LogGroupLambdaInitiateS3EncryptionEvaluation": {
->>>>>>> 9ee516ef
             "Type" : "AWS::Logs::LogGroup",
             "Properties" : {
                 "LogGroupName": {"Fn::Join": ["", [ "/aws/lambda/",
                                                     { "Ref": "ResourcesPrefix" },
                                                     { "Fn::FindInMap": ["NamingStandards",
-<<<<<<< HEAD
                                                                         "InitiateSQSPublicPolicyLambdaFunctionName",
-=======
-                                                                        "InitiateS3EncryptionLambdaFunctionName",
->>>>>>> 9ee516ef
                                                                         "value"]
                                                     } ] ] },
                 "RetentionInDays": "7"
             }
         },
-<<<<<<< HEAD
         "SubscriptionFilterLambdaInitiateSQSPublicPolicyEvaluation": {
             "Type" : "AWS::Logs::SubscriptionFilter",
             "DependsOn": ["LambdaLogsForwarder",
@@ -1641,7 +1603,82 @@
                                                      { "Fn::FindInMap": ["NamingStandards", "IdentifySQSPublicPolicyLambdaFunctionName", "value"] } ]
                                               ]},
                 "Handler": "describe_sqs_public_policy.lambda_handler",
-=======
+                "MemorySize": 256,
+                "Timeout": "300",
+                "Role": {"Fn::Join" : ["", [ "arn:aws:iam::",
+                                             { "Ref": "AWS::AccountId" },
+                                             ":role/",
+                                             { "Ref": "ResourcesPrefix" },
+                                             { "Ref": "IdentificationIAMRole" }
+                                           ] ]},
+                "Runtime": "python3.6"
+            }
+        },
+        "LogGroupLambdaEvaluateSQSPublicPolicy": {
+            "Type" : "AWS::Logs::LogGroup",
+            "Properties" : {
+                "LogGroupName": {"Fn::Join": ["", [ "/aws/lambda/",
+                                                    { "Ref": "ResourcesPrefix" },
+                                                    { "Fn::FindInMap": ["NamingStandards",
+                                                                        "IdentifySQSPublicPolicyLambdaFunctionName",
+                                                                        "value"]
+                                                    } ] ] },
+                "RetentionInDays": "7"
+            }
+        },
+        "SubscriptionFilterLambdaEvaluateSQSPublicPolicy": {
+            "Type" : "AWS::Logs::SubscriptionFilter",
+            "DependsOn": ["LambdaLogsForwarder",
+                          "PermissionToInvokeLambdaLogsForwarderCloudWatchLogs",
+                          "LogGroupLambdaEvaluateSQSPublicPolicy"],
+            "Properties" : {
+                "DestinationArn" : { "Fn::GetAtt" : [ "LambdaLogsForwarder", "Arn" ] },
+                "FilterPattern" : "[level != START && level != END && level != DEBUG, ...]",
+                "LogGroupName" : { "Ref": "LogGroupLambdaEvaluateSQSPublicPolicy" }
+            }
+        },
+
+        "LambdaInitiateS3EncryptionEvaluation": {
+            "Type": "AWS::Lambda::Function",
+            "DependsOn": ["SNSNotifyLambdaEvaluateS3Encryption", "LogGroupLambdaInitiateS3EncryptionEvaluation"],
+            "Properties": {
+                "Code": {
+                    "S3Bucket": { "Ref": "SourceS3Bucket" },
+                    "S3Key": { "Ref": "SourceIdentificationS3Encryption" }
+                },
+                "Environment": {
+                    "Variables": {
+                        "SNS_S3_ENCRYPT_ARN": { "Ref": "SNSNotifyLambdaEvaluateS3Encryption" }
+                    }
+                },
+                "Description": "Lambda function for initiate to identify S3 unencrypted buckets.",
+                "FunctionName": {"Fn::Join" : ["", [ { "Ref": "ResourcesPrefix" },
+                                                     { "Fn::FindInMap": ["NamingStandards", "InitiateS3EncryptionLambdaFunctionName", "value"] } ]
+                                              ]},
+                "Handler": "initiate_to_desc_s3_encryption.lambda_handler",
+                "MemorySize": 128,
+                "Timeout": "300",
+                "Role": {"Fn::Join" : ["", [ "arn:aws:iam::",
+                                             { "Ref": "AWS::AccountId" },
+                                             ":role/",
+                                             { "Ref": "ResourcesPrefix" },
+                                             { "Ref": "IdentificationIAMRole" }
+                                           ] ]},
+                "Runtime": "python3.6"
+            }
+        },
+        "LogGroupLambdaInitiateS3EncryptionEvaluation": {
+            "Type" : "AWS::Logs::LogGroup",
+            "Properties" : {
+                "LogGroupName": {"Fn::Join": ["", [ "/aws/lambda/",
+                                                    { "Ref": "ResourcesPrefix" },
+                                                    { "Fn::FindInMap": ["NamingStandards",
+                                                                        "InitiateS3EncryptionLambdaFunctionName",
+                                                                        "value"]
+                                                    } ] ] },
+                "RetentionInDays": "7"
+            }
+        },
         "SubscriptionFilterLambdaInitiateS3EncryptionEvaluation": {
             "Type" : "AWS::Logs::SubscriptionFilter",
             "DependsOn": ["LambdaLogsForwarder",
@@ -1768,7 +1805,6 @@
                                                      { "Fn::FindInMap": ["NamingStandards", "IdentifyRDSEncryptionLambdaFunctionName", "value"] } ]
                                               ]},
                 "Handler": "describe_rds_instance_encryption.lambda_handler",
->>>>>>> 9ee516ef
                 "MemorySize": 256,
                 "Timeout": "300",
                 "Role": {"Fn::Join" : ["", [ "arn:aws:iam::",
@@ -1780,37 +1816,18 @@
                 "Runtime": "python3.6"
             }
         },
-<<<<<<< HEAD
-        "LogGroupLambdaEvaluateSQSPublicPolicy": {
-=======
         "LogGroupLambdaEvaluateRDSEncryption": {
->>>>>>> 9ee516ef
             "Type" : "AWS::Logs::LogGroup",
             "Properties" : {
                 "LogGroupName": {"Fn::Join": ["", [ "/aws/lambda/",
                                                     { "Ref": "ResourcesPrefix" },
                                                     { "Fn::FindInMap": ["NamingStandards",
-<<<<<<< HEAD
-                                                                        "IdentifySQSPublicPolicyLambdaFunctionName",
-=======
                                                                         "IdentifyRDSEncryptionLambdaFunctionName",
->>>>>>> 9ee516ef
                                                                         "value"]
                                                     } ] ] },
                 "RetentionInDays": "7"
             }
         },
-<<<<<<< HEAD
-        "SubscriptionFilterLambdaEvaluateSQSPublicPolicy": {
-            "Type" : "AWS::Logs::SubscriptionFilter",
-            "DependsOn": ["LambdaLogsForwarder",
-                          "PermissionToInvokeLambdaLogsForwarderCloudWatchLogs",
-                          "LogGroupLambdaEvaluateSQSPublicPolicy"],
-            "Properties" : {
-                "DestinationArn" : { "Fn::GetAtt" : [ "LambdaLogsForwarder", "Arn" ] },
-                "FilterPattern" : "[level != START && level != END && level != DEBUG, ...]",
-                "LogGroupName" : { "Ref": "LogGroupLambdaEvaluateSQSPublicPolicy" }
-=======
         "SubscriptionFilterLambdaEvaluateRDSEncryption": {
             "Type" : "AWS::Logs::SubscriptionFilter",
             "DependsOn": ["LambdaLogsForwarder",
@@ -1820,7 +1837,6 @@
                 "DestinationArn" : { "Fn::GetAtt" : [ "LambdaLogsForwarder", "Arn" ] },
                 "FilterPattern" : "[level != START && level != END && level != DEBUG, ...]",
                 "LogGroupName" : { "Ref": "LogGroupLambdaEvaluateRDSEncryption" }
->>>>>>> 9ee516ef
             }
         },
 
@@ -1956,32 +1972,34 @@
                 ]
             }
         },
-<<<<<<< HEAD
         "EventInitiateEvaluationSQSPublicPolicy": {
             "Type": "AWS::Events::Rule",
             "DependsOn": ["LambdaInitiateSQSPublicPolicyEvaluation"],
             "Properties": {
                 "Description": "Hammer ScheduledRule to initiate SQS queue evaluations",
                 "Name": {"Fn::Join" : ["", [{ "Ref": "ResourcesPrefix" }, "InitiateEvaluationSQSPublicPolicy"] ] },
-=======
-        "EventInitiateEvaluationRDSEncryption": {
-            "Type": "AWS::Events::Rule",
-            "DependsOn": ["LambdaInitiateRDSEncryptionEvaluation"],
-            "Properties": {
-                "Description": "Hammer ScheduledRule to initiate rds instance encryption evaluations",
-                "Name": {"Fn::Join" : ["", [{ "Ref": "ResourcesPrefix" }, "InitiateEvaluationRDSEncryption"] ] },
->>>>>>> 9ee516ef
                 "ScheduleExpression": {"Fn::Join": ["", [ "cron(", "40 ", { "Ref": "IdentificationCheckRateExpression" }, ")" ] ]},
                 "State": "ENABLED",
                 "Targets": [
                   {
-<<<<<<< HEAD
                     "Arn": { "Fn::GetAtt": ["LambdaInitiateSQSPublicPolicyEvaluation", "Arn"] },
                     "Id": "LambdaInitiateSQSPublicPolicyEvaluation"
-=======
+                  }
+                ]
+            }
+        },
+        "EventInitiateEvaluationRDSEncryption": {
+            "Type": "AWS::Events::Rule",
+            "DependsOn": ["LambdaInitiateRDSEncryptionEvaluation"],
+            "Properties": {
+                "Description": "Hammer ScheduledRule to initiate rds instance encryption evaluations",
+                "Name": {"Fn::Join" : ["", [{ "Ref": "ResourcesPrefix" }, "InitiateEvaluationRDSEncryption"] ] },
+                "ScheduleExpression": {"Fn::Join": ["", [ "cron(", "40 ", { "Ref": "IdentificationCheckRateExpression" }, ")" ] ]},
+                "State": "ENABLED",
+                "Targets": [
+                  {
                     "Arn": { "Fn::GetAtt": ["LambdaInitiateRDSEncryptionEvaluation", "Arn"] },
                     "Id": "LambdaInitiateRDSEncryptionEvaluation"
->>>>>>> 9ee516ef
                   }
                 ]
             }
@@ -2099,7 +2117,6 @@
                 "SourceArn": { "Fn::GetAtt": ["EventInitiateEvaluationRDSSnapshots", "Arn"] }
             }
         },
-<<<<<<< HEAD
         "PermissionToInvokeLambdaInitiateSQSPublicPolicyEvaluationCloudWatchEvents": {
             "Type": "AWS::Lambda::Permission",
             "DependsOn": ["LambdaInitiateSQSPublicPolicyEvaluation", "EventInitiateEvaluationSQSPublicPolicy"],
@@ -2108,7 +2125,8 @@
                 "Action": "lambda:InvokeFunction",
                 "Principal": "events.amazonaws.com",
                 "SourceArn": { "Fn::GetAtt": ["EventInitiateEvaluationSQSPublicPolicy", "Arn"] }
-=======
+            }
+        },
         "PermissionToInvokeLambdaInitiateS3EncryptionEvaluationCloudWatchEvents": {
             "Type": "AWS::Lambda::Permission",
             "DependsOn": ["LambdaInitiateS3EncryptionEvaluation", "EventInitiateEvaluationS3IAM"],
@@ -2127,7 +2145,6 @@
                 "Action": "lambda:InvokeFunction",
                 "Principal": "events.amazonaws.com",
                 "SourceArn": { "Fn::GetAtt": ["EventInitiateEvaluationRDSEncryption", "Arn"] }
->>>>>>> 9ee516ef
             }
         },
 
@@ -2293,7 +2310,6 @@
                 }]
             }
         },
-<<<<<<< HEAD
         "SNSNotifyLambdaEvaluateSQSPublicPolicy": {
             "Type": "AWS::SNS::Topic",
             "DependsOn": "LambdaEvaluateSQSPublicPolicy",
@@ -2307,7 +2323,11 @@
                 "Subscription": [{
                     "Endpoint": {
                         "Fn::GetAtt": ["LambdaEvaluateSQSPublicPolicy", "Arn"]
-=======
+                    },
+                    "Protocol": "lambda"
+                }]
+            }
+        },
         "SNSNotifyLambdaEvaluateS3Encryption": {
             "Type": "AWS::SNS::Topic",
             "DependsOn": "LambdaEvaluateS3Encryption",
@@ -2339,7 +2359,6 @@
                 "Subscription": [{
                     "Endpoint": {
                         "Fn::GetAtt": ["LambdaEvaluateRDSEncryption", "Arn"]
->>>>>>> 9ee516ef
                     },
                     "Protocol": "lambda"
                 }]
@@ -2436,7 +2455,6 @@
                 "FunctionName": { "Fn::GetAtt": ["LambdaEvaluateRDSSnapshots", "Arn"] }
             }
         },
-<<<<<<< HEAD
         "PermissionToInvokeLambdaEvaluateSQSPublicPolicySNS": {
             "Type": "AWS::Lambda::Permission",
             "DependsOn": ["SNSNotifyLambdaEvaluateSQSPublicPolicy", "LambdaEvaluateSQSPublicPolicy"],
@@ -2445,7 +2463,8 @@
                 "Principal": "sns.amazonaws.com",
                 "SourceArn": { "Ref": "SNSNotifyLambdaEvaluateSQSPublicPolicy" },
                 "FunctionName": { "Fn::GetAtt": ["LambdaEvaluateSQSPublicPolicy", "Arn"] }
-=======
+            }
+        },
         "PermissionToInvokeLambdaEvaluateS3EncryptionSNS": {
             "Type": "AWS::Lambda::Permission",
             "DependsOn": ["SNSNotifyLambdaEvaluateS3Encryption", "LambdaEvaluateS3Encryption"],
@@ -2464,7 +2483,6 @@
                 "Principal": "sns.amazonaws.com",
                 "SourceArn": { "Ref": "SNSNotifyLambdaEvaluateRDSEncryption" },
                 "FunctionName": { "Fn::GetAtt": ["LambdaEvaluateRDSEncryption", "Arn"] }
->>>>>>> 9ee516ef
             }
         },
 
@@ -2933,7 +2951,6 @@
                 "TreatMissingData": "notBreaching"
             }
         },
-<<<<<<< HEAD
         "AlarmErrorsLambdaInitiateSQSPublicPolicyEvaluation": {
             "Type": "AWS::CloudWatch::Alarm",
             "DependsOn": ["SNSIdentificationErrors", "LambdaInitiateSQSPublicPolicyEvaluation"],
@@ -2941,26 +2958,13 @@
                 "AlarmActions": [ { "Ref": "SNSIdentificationErrors" } ],
                 "OKActions": [ { "Ref": "SNSIdentificationErrors" } ],
                 "AlarmName": {"Fn::Join": ["/", [ { "Ref": "LambdaInitiateSQSPublicPolicyEvaluation" }, "LambdaError" ] ]},
-=======
-        "AlarmErrorsLambdaInitiateS3EncryptionEvaluation": {
-            "Type": "AWS::CloudWatch::Alarm",
-            "DependsOn": ["SNSIdentificationErrors", "LambdaInitiateS3EncryptionEvaluation"],
-            "Properties": {
-                "AlarmActions": [ { "Ref": "SNSIdentificationErrors" } ],
-                "OKActions": [ { "Ref": "SNSIdentificationErrors" } ],
-                "AlarmName": {"Fn::Join": ["/", [ { "Ref": "LambdaInitiateS3EncryptionEvaluation" }, "LambdaError" ] ]},
->>>>>>> 9ee516ef
                 "EvaluationPeriods": 1,
                 "Namespace": "AWS/Lambda",
                 "MetricName": "Errors",
                 "Dimensions": [
                     {
                         "Name": "FunctionName",
-<<<<<<< HEAD
                         "Value": { "Ref": "LambdaInitiateSQSPublicPolicyEvaluation" }
-=======
-                        "Value": { "Ref": "LambdaInitiateS3EncryptionEvaluation" }
->>>>>>> 9ee516ef
                     }
                 ],
                 "Period": 3600,
@@ -2970,32 +2974,65 @@
                 "TreatMissingData": "notBreaching"
             }
         },
-<<<<<<< HEAD
-        "AlarmErrorsLambdaSQSPublicPolicyEvaluation": {
+        "AlarmErrorsLambdaInitiateS3EncryptionEvaluation": {
             "Type": "AWS::CloudWatch::Alarm",
-            "DependsOn": ["SNSIdentificationErrors", "LambdaEvaluateSQSPublicPolicy"],
+            "DependsOn": ["SNSIdentificationErrors", "LambdaInitiateS3EncryptionEvaluation"],
             "Properties": {
                 "AlarmActions": [ { "Ref": "SNSIdentificationErrors" } ],
                 "OKActions": [ { "Ref": "SNSIdentificationErrors" } ],
-                "AlarmName": {"Fn::Join": ["/", [ { "Ref": "LambdaEvaluateSQSPublicPolicy" }, "LambdaError" ] ]},
-=======
-        "AlarmErrorsLambdaS3EncryptionEvaluation": {
-            "Type": "AWS::CloudWatch::Alarm",
-            "DependsOn": ["SNSIdentificationErrors", "LambdaEvaluateS3Encryption"],
-            "Properties": {
-                "AlarmActions": [ { "Ref": "SNSIdentificationErrors" } ],
-                "OKActions": [ { "Ref": "SNSIdentificationErrors" } ],
-                "AlarmName": {"Fn::Join": ["/", [ { "Ref": "LambdaEvaluateS3Encryption" }, "LambdaError" ] ]},
->>>>>>> 9ee516ef
+                "AlarmName": {"Fn::Join": ["/", [ { "Ref": "LambdaInitiateS3EncryptionEvaluation" }, "LambdaError" ] ]},
                 "EvaluationPeriods": 1,
                 "Namespace": "AWS/Lambda",
                 "MetricName": "Errors",
                 "Dimensions": [
                     {
                         "Name": "FunctionName",
-<<<<<<< HEAD
+                        "Value": { "Ref": "LambdaInitiateS3EncryptionEvaluation" }
+                    }
+                ],
+                "Period": 3600,
+                "Statistic": "Maximum",
+                "ComparisonOperator" : "GreaterThanThreshold",
+                "Threshold": 0,
+                "TreatMissingData": "notBreaching"
+            }
+        },
+        "AlarmErrorsLambdaSQSPublicPolicyEvaluation": {
+            "Type": "AWS::CloudWatch::Alarm",
+            "DependsOn": ["SNSIdentificationErrors", "LambdaEvaluateSQSPublicPolicy"],
+            "Properties": {
+                "AlarmActions": [ { "Ref": "SNSIdentificationErrors" } ],
+                "OKActions": [ { "Ref": "SNSIdentificationErrors" } ],
+                "AlarmName": {"Fn::Join": ["/", [ { "Ref": "LambdaEvaluateSQSPublicPolicy" }, "LambdaError" ] ]},
+                "EvaluationPeriods": 1,
+                "Namespace": "AWS/Lambda",
+                "MetricName": "Errors",
+                "Dimensions": [
+                    {
+                        "Name": "FunctionName",
                         "Value": { "Ref": "LambdaEvaluateSQSPublicPolicy" }
-=======
+                    }
+                ],
+                "Period": 3600,
+                "Statistic": "Maximum",
+                "ComparisonOperator" : "GreaterThanThreshold",
+                "Threshold": 0,
+                "TreatMissingData": "notBreaching"
+            }
+        },
+        "AlarmErrorsLambdaS3EncryptionEvaluation": {
+            "Type": "AWS::CloudWatch::Alarm",
+            "DependsOn": ["SNSIdentificationErrors", "LambdaEvaluateS3Encryption"],
+            "Properties": {
+                "AlarmActions": [ { "Ref": "SNSIdentificationErrors" } ],
+                "OKActions": [ { "Ref": "SNSIdentificationErrors" } ],
+                "AlarmName": {"Fn::Join": ["/", [ { "Ref": "LambdaEvaluateS3Encryption" }, "LambdaError" ] ]},
+                "EvaluationPeriods": 1,
+                "Namespace": "AWS/Lambda",
+                "MetricName": "Errors",
+                "Dimensions": [
+                    {
+                        "Name": "FunctionName",
                         "Value": { "Ref": "LambdaEvaluateS3Encryption" }
                     }
                 ],
@@ -3043,7 +3080,6 @@
                     {
                         "Name": "FunctionName",
                         "Value": { "Ref": "LambdaEvaluateRDSEncryption" }
->>>>>>> 9ee516ef
                     }
                 ],
                 "Period": 3600,
