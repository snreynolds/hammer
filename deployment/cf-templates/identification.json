{
    "AWSTemplateFormatVersion": "2010-09-09",
    "Description": "Hammer identification stack",
    "Metadata": {
        "AWS::CloudFormation::Interface": {
            "ParameterGroups": [
                {
                    "Label": { "default": "Identification setup" },
                    "Parameters": [
                        "ResourcesPrefix",
                        "IdentificationIAMRole",
                        "IdentificationCheckRateExpression"
                    ]
                },
                {
                    "Label": { "default": "Sources" },
                    "Parameters": [
                        "SourceS3Bucket",
                        "SourceLogsForwarder",
                        "SourceBackupDDB",
                        "SourceIdentificationSG",
                        "SourceIdentificationCloudTrails",
                        "SourceIdentificationS3ACL",
                        "SourceIdentificationS3Policy",
                        "SourceIdentificationIAMUserKeysRotation",
                        "SourceIdentificationIAMUserInactiveKeys",
                        "SourceIdentificationEBSVolumes",
                        "SourceIdentificationEBSSnapshots",
                        "SourceIdentificationRDSSnapshots",
                        "SourceIdentificationAMIPublicAccess",
<<<<<<< HEAD
                        "SourceIdentificationElasticSearchPublicAccess"
=======
                        "SourceIdentificationRedshiftPublicAccess",
                        "SourceIdentificationRedshiftClusterEncryption",
                        "SourceIdentificationRedshiftLogging",
                        "SourceIdentificationECSPrivilegedAccess",
                        "SourceIdentificationECSLogging",
                        "SourceIdentificationECSExternalImageSource",
             						"SourceIdentificationElasticSearchLogging",
                        "SourceIdentificationElasticSearchEncryption"
>>>>>>> cd5f952f
                    ]
                },
                {
                    "Label": { "default": "VPC config (optional)" },
                    "Parameters": [
                        "LambdaSubnets",
                        "LambdaSecurityGroups"
                    ]
                }
            ],
            "ParameterLabels": {
                "ResourcesPrefix": {
                    "default": "The prefix for all created resources"
                },
                "SourceS3Bucket": {
                    "default": "The name of the S3 bucket with sources"
                },
                "IdentificationIAMRole": {
                    "default": "The name of identification IAM role"
                },
                "IdentificationCheckRateExpression": {
                    "default": "CloudWatch Schedule Cron Expression for the interval between identification runs"
                },
                "LambdaSubnets": {
                    "default": "Subnet IDs in your VPC to run identification lambdas in"
                },
                "LambdaSecurityGroups": {
                    "default": "SecurityGroup IDs in your VPC to associate identification lambdas with"
                },
                "SourceLogsForwarder": {
                    "default": "Relative path to LogsForwarder lambda sources"
                },
                "SourceBackupDDB": {
                    "default": "Relative path to BackupDDB lambda sources"
                },
                "SourceIdentificationSG": {
                    "default": "Relative path to Insecure services lambda sources"
                },
                "SourceIdentificationCloudTrails": {
                    "default": "Relative path to CloudTrails lambda sources"
                },
                "SourceIdentificationS3ACL": {
                    "default": "Relative path to public S3 ACL lambda sources"
                },
                "SourceIdentificationS3Policy": {
                    "default": "Relative path to public S3 policy lambda sources"
                },
                "SourceIdentificationIAMUserKeysRotation": {
                    "default": "Relative path to IAM keys rotation lambda sources"
                },
                "SourceIdentificationIAMUserInactiveKeys": {
                    "default": "Relative path to IAM inactive keys lambda sources"
                },
                "SourceIdentificationEBSVolumes": {
                    "default": "Relative path to unencrypted EBS volumes lambda sources"
                },
                "SourceIdentificationEBSSnapshots": {
                    "default": "Relative path to public EBS snapshots lambda sources"
                },
                "SourceIdentificationRDSSnapshots": {
                    "default": "Relative path to public RDS snapshots lambda sources"
                },
                "SourceIdentificationAMIPublicAccess":{
                    "default": "Relative path to Public AMI sources"
                },
<<<<<<< HEAD
                "SourceIdentificationElasticSearchPublicAccess":{
                    "dafault": "Relative path to Unencrypted Elasticsearch domain public access sources"
=======
                "SourceIdentificationRedshiftPublicAccess":{
                    "default": "Relative path to publicly accessible Redshift Cluster sources"
                },
                "SourceIdentificationRedshiftClusterEncryption":{
                    "default": "Relative path to unencrypted Redshift Cluster sources"
                },
                "SourceIdentificationRedshiftLogging": {
                    "default": "Relative path to disabled logging Redshift Cluster sources"
                },
                "SourceIdentificationECSPrivilegedAccess":{
                    "default": "Relative path to privileged access issue ECS sources"
                },
                "SourceIdentificationECSLogging":{
                    "default": "Relative path to disabled logging ECS sources"
                },
                "SourceIdentificationECSExternalImageSource":{
                    "default": "Relative path to external image issue ECS sources"
                },
                "SourceIdentificationElasticSearchLogging":{
                    "dafault": "Relative path to Elasticsearch domain logging sources"
                },
                "SourceIdentificationElasticSearchEncryption":{
                    "dafault": "Relative path to Unencrypted Elasticsearch domain sources"
>>>>>>> cd5f952f
                }
            }
        }
    },
    "Parameters": {
        "ResourcesPrefix": {
            "Type": "String",
            "MinLength": "3",
            "Default": "hammer-"
        },
        "SourceS3Bucket": {
            "Type": "String",
            "Default": ""
        },
        "NestedStackTemplate": {
            "Type": "String",
            "Default": ""
        },
        "IdentificationIAMRole": {
            "Type": "String",
            "Default": "cloudsec-master-id"
        },
        "IdentificationCheckRateExpression": {
          "Type": "String",
          "Default": "* * * ? *",
          "Description": "should not include minutes part"
        },
        "LambdaSubnets": {
            "Type" : "String",
            "Description" : "Comma-separated list, without spaces. Leave empty to run lambdas in default system-managed VPC (recommended). All specified security groups and subnets must be in the same VPC.",
            "Default": ""
        },
        "LambdaSecurityGroups": {
            "Type" : "String",
            "Description" : "Comma-separated list, without spaces. Leave empty to run lambdas with default access rules (recommended). All specified security groups and subnets must be in the same VPC.",
            "Default": ""
        },
        "SourceLogsForwarder": {
            "Type": "String",
            "Default": "logs-forwarder.zip"
        },
        "SourceBackupDDB": {
            "Type": "String",
            "Default": "ddb-tables-backup.zip"
        },
        "SourceIdentificationSG": {
            "Type": "String",
            "Default": "sg-issues-identification.zip"
        },
        "SourceIdentificationCloudTrails": {
            "Type": "String",
            "Default": "cloudtrails-issues-identification.zip"
        },
        "SourceIdentificationS3ACL": {
            "Type": "String",
            "Default": "s3-acl-issues-identification.zip"
        },
        "SourceIdentificationS3Policy": {
            "Type": "String",
            "Default": "s3-policy-issues-identification.zip"
        },
        "SourceIdentificationIAMUserKeysRotation": {
            "Type": "String",
            "Default": "iam-keyrotation-issues-identification.zip"
        },
        "SourceIdentificationIAMUserInactiveKeys": {
            "Type": "String",
            "Default": "iam-user-inactive-keys-identification.zip"
        },
        "SourceIdentificationEBSVolumes": {
            "Type": "String",
            "Default": "ebs-unencrypted-volume-identification.zip"
        },
        "SourceIdentificationEBSSnapshots": {
            "Type": "String",
            "Default": "ebs-public-snapshots-identification.zip"
        },
        "SourceIdentificationRDSSnapshots": {
            "Type": "String",
            "Default": "rds-public-snapshots-identification.zip"
        },
        "SourceIdentificationAMIPublicAccess": {
          "Type": "String",
          "Default": "ami-public-access-issues-identification.zip"
        },
        "SourceIdentificationSQSPublicPolicy": {
            "Type": "String",
            "Default": "sqs-public-policy-identification.zip"
        },
        "SourceIdentificationS3Encryption": {
            "Type": "String",
            "Default": "s3-unencrypted-bucket-issues-identification.zip"
        },
        "SourceIdentificationRDSEncryption": {
            "Type": "String",
            "Default": "rds-unencrypted-instance-identification.zip"
        },
<<<<<<< HEAD
        "SourceIdentificationElasticSearchPublicAccess": {
            "Type": "String",
            "Default": "elasticsearch-public-access-domain-identification.zip"
=======
        "SourceIdentificationRedshiftPublicAccess": {
            "Type": "String",
            "Default": "redshift-cluster-public-access-identification.zip"
        },
        "SourceIdentificationRedshiftClusterEncryption": {
            "Type": "String",
            "Default": "redshift-unencrypted-cluster-identification.zip"
        },
        "SourceIdentificationRedshiftLogging": {
            "Type": "String",
            "Default": "redshift-audit-logging-issues-identification.zip"
        },
        "SourceIdentificationECSPrivilegedAccess": {
            "Type": "String",
            "Default": "ecs-privileged-access-issues-identification.zip"
        },
        "SourceIdentificationECSLogging": {
            "Type": "String",
            "Default": "ecs-logging-issues-identification.zip"
        },
        "SourceIdentificationECSExternalImageSource": {
            "Type": "String",
            "Default": "ecs-image-source-issues-identification.zip"
        },
        "SourceIdentificationElasticSearchLogging": {
            "Type": "String",
            "Default": "elasticsearch-domain-logging-issues-identification.zip"
        },
        "SourceIdentificationElasticSearchEncryption": {
            "Type": "String",
            "Default": "elasticsearch-unencrypted-domain-identification.zip"
>>>>>>> cd5f952f
        }
    },
    "Conditions": {
        "LambdaSubnetsEmpty": {
            "Fn::Equals": [ {"Ref": "LambdaSubnets"}, "" ]
        },
        "LambdaSecurityGroupsEmpty": {
            "Fn::Equals": [ {"Ref": "LambdaSecurityGroups"}, "" ]
        }
    },
    "Mappings": {
        "NamingStandards": {
            "IdentificationMetricsNamespace": {
                "value": "HammerIdentification"
            },
            "SNSTopicNameIdentificationErrors": {
                "value": "identification-errors"
            },
            "IdentificationMetricSecurityGroupsError": {
                "value": "SecurityGroupsError"
            },
            "IdentificationMetricCloudTrailsError": {
                "value": "CloudTrailsError"
            },
            "IdentificationMetricS3ACLError": {
                "value": "S3ACLError"
            },
            "IdentificationMetricS3PolicyError": {
                "value": "S3PolicyError"
            },
            "IdentificationMetricIAMUserKeysRotationError": {
                "value": "IAMUserKeysRotationError"
            },
            "IdentificationMetricIAMUserInactiveKeysError": {
                "value": "IAMUserInactiveKeysError"
            },
            "IdentificationMetricEBSVolumesError": {
                "value": "EBSVolumesError"
            },
            "IdentificationMetricEBSSnapshotsError": {
                "value": "EBSSnapshotsError"
            },
            "IdentificationMetricRDSSnapshotsError": {
                "value": "RDSSnapshotsError"
            },
            "IdentificationMetricAMIPublicAccessError": {
              "value": "AMIPublicAccessError"
            },
            "IdentificationMetricSQSPublicPolicyError": {
                "value": "SQSPublicPolicyError"
            },
            "IdentificationMetricS3EncryptionError": {
                "value": "S3EncryptionError"
            },
            "IdentificationMetricRDSEncryptionError": {
                "value": "RDSEncryptionError"
            },
<<<<<<< HEAD
            "IdentificationMetricESPublicAccessError": {
                "value": "ESPublicAccessError"
=======
            "IdentificationMetricRedshiftPublicAccessError": {
                "value": "RedshiftPublicAccessError"
            },
            "IdentificationMetricRedshiftClusterEncryptionError": {
                "value": "RedshiftClusterEncryptionError"
            },
            "IdentificationMetricRedshiftLoggingError": {
                "value": "RedshiftLoggingError"
            },
            "IdentificationMetricECSPrivilegedAccessError": {
                "value": "ECSPrivilegedAccessError"
            },
            "IdentificationMetricECSLoggingError": {
                "value": "ECSLoggingError"
            },
            "IdentificationMetricECSExternalImageSourceError": {
                "value": "ECSExternalImageSourceError"
            },
            "IdentificationMetricESLoggingError": {
                "value": "ESLoggingError"
            },
            "IdentificationMetricESEncryptionError": {
                "value": "ESEncryptionError"
>>>>>>> cd5f952f
            },
            "SNSDisplayNameSecurityGroups": {
                "value": "describe-security-groups-sns"
            },
            "SNSTopicNameSecurityGroups": {
                "value": "describe-security-groups-lambda"
            },
            "SNSDisplayNameCloudTrails": {
                "value": "describe-cloudtrails-sns"
            },
            "SNSTopicNameCloudTrails": {
                "value": "describe-cloudtrails-lambda"
            },
            "SNSDisplayNameS3ACL": {
                "value": "describe-s3-acl-sns"
            },
            "SNSTopicNameS3ACL": {
                "value": "describe-s3-acl-lambda"
            },
            "SNSDisplayNameS3Policy": {
                "value": "describe-s3-policy-sns"
            },
            "SNSTopicNameS3Policy": {
                "value": "describe-s3-policy-lambda"
            },
            "SNSDisplayNameIAMUserKeysRotation": {
                "value": "describe-iam-user-keys-rotation-sns"
            },
            "SNSTopicNameIAMUserKeysRotation": {
                "value": "describe-iam-user-keys-rotation-lambda"
            },
            "SNSDisplayNameIAMUserInactiveKeys": {
                "value": "describe-iam-user-inactive-keys-sns"
            },
            "SNSTopicNameIAMUserInactiveKeys": {
                "value": "describe-iam-user-inactive-keys-lambda"
            },
            "SNSDisplayNameEBSVolumes": {
                "value": "describe-ebs-volumes-sns"
            },
            "SNSTopicNameEBSVolumes": {
                "value": "describe-ebs-unencrypted-volumes-lambda"
            },
            "SNSDisplayNameEBSSnapshots": {
                "value": "describe-ebs-snapshots-sns"
            },
            "SNSTopicNameEBSSnapshots": {
                "value": "describe-ebs-public-snapshots-lambda"
            },
            "SNSDisplayNameRDSSnapshots": {
                "value": "describe-rds-snapshots-sns"
            },
            "SNSTopicNameRDSSnapshots": {
                "value": "describe-rds-public-snapshots-lambda"
            },
            "SNSDisplayNameAMIPublicAccess": {
                "value": "describe-ami-public-access-sns"
            },
            "SNSTopicNameAMIPublicAccess": {
              "value": "describe-ami-public-access-lambda"
            },
            "SNSDisplayNameSQSPublicPolicy": {
                "value": "describe-sqs-public-policy-sns"
            },
            "SNSTopicNameSQSPublicPolicy": {
                "value": "describe-sqs-public-policy-lambda"
            },
            "SNSDisplayNameS3Encryption": {
                "value": "describe-s3-encryption-sns"
            },
            "SNSTopicNameS3Encryption": {
                "value": "describe-s3-encryption-lambda"
            },
            "SNSDisplayNameRDSEncryption": {
                "value": "describe-rds-encryption-sns"
            },
            "SNSTopicNameRDSEncryption": {
                "value": "describe-rds-encryption-lambda"
            },
<<<<<<< HEAD
            "SNSDisplayNameESPublicAccess": {
                "value": "describe-es-public-access-sns"
            },
            "SNSTopicNameESPublicAccess": {
                "value": "describe-es-public-access-lambda"
=======
            "SNSDisplayNameRedshiftPublicAccess": {
                "value": "describe-redshift-public-access-sns"
            },
            "SNSTopicNameRedshiftPublicAccess": {
                "value": "describe-redshift-public-access-lambda"
            },
            "SNSDisplayNameRedshiftClusterEncryption": {
                "value": "describe-redshift-cluster-encryption-sns"
            },
            "SNSTopicNameRedshiftClusterEncryption": {
                "value": "describe-redshift-cluster-encryption-lambda"
            },
            "SNSDisplayNameRedshiftLogging": {
                "value": "describe-redshift-logging-sns"
            },
            "SNSTopicNameRedshiftLogging": {
                "value": "describe-redshift-logging-lambda"
            },
            "SNSDisplayNameECSPrivilegedAccess": {
                "value": "describe-ecs-privileged-access-sns"
            },
            "SNSTopicNameECSPrivilegedAccess": {
                "value": "describe-ecs-privileged-access-lambda"
            },
            "SNSDisplayNameECSLogging": {
                "value": "describe-ecs-logging-sns"
            },
            "SNSTopicNameECSLogging": {
                "value": "describe-ecs-logging-lambda"
            },
            "SNSDisplayNameECSExternalImageSource": {
                "value": "describe-ecs-external-image-source-sns"
            },
            "SNSTopicNameECSExternalImageSource": {
                "value": "describe-ecs-external-image-source-lambda"
            },
            "SNSDisplayNameESLogging": {
                "value": "describe-es-logging-sns"
            },
            "SNSTopicNameESLogging": {
                "value": "describe-es-logging-lambda"
            },
            "SNSDisplayNameESEncryption": {
                "value": "describe-es-encryption-sns"
            },
            "SNSTopicNameESEncryption": {
                "value": "describe-es-encryption-lambda"
>>>>>>> cd5f952f
            },
            "LogsForwarderLambdaFunctionName": {
                "value": "logs-forwarder"
            },
            "BackupDDBLambdaFunctionName": {
                "value": "backup-ddb"
            },
            "InitiateSecurityGroupLambdaFunctionName": {
                "value": "initiate-security-groups"
            },
            "IdentifySecurityGroupLambdaFunctionName": {
                "value": "describe-security-groups"
            },
            "InitiateCloudTrailsLambdaFunctionName": {
                "value": "initiate-cloudtrails"
            },
            "IdentifyCloudTrailsLambdaFunctionName": {
                "value": "describe-cloudtrails"
            },
            "InitiateS3ACLLambdaFunctionName": {
                "value": "initiate-s3-acl"
            },
            "IdentifyS3ACLLambdaFunctionName": {
                "value": "describe-s3-acl"
            },
            "InitiateS3PolicyLambdaFunctionName": {
                "value": "initiate-s3-policy"
            },
            "IdentifyS3PolicyLambdaFunctionName": {
                "value": "describe-s3-policy"
            },
            "InitiateIAMUserKeysRotationLambdaFunctionName": {
                "value": "initiate-iam-user-keys-rotation"
            },
            "IdentifyIAMUserKeysRotationLambdaFunctionName": {
                "value": "describe-iam-user-keys-rotation"
            },
            "InitiateIAMUserInactiveKeysLambdaFunctionName": {
                "value": "initiate-iam-user-inactive-keys"
            },
            "IdentifyIAMUserInactiveKeysLambdaFunctionName": {
                "value": "describe-iam-user-inactive-keys"
            },
            "InitiateEBSVolumesLambdaFunctionName": {
                "value": "initiate-ebs-unencrypted-volumes"
            },
            "IdentifyEBSVolumesLambdaFunctionName": {
                "value": "describe-ebs-unencrypted-volumes"
            },
            "InitiateEBSSnapshotsLambdaFunctionName": {
                "value": "initiate-ebs-public-snapshots"
            },
            "IdentifyEBSSnapshotsLambdaFunctionName": {
                "value": "describe-ebs-public-snapshots"
            },
            "InitiateRDSSnapshotsLambdaFunctionName": {
                "value": "initiate-rds-public-snapshots"
            },
            "IdentifyRDSSnapshotsLambdaFunctionName": {
                "value": "describe-rds-public-snapshots"
            },
            "InitiateAMIPublicAccessLambdaFunctionName": {
                "value": "initiate-ami-public-access"
            },
            "IdentifyAMIPublicAccessLambdaFunctionName": {
                "value": "describe-ami-public-access"
            },
            "InitiateSQSPublicPolicyLambdaFunctionName": {
                "value": "initiate-sqs-public-policy"
            },
            "IdentifySQSPublicPolicyLambdaFunctionName": {
                "value": "describe-sqs-public-policy"
            },
            "InitiateS3EncryptionLambdaFunctionName": {
                "value": "initiate-s3-encryption"
            },
            "IdentifyS3EncryptionLambdaFunctionName": {
                "value": "describe-s3-encryption"
            },
            "InitiateRDSEncryptionLambdaFunctionName": {
                "value": "initiate-rds-encryption"
            },
            "IdentifyRDSEncryptionLambdaFunctionName": {
                "value": "describe-rds-encryption"
            },
<<<<<<< HEAD
            "InitiateESPublicAccessLambdaFunctionName": {
                "value": "initiate-elasticsearch-public-access"
            },
            "IdentifyESPublicAccessLambdaFunctionName": {
                "value": "describe-elasticsearch-public-access"
=======
            "InitiateRedshiftPublicAccessLambdaFunctionName": {
                "value": "initiate-redshift-public-access"
            },
            "IdentifyRedshiftPublicAccessLambdaFunctionName": {
                "value": "describe-redshift-public-access"
            },
            "InitiateRedshiftClusterEncryptionLambdaFunctionName": {
                "value": "initiate-redshift-cluster-encryption"
            },
            "IdentifyRedshiftClusterEncryptionLambdaFunctionName": {
                "value": "describe-redshift-cluster-encryption"
            },
            "InitiateRedshiftLoggingLambdaFunctionName": {
                "value": "initiate-redshift-logging"
            },
            "IdentifyRedshiftLoggingLambdaFunctionName": {
                "value": "describe-redshift-logging"
            },
            "InitiateECSPrivilegedAccessLambdaFunctionName": {
                "value": "initiate-ecs-privileged-access"
            },
            "IdentifyECSPrivilegedAccessLambdaFunctionName": {
                "value": "describe-ecs-privileged-access"
            },
            "InitiateECSLoggingLambdaFunctionName": {
                "value": "initiate-ecs-logging"
            },
            "IdentifyECSLoggingLambdaFunctionName": {
                "value": "describe-ecs-logging"
            },
            "InitiateECSExternalImageSourceLambdaFunctionName": {
                "value": "initiate-ecs-external-image-source"
            },
            "IdentifyECSExternalImageSourceLambdaFunctionName": {
                "value": "describe-ecs-external-image-source"
            },
            "InitiateESLoggingLambdaFunctionName": {
                "value": "initiate-elasticsearch-logging"
            },
            "IdentifyESLoggingLambdaFunctionName": {
                "value": "describe-elasticsearch-logging"
            },
            "InitiateESEncryptionLambdaFunctionName": {
                "value": "initiate-elasticsearch-encryption"
            },
            "IdentifyESEncryptionLambdaFunctionName": {
                "value": "describe-elasticsearch-encryption"
>>>>>>> cd5f952f
            }
        }
    },
    "Resources": {
        "LambdaLogsForwarder": {
            "Type": "AWS::Lambda::Function",
            "DependsOn": ["LogGroupLambdaLogsForwarder"],
            "Properties": {
                "Code": {
                    "S3Bucket": { "Ref": "SourceS3Bucket" },
                    "S3Key": { "Ref": "SourceLogsForwarder" }
                },
                "Description": "Lambda function for parsing logs",
                "FunctionName": {"Fn::Join" : ["", [ { "Ref": "ResourcesPrefix" },
                                                     { "Fn::FindInMap": ["NamingStandards", "LogsForwarderLambdaFunctionName", "value"] } ]
                                              ]},
                "Handler": "logs_forwarder.lambda_handler",
                "MemorySize": 256,
                "Timeout": "300",
                "Role": {"Fn::Join" : ["", [ "arn:aws:iam::",
                                             { "Ref": "AWS::AccountId" },
                                             ":role/",
                                             { "Ref": "ResourcesPrefix" },
                                             { "Ref": "IdentificationIAMRole" }
                                           ] ]},
                "Runtime": "python3.6"
            }
        },
        "LogGroupLambdaLogsForwarder": {
            "Type" : "AWS::Logs::LogGroup",
            "Properties" : {
                "LogGroupName": {"Fn::Join": ["", [ "/aws/lambda/",
                                                    { "Ref": "ResourcesPrefix" },
                                                    { "Fn::FindInMap": ["NamingStandards",
                                                                        "LogsForwarderLambdaFunctionName",
                                                                        "value"]
                                                    } ] ] },
                "RetentionInDays": "7"
            }
        },
        "LambdaBackupDDB": {
            "Type": "AWS::Lambda::Function",
            "DependsOn": ["LogGroupLambdaBackupDDB"],
            "Properties": {
                "Code": {
                    "S3Bucket": { "Ref": "SourceS3Bucket" },
                    "S3Key": { "Ref": "SourceBackupDDB" }
                },
                "Description": "Lambda function for backup hammer DDB tables",
                "FunctionName": {"Fn::Join" : ["", [ { "Ref": "ResourcesPrefix" },
                                                     { "Fn::FindInMap": ["NamingStandards", "BackupDDBLambdaFunctionName", "value"] } ]
                                              ]},
                "Handler": "ddb_tables_backup.lambda_handler",
                "MemorySize": 256,
                "Timeout": "300",
                "Role": {"Fn::Join" : ["", [ "arn:aws:iam::",
                                             { "Ref": "AWS::AccountId" },
                                             ":role/",
                                             { "Ref": "ResourcesPrefix" },
                                             { "Ref": "IdentificationIAMRole" }
                                           ] ]},
                "Runtime": "python3.6"
            }
        },
        "LogGroupLambdaBackupDDB": {
            "Type" : "AWS::Logs::LogGroup",
            "Properties" : {
                "LogGroupName": {"Fn::Join": ["", [ "/aws/lambda/",
                                                    { "Ref": "ResourcesPrefix" },
                                                    { "Fn::FindInMap": ["NamingStandards",
                                                                        "BackupDDBLambdaFunctionName",
                                                                        "value"]
                                                    } ] ] },
                "RetentionInDays": "7"
            }
        },
        "SubscriptionFilterLambdaBackupDDB": {
            "Type" : "AWS::Logs::SubscriptionFilter",
            "DependsOn": ["LambdaLogsForwarder",
                          "PermissionToInvokeLambdaLogsForwarderCloudWatchLogs",
                          "LogGroupLambdaBackupDDB"],
            "Properties" : {
                "DestinationArn" : { "Fn::GetAtt" : [ "LambdaLogsForwarder", "Arn" ] },
                "FilterPattern" : "[level != START && level != END && level != DEBUG, ...]",
                "LogGroupName" : { "Ref": "LogGroupLambdaBackupDDB" }
            }
        },
        "EventBackupDDB": {
            "Type": "AWS::Events::Rule",
            "DependsOn": ["LambdaBackupDDB"],
            "Properties": {
                "Description": "Hammer ScheduledRule for DDB tables backup",
                "Name": {"Fn::Join" : ["", [{ "Ref": "ResourcesPrefix" }, "BackupDDB"] ] },
                "ScheduleExpression": "rate(1 day)",
                "State": "ENABLED",
                "Targets": [
                  {
                    "Arn": { "Fn::GetAtt": ["LambdaBackupDDB", "Arn"] },
                    "Id": "LambdaBackupDDB"
                  }
                ]
            }
        },
        "PermissionToInvokeLambdaLogsForwarderCloudWatchLogs": {
            "Type": "AWS::Lambda::Permission",
            "DependsOn": ["LambdaLogsForwarder"],
            "Properties": {
                "FunctionName": { "Ref": "LambdaLogsForwarder" },
                "Action": "lambda:InvokeFunction",
                "Principal": {"Fn::Join": ["", [ "logs.", { "Ref": "AWS::Region" }, ".amazonaws.com" ] ]},
                "SourceArn": {"Fn::Join": ["", [ "arn:aws:logs:", { "Ref": "AWS::Region" }, ":", { "Ref": "AWS::AccountId" }, ":log-group:*" ] ]}
            }
        },
        "PermissionToInvokeLambdaBackupDDBCloudWatchEvents": {
            "Type": "AWS::Lambda::Permission",
            "DependsOn": ["LambdaBackupDDB", "EventBackupDDB"],
            "Properties": {
                "FunctionName": { "Ref": "LambdaBackupDDB" },
                "Action": "lambda:InvokeFunction",
                "Principal": "events.amazonaws.com",
                "SourceArn": { "Fn::GetAtt": ["EventBackupDDB", "Arn"] }
            }
        },
        "SNSIdentificationErrors": {
            "Type": "AWS::SNS::Topic",
            "Properties": {
                "TopicName": {"Fn::Join" : ["", [ { "Ref": "ResourcesPrefix" },
                                                  { "Fn::FindInMap": ["NamingStandards", "SNSTopicNameIdentificationErrors", "value"] } ]
                                           ]}
            }
        },
        "SubscriptionSNSIdentificationErrorsLambdaLogsForwarder": {
            "Type" : "AWS::SNS::Subscription",
            "DependsOn": ["SNSIdentificationErrors", "LambdaLogsForwarder"],
            "Properties" : {
                "Endpoint" : { "Fn::GetAtt" : [ "LambdaLogsForwarder", "Arn" ] },
                "Protocol" : "lambda",
                "TopicArn" : { "Ref": "SNSIdentificationErrors" }
            }
        },
        "PermissionToInvokeLambdaLogsForwarderSNS": {
            "Type": "AWS::Lambda::Permission",
            "DependsOn": ["SNSIdentificationErrors", "LambdaLogsForwarder"],
            "Properties": {
                "Action": "lambda:InvokeFunction",
                "Principal": "sns.amazonaws.com",
                "SourceArn": { "Ref": "SNSIdentificationErrors" },
                "FunctionName": { "Fn::GetAtt": ["LambdaLogsForwarder", "Arn"] }
            }
        },
        "AlarmErrorsLambdaBackupDDB": {
            "Type": "AWS::CloudWatch::Alarm",
            "DependsOn": ["SNSIdentificationErrors", "LambdaBackupDDB"],
            "Properties": {
                "AlarmActions": [ { "Ref": "SNSIdentificationErrors" } ],
                "OKActions": [ { "Ref": "SNSIdentificationErrors" } ],
                "AlarmName": {"Fn::Join": ["/", [ { "Ref": "LambdaBackupDDB" }, "LambdaError" ] ]},
                "EvaluationPeriods": 1,
                "Namespace": "AWS/Lambda",
                "MetricName": "Errors",
                "Dimensions": [
                    {
                        "Name": "FunctionName",
                        "Value": { "Ref": "LambdaBackupDDB" }
                    }
                ],
                "Period": 86400,
                "Statistic": "Maximum",
                "ComparisonOperator" : "GreaterThanThreshold",
                "Threshold": 0,
                "TreatMissingData": "notBreaching"
            }
        },
        "StackEvaluateSG": {
            "Type": "AWS::CloudFormation::Stack",
            "Properties": {
                "TemplateURL": {"Ref":  "NestedStackTemplate"},
                "Parameters": {
                    "SourceS3Bucket": { "Ref": "SourceS3Bucket" },
                    "IdentificationIAMRole": {"Fn::Join" : ["", [ "arn:aws:iam::",
                                             { "Ref": "AWS::AccountId" },
                                             ":role/",
                                             { "Ref": "ResourcesPrefix" },
                                             { "Ref": "IdentificationIAMRole" }
                                           ] ]},
                    "IdentificationCheckRateExpression": {"Fn::Join": ["", [ "cron(", "35 ", { "Ref": "IdentificationCheckRateExpression" }, ")" ] ]},
                    "LambdaSubnets": {"Ref":  "LambdaSubnets"},
                    "LambdaSecurityGroups": {"Ref":  "LambdaSecurityGroups"},
                    "IdentificationLambdaSource": {"Ref":  "SourceIdentificationSG"},
                    "InitiateLambdaDescription": "Lambda function for initiate to identify bad security groups",
                    "EvaluateLambdaDescription": "Lambda function to describe security groups unrestricted access.",
                    "InitiateLambdaName": {"Fn::Join" : ["", [ { "Ref": "ResourcesPrefix" },
                                                     { "Fn::FindInMap": ["NamingStandards", "InitiateSecurityGroupLambdaFunctionName", "value"] } ]
                                              ]},
                    "EvaluateLambdaName": {"Fn::Join" : ["", [ { "Ref": "ResourcesPrefix" },
                                                     { "Fn::FindInMap": ["NamingStandards", "IdentifySecurityGroupLambdaFunctionName", "value"] } ]
                                              ]},
                    "InitiateLambdaHandler": "initiate_to_desc_sec_grps.lambda_handler",
                    "EvaluateLambdaHandler": "describe_sec_grps_unrestricted_access.lambda_handler",
                    "EvaluateLambdaMemorySize": 512,
                    "LambdaLogsForwarderArn": { "Fn::GetAtt": ["LambdaLogsForwarder", "Arn"] },
                    "EventRuleDescription": "Hammer ScheduledRule to initiate Security Groups evaluations",
                    "EventRuleName": {"Fn::Join" : ["", [{ "Ref": "ResourcesPrefix" }, "InitiateEvaluationSG"] ] },
                    "SNSDisplayName": {"Fn::Join" : ["", [ { "Ref": "ResourcesPrefix" },
                        { "Fn::FindInMap": ["NamingStandards", "SNSDisplayNameSecurityGroups", "value"] } ]
                    ]},
                    "SNSTopicName": {"Fn::Join" : ["", [ { "Ref": "ResourcesPrefix" },
                        { "Fn::FindInMap": ["NamingStandards", "SNSTopicNameSecurityGroups", "value"] } ]
                    ]},
                    "SNSIdentificationErrors": {"Ref":  "SNSIdentificationErrors"}
                }
            }
        },
        "StackEvaluateCloudTrails": {
            "Type": "AWS::CloudFormation::Stack",
            "Properties": {
                "TemplateURL": {"Ref":  "NestedStackTemplate"},
                "Parameters": {
                    "SourceS3Bucket": { "Ref": "SourceS3Bucket" },
                    "IdentificationIAMRole": {"Fn::Join" : ["", [ "arn:aws:iam::",
                                             { "Ref": "AWS::AccountId" },
                                             ":role/",
                                             { "Ref": "ResourcesPrefix" },
                                             { "Ref": "IdentificationIAMRole" }
                                           ] ]},
                    "IdentificationCheckRateExpression": {"Fn::Join": ["", [ "cron(", "15 ", { "Ref": "IdentificationCheckRateExpression" }, ")" ] ]},
                    "LambdaSubnets": {"Ref":  "LambdaSubnets"},
                    "LambdaSecurityGroups": {"Ref":  "LambdaSecurityGroups"},
                    "IdentificationLambdaSource": { "Ref": "SourceIdentificationCloudTrails" },
                    "InitiateLambdaDescription": "Lambda function for initiate identification of CloudTrail issues",
                    "EvaluateLambdaDescription": "Lambda function for initiate identification of CloudTrail issues",
                    "InitiateLambdaName": {"Fn::Join" : ["", [ { "Ref": "ResourcesPrefix" },
                                                     { "Fn::FindInMap": ["NamingStandards", "InitiateCloudTrailsLambdaFunctionName", "value"] } ]
                                              ]},
                    "EvaluateLambdaName": {"Fn::Join" : ["", [ { "Ref": "ResourcesPrefix" },
                                                     { "Fn::FindInMap": ["NamingStandards", "IdentifyCloudTrailsLambdaFunctionName", "value"] } ]
                                              ]},
                    "InitiateLambdaHandler": "initiate_to_desc_cloudtrails.lambda_handler",
                    "EvaluateLambdaHandler": "describe_cloudtrails.lambda_handler",
                    "EvaluateLambdaMemorySize": 256,
                    "LambdaLogsForwarderArn": { "Fn::GetAtt": ["LambdaLogsForwarder", "Arn"] },
                    "EventRuleDescription": "Hammer ScheduledRule to initiate CloudTrails evaluations",
                    "EventRuleName": {"Fn::Join" : ["", [{ "Ref": "ResourcesPrefix" }, "InitiateEvaluationCloudTrails"] ] },
                    "SNSDisplayName": {"Fn::Join" : ["", [ { "Ref": "ResourcesPrefix" },
                        { "Fn::FindInMap": ["NamingStandards", "SNSDisplayNameCloudTrails", "value"] } ]
                    ]},
                    "SNSTopicName": {"Fn::Join" : ["", [ { "Ref": "ResourcesPrefix" },
                        { "Fn::FindInMap": ["NamingStandards", "SNSTopicNameCloudTrails", "value"] } ]
                    ]},
                    "SNSIdentificationErrors": {"Ref":  "SNSIdentificationErrors"}
                }
            }
        },
        "StackEvaluateS3ACL": {
            "Type": "AWS::CloudFormation::Stack",
            "Properties": {
                "TemplateURL": {"Ref":  "NestedStackTemplate"},
                "Parameters": {
                    "SourceS3Bucket": { "Ref": "SourceS3Bucket" },
                    "IdentificationIAMRole": {"Fn::Join" : ["", [ "arn:aws:iam::",
                                             { "Ref": "AWS::AccountId" },
                                             ":role/",
                                             { "Ref": "ResourcesPrefix" },
                                             { "Ref": "IdentificationIAMRole" }
                                           ] ]},
                    "IdentificationCheckRateExpression": {"Fn::Join": ["", [ "cron(", "10 ", { "Ref": "IdentificationCheckRateExpression" }, ")" ] ]},
                    "LambdaSubnets": {"Ref":  "LambdaSubnets"},
                    "LambdaSecurityGroups": {"Ref":  "LambdaSecurityGroups"},
                    "IdentificationLambdaSource": { "Ref": "SourceIdentificationS3ACL" },
                    "InitiateLambdaDescription": "Lambda function for initiate to identify public s3 buckets.",
                    "EvaluateLambdaDescription": "Lambda function to describe public s3 buckets.",
                    "InitiateLambdaName": {"Fn::Join" : ["", [ { "Ref": "ResourcesPrefix" },
                                                     { "Fn::FindInMap": ["NamingStandards", "InitiateS3ACLLambdaFunctionName", "value"] } ]
                                              ]},
                    "EvaluateLambdaName": {"Fn::Join" : ["", [ { "Ref": "ResourcesPrefix" },
                                                     { "Fn::FindInMap": ["NamingStandards", "IdentifyS3ACLLambdaFunctionName", "value"] } ]
                                              ]},
                    "InitiateLambdaHandler": "initiate_to_desc_s3_bucket_acl.lambda_handler",
                    "EvaluateLambdaHandler": "describe_s3_bucket_acl.lambda_handler",
                    "EvaluateLambdaMemorySize": 128,
                    "LambdaLogsForwarderArn": { "Fn::GetAtt": ["LambdaLogsForwarder", "Arn"] },
                    "EventRuleDescription": "Hammer ScheduledRule to initiate S3 ACL evaluations",
                    "EventRuleName": {"Fn::Join" : ["", [{ "Ref": "ResourcesPrefix" }, "InitiateEvaluationS3ACL"] ] },
                    "SNSDisplayName": {"Fn::Join" : ["", [ { "Ref": "ResourcesPrefix" },
                        { "Fn::FindInMap": ["NamingStandards", "SNSDisplayNameS3ACL", "value"] } ]
                    ]},
                    "SNSTopicName": {"Fn::Join" : ["", [ { "Ref": "ResourcesPrefix" },
                        { "Fn::FindInMap": ["NamingStandards", "SNSTopicNameS3ACL", "value"] } ]
                    ]},
                    "SNSIdentificationErrors": {"Ref":  "SNSIdentificationErrors"}
                }
            }
        },
        "StackEvaluateS3Policy": {
            "Type": "AWS::CloudFormation::Stack",
            "Properties": {
                "TemplateURL": {"Ref":  "NestedStackTemplate"},
                "Parameters": {
                    "SourceS3Bucket": { "Ref": "SourceS3Bucket" },
                    "IdentificationIAMRole": {"Fn::Join" : ["", [ "arn:aws:iam::",
                                             { "Ref": "AWS::AccountId" },
                                             ":role/",
                                             { "Ref": "ResourcesPrefix" },
                                             { "Ref": "IdentificationIAMRole" }
                                           ] ]},
                    "IdentificationCheckRateExpression": {"Fn::Join": ["", [ "cron(", "10 ", { "Ref": "IdentificationCheckRateExpression" }, ")" ] ]},
                    "LambdaSubnets": {"Ref":  "LambdaSubnets"},
                    "LambdaSecurityGroups": {"Ref":  "LambdaSecurityGroups"},
                    "IdentificationLambdaSource": { "Ref": "SourceIdentificationS3Policy" },
                    "InitiateLambdaDescription": "Lambda function for initiate to identify public s3 buckets.",
                    "EvaluateLambdaDescription": "Lambda function to describe public s3 buckets.",
                    "InitiateLambdaName": {"Fn::Join" : ["", [ { "Ref": "ResourcesPrefix" },
                                                     { "Fn::FindInMap": ["NamingStandards", "InitiateS3PolicyLambdaFunctionName", "value"] } ]
                                              ]},
                    "EvaluateLambdaName": {"Fn::Join" : ["", [ { "Ref": "ResourcesPrefix" },
                                                     { "Fn::FindInMap": ["NamingStandards", "IdentifyS3PolicyLambdaFunctionName", "value"] } ]
                                              ]},
                    "InitiateLambdaHandler": "initiate_to_desc_s3_bucket_policy.lambda_handler",
                    "EvaluateLambdaHandler": "describe_s3_bucket_policy.lambda_handler",
                    "EvaluateLambdaMemorySize": 128,
                    "LambdaLogsForwarderArn": { "Fn::GetAtt": ["LambdaLogsForwarder", "Arn"] },
                    "EventRuleDescription": "Hammer ScheduledRule to initiate S3 Policy evaluations",
                    "EventRuleName": {"Fn::Join" : ["", [{ "Ref": "ResourcesPrefix" }, "InitiateEvaluationS3Policy"] ] },
                    "SNSDisplayName": {"Fn::Join" : ["", [ { "Ref": "ResourcesPrefix" },
                        { "Fn::FindInMap": ["NamingStandards", "SNSDisplayNameS3Policy", "value"] } ]
                    ]},
                    "SNSTopicName": {"Fn::Join" : ["", [ { "Ref": "ResourcesPrefix" },
                        { "Fn::FindInMap": ["NamingStandards", "SNSTopicNameS3Policy", "value"] } ]
                    ]},
                    "SNSIdentificationErrors": {"Ref":  "SNSIdentificationErrors"}
                }
            }
        },
        "StackEvaluateIAMUserKeysRotation": {
            "Type": "AWS::CloudFormation::Stack",
            "Properties": {
                "TemplateURL": {"Ref":  "NestedStackTemplate"},
                "Parameters": {
                    "SourceS3Bucket": { "Ref": "SourceS3Bucket" },
                    "IdentificationIAMRole": {"Fn::Join" : ["", [ "arn:aws:iam::",
                                             { "Ref": "AWS::AccountId" },
                                             ":role/",
                                             { "Ref": "ResourcesPrefix" },
                                             { "Ref": "IdentificationIAMRole" }
                                           ] ]},
                    "IdentificationCheckRateExpression": {"Fn::Join": ["", [ "cron(", "10 ", { "Ref": "IdentificationCheckRateExpression" }, ")" ] ]},
                    "LambdaSubnets": {"Ref":  "LambdaSubnets"},
                    "LambdaSecurityGroups": {"Ref":  "LambdaSecurityGroups"},
                    "IdentificationLambdaSource": { "Ref": "SourceIdentificationIAMUserKeysRotation" },
                    "InitiateLambdaDescription": "Lambda function for initiate to identify IAM user keys which to be rotate.",
                    "EvaluateLambdaDescription": "Lambda function to describe IAM user keys to be rotated.",
                    "InitiateLambdaName": {"Fn::Join" : ["", [ { "Ref": "ResourcesPrefix" },
                                                     { "Fn::FindInMap": ["NamingStandards", "InitiateIAMUserKeysRotationLambdaFunctionName", "value"] } ]
                                              ]},
                    "EvaluateLambdaName": {"Fn::Join" : ["", [ { "Ref": "ResourcesPrefix" },
                                                     { "Fn::FindInMap": ["NamingStandards", "IdentifyIAMUserKeysRotationLambdaFunctionName", "value"] } ]
                                              ]},
                    "InitiateLambdaHandler": "initiate_to_desc_iam_users_key_rotation.lambda_handler",
                    "EvaluateLambdaHandler": "describe_iam_key_rotation.lambda_handler",
                    "EvaluateLambdaMemorySize": 128,
                    "LambdaLogsForwarderArn": { "Fn::GetAtt": ["LambdaLogsForwarder", "Arn"] },
                    "EventRuleDescription": "Hammer ScheduledRule to initiate IAMUserKeysRotation evaluations",
                    "EventRuleName": {"Fn::Join" : ["", [{ "Ref": "ResourcesPrefix" }, "InitiateEvaluationIAMUserKeysRotation"] ] },
                    "SNSDisplayName": {"Fn::Join" : ["", [ { "Ref": "ResourcesPrefix" },
                        { "Fn::FindInMap": ["NamingStandards", "SNSDisplayNameIAMUserKeysRotation", "value"] } ]
                    ]},
                    "SNSTopicName": {"Fn::Join" : ["", [ { "Ref": "ResourcesPrefix" },
                        { "Fn::FindInMap": ["NamingStandards", "SNSTopicNameIAMUserKeysRotation", "value"] } ]
                    ]},
                    "SNSIdentificationErrors": {"Ref":  "SNSIdentificationErrors"}
                }
            }
        },
        "StackEvaluateIAMUserInactiveKeys": {
            "Type": "AWS::CloudFormation::Stack",
            "Properties": {
                "TemplateURL": {"Ref":  "NestedStackTemplate"},
                "Parameters": {
                    "SourceS3Bucket": { "Ref": "SourceS3Bucket" },
                    "IdentificationIAMRole": {"Fn::Join" : ["", [ "arn:aws:iam::",
                                             { "Ref": "AWS::AccountId" },
                                             ":role/",
                                             { "Ref": "ResourcesPrefix" },
                                             { "Ref": "IdentificationIAMRole" }
                                           ] ]},
                    "IdentificationCheckRateExpression": {"Fn::Join": ["", [ "cron(", "10 ", { "Ref": "IdentificationCheckRateExpression" }, ")" ] ]},
                    "LambdaSubnets": {"Ref":  "LambdaSubnets"},
                    "LambdaSecurityGroups": {"Ref":  "LambdaSecurityGroups"},
                    "IdentificationLambdaSource": { "Ref": "SourceIdentificationIAMUserInactiveKeys" },
                    "InitiateLambdaDescription": "Lambda function for initiate to identify IAM user keys which last used.",
                    "EvaluateLambdaDescription": "Lambda function to describe IAM user keys last used.",
                    "InitiateLambdaName": {"Fn::Join" : ["", [ { "Ref": "ResourcesPrefix" },
                                                     { "Fn::FindInMap": ["NamingStandards", "InitiateIAMUserInactiveKeysLambdaFunctionName", "value"] } ]
                                              ]},
                    "EvaluateLambdaName": {"Fn::Join" : ["", [ { "Ref": "ResourcesPrefix" },
                                                     { "Fn::FindInMap": ["NamingStandards", "IdentifyIAMUserInactiveKeysLambdaFunctionName", "value"] } ]
                                              ]},
                    "InitiateLambdaHandler": "initiate_to_desc_iam_access_keys.lambda_handler",
                    "EvaluateLambdaHandler": "describe_iam_accesskey_details.lambda_handler",
                    "EvaluateLambdaMemorySize": 128,
                    "LambdaLogsForwarderArn": { "Fn::GetAtt": ["LambdaLogsForwarder", "Arn"] },
                    "EventRuleDescription": "Hammer ScheduledRule to initiate IAMUserInactiveKeys evaluations",
                    "EventRuleName": {"Fn::Join" : ["", [{ "Ref": "ResourcesPrefix" }, "InitiateEvaluationIAMUserInactiveKeys"] ] },
                    "SNSDisplayName": {"Fn::Join" : ["", [ { "Ref": "ResourcesPrefix" },
                        { "Fn::FindInMap": ["NamingStandards", "SNSDisplayNameIAMUserInactiveKeys", "value"] } ]
                    ]},
                    "SNSTopicName": {"Fn::Join" : ["", [ { "Ref": "ResourcesPrefix" },
                        { "Fn::FindInMap": ["NamingStandards", "SNSTopicNameIAMUserInactiveKeys", "value"] } ]
                    ]},
                    "SNSIdentificationErrors": {"Ref":  "SNSIdentificationErrors"}
                }
            }
        },
        "StackEvaluateEBSVolumes": {
            "Type": "AWS::CloudFormation::Stack",
            "Properties": {
                "TemplateURL": {"Ref":  "NestedStackTemplate"},
                "Parameters": {
                    "SourceS3Bucket": { "Ref": "SourceS3Bucket" },
                    "IdentificationIAMRole": {"Fn::Join" : ["", [ "arn:aws:iam::",
                                             { "Ref": "AWS::AccountId" },
                                             ":role/",
                                             { "Ref": "ResourcesPrefix" },
                                             { "Ref": "IdentificationIAMRole" }
                                           ] ]},
                    "IdentificationCheckRateExpression": {"Fn::Join": ["", [ "cron(", "20 ", { "Ref": "IdentificationCheckRateExpression" }, ")" ] ]},
                    "LambdaSubnets": {"Ref":  "LambdaSubnets"},
                    "LambdaSecurityGroups": {"Ref":  "LambdaSecurityGroups"},
                    "IdentificationLambdaSource": { "Ref": "SourceIdentificationEBSVolumes" },
                    "InitiateLambdaDescription": "Lambda function for initiate to identify unencrypted EBS volumes.",
                    "EvaluateLambdaDescription": "Lambda function to describe unencrypted ebs volumes.",
                    "InitiateLambdaName": {"Fn::Join" : ["", [ { "Ref": "ResourcesPrefix" },
                                                     { "Fn::FindInMap": ["NamingStandards", "InitiateEBSVolumesLambdaFunctionName", "value"] } ]
                                              ]},
                    "EvaluateLambdaName": {"Fn::Join" : ["", [ { "Ref": "ResourcesPrefix" },
                                                     { "Fn::FindInMap": ["NamingStandards", "IdentifyEBSVolumesLambdaFunctionName", "value"] } ]
                                              ]},
                    "InitiateLambdaHandler": "initiate_to_desc_ebs_unencrypted_volumes.lambda_handler",
                    "EvaluateLambdaHandler": "describe_ebs_unencrypted_volumes.lambda_handler",
                    "EvaluateLambdaMemorySize": 256,
                    "LambdaLogsForwarderArn": { "Fn::GetAtt": ["LambdaLogsForwarder", "Arn"] },
                    "EventRuleDescription": "Hammer ScheduledRule to initiate EBS volumes evaluations",
                    "EventRuleName": {"Fn::Join" : ["", [{ "Ref": "ResourcesPrefix" }, "InitiateEvaluationEBSVolumes"] ] },
                    "SNSDisplayName": {"Fn::Join" : ["", [ { "Ref": "ResourcesPrefix" },
                        { "Fn::FindInMap": ["NamingStandards", "SNSDisplayNameEBSVolumes", "value"] } ]
                    ]},
                    "SNSTopicName": {"Fn::Join" : ["", [ { "Ref": "ResourcesPrefix" },
                        { "Fn::FindInMap": ["NamingStandards", "SNSTopicNameEBSVolumes", "value"] } ]
                    ]},
                    "SNSIdentificationErrors": {"Ref":  "SNSIdentificationErrors"}
                }
            }
        },
        "StackEvaluateEBSSnapshots": {
            "Type": "AWS::CloudFormation::Stack",
            "Properties": {
                "TemplateURL": {"Ref":  "NestedStackTemplate"},
                "Parameters": {
                    "SourceS3Bucket": { "Ref": "SourceS3Bucket" },
                    "IdentificationIAMRole": {"Fn::Join" : ["", [ "arn:aws:iam::",
                                             { "Ref": "AWS::AccountId" },
                                             ":role/",
                                             { "Ref": "ResourcesPrefix" },
                                             { "Ref": "IdentificationIAMRole" }
                                           ] ]},
                    "IdentificationCheckRateExpression": {"Fn::Join": ["", [ "cron(", "25 ", { "Ref": "IdentificationCheckRateExpression" }, ")" ] ]},
                    "LambdaSubnets": {"Ref":  "LambdaSubnets"},
                    "LambdaSecurityGroups": {"Ref":  "LambdaSecurityGroups"},
                    "IdentificationLambdaSource": { "Ref": "SourceIdentificationEBSSnapshots" },
                    "InitiateLambdaDescription": "Lambda function for initiate to identify public EBS snapshots.",
                    "EvaluateLambdaDescription": "Lambda function to describe public ebs snapshots.",
                    "InitiateLambdaName": {"Fn::Join" : ["", [ { "Ref": "ResourcesPrefix" },
                                                     { "Fn::FindInMap": ["NamingStandards", "InitiateEBSSnapshotsLambdaFunctionName", "value"] } ]
                                              ]},
                    "EvaluateLambdaName": {"Fn::Join" : ["", [ { "Ref": "ResourcesPrefix" },
                                                     { "Fn::FindInMap": ["NamingStandards", "IdentifyEBSSnapshotsLambdaFunctionName", "value"] } ]
                                              ]},
                    "InitiateLambdaHandler": "initiate_to_desc_ebs_public_snapshots.lambda_handler",
                    "EvaluateLambdaHandler": "describe_ebs_public_snapshots.lambda_handler",
                    "EvaluateLambdaMemorySize": 512,
                    "LambdaLogsForwarderArn": { "Fn::GetAtt": ["LambdaLogsForwarder", "Arn"] },
                    "EventRuleDescription": "Hammer ScheduledRule to initiate EBS snapshots evaluations",
                    "EventRuleName": {"Fn::Join" : ["", [{ "Ref": "ResourcesPrefix" }, "InitiateEvaluationEBSSnapshots"] ] },
                    "SNSDisplayName": {"Fn::Join" : ["", [ { "Ref": "ResourcesPrefix" },
                        { "Fn::FindInMap": ["NamingStandards", "SNSDisplayNameEBSSnapshots", "value"] } ]
                    ]},
                    "SNSTopicName": {"Fn::Join" : ["", [ { "Ref": "ResourcesPrefix" },
                        { "Fn::FindInMap": ["NamingStandards", "SNSTopicNameEBSSnapshots", "value"] } ]
                    ]},
                    "SNSIdentificationErrors": {"Ref":  "SNSIdentificationErrors"}
                }
            }
        },
        "StackEvaluateRDSSnapshots": {
            "Type": "AWS::CloudFormation::Stack",
            "Properties": {
                "TemplateURL": {"Ref":  "NestedStackTemplate"},
                "Parameters": {
                    "SourceS3Bucket": { "Ref": "SourceS3Bucket" },
                    "IdentificationIAMRole": {"Fn::Join" : ["", [ "arn:aws:iam::",
                                             { "Ref": "AWS::AccountId" },
                                             ":role/",
                                             { "Ref": "ResourcesPrefix" },
                                             { "Ref": "IdentificationIAMRole" }
                                           ] ]},
                    "IdentificationCheckRateExpression": {"Fn::Join": ["", [ "cron(", "30 ", { "Ref": "IdentificationCheckRateExpression" }, ")" ] ]},
                    "LambdaSubnets": {"Ref":  "LambdaSubnets"},
                    "LambdaSecurityGroups": {"Ref":  "LambdaSecurityGroups"},
                    "IdentificationLambdaSource": { "Ref": "SourceIdentificationRDSSnapshots" },
                    "InitiateLambdaDescription": "Lambda function for initiate to identify public RDS snapshots.",
                    "EvaluateLambdaDescription": "Lambda function to describe public RDS snapshots.",
                    "InitiateLambdaName": {"Fn::Join" : ["", [ { "Ref": "ResourcesPrefix" },
                                                     { "Fn::FindInMap": ["NamingStandards", "InitiateRDSSnapshotsLambdaFunctionName", "value"] } ]
                                              ]},
                    "EvaluateLambdaName": {"Fn::Join" : ["", [ { "Ref": "ResourcesPrefix" },
                                                     { "Fn::FindInMap": ["NamingStandards", "IdentifyRDSSnapshotsLambdaFunctionName", "value"] } ]
                                              ]},
                    "InitiateLambdaHandler": "initiate_to_desc_rds_public_snapshots.lambda_handler",
                    "EvaluateLambdaHandler": "describe_rds_public_snapshots.lambda_handler",
                    "EvaluateLambdaMemorySize": 256,
                    "LambdaLogsForwarderArn": { "Fn::GetAtt": ["LambdaLogsForwarder", "Arn"] },
                    "EventRuleDescription": "Hammer ScheduledRule to initiate RDS snapshots evaluations",
                    "EventRuleName": {"Fn::Join" : ["", [{ "Ref": "ResourcesPrefix" }, "InitiateEvaluationRDSSnapshots"] ] },
                    "SNSDisplayName": {"Fn::Join" : ["", [ { "Ref": "ResourcesPrefix" },
                        { "Fn::FindInMap": ["NamingStandards", "SNSDisplayNameRDSSnapshots", "value"] } ]
                    ]},
                    "SNSTopicName": {"Fn::Join" : ["", [ { "Ref": "ResourcesPrefix" },
                        { "Fn::FindInMap": ["NamingStandards", "SNSTopicNameRDSSnapshots", "value"] } ]
                    ]},
                    "SNSIdentificationErrors": {"Ref":  "SNSIdentificationErrors"}
                }
            }
        },
        "StackEvaluateSQSPublicPolicy": {
            "Type": "AWS::CloudFormation::Stack",
            "Properties": {
                "TemplateURL": {"Ref":  "NestedStackTemplate"},
                "Parameters": {
                    "SourceS3Bucket": { "Ref": "SourceS3Bucket" },
                    "IdentificationIAMRole": {"Fn::Join" : ["", [ "arn:aws:iam::",
                                             { "Ref": "AWS::AccountId" },
                                             ":role/",
                                             { "Ref": "ResourcesPrefix" },
                                             { "Ref": "IdentificationIAMRole" }
                                           ] ]},
                    "IdentificationCheckRateExpression": {"Fn::Join": ["", [ "cron(", "40 ", { "Ref": "IdentificationCheckRateExpression" }, ")" ] ]},
                    "LambdaSubnets": {"Ref":  "LambdaSubnets"},
                    "LambdaSecurityGroups": {"Ref":  "LambdaSecurityGroups"},
                    "IdentificationLambdaSource": { "Ref": "SourceIdentificationSQSPublicPolicy" },
                    "InitiateLambdaDescription": "Lambda function for initiate to identify public SQS queues.",
                    "EvaluateLambdaDescription": "Lambda function to describe public SQS queues.",
                    "InitiateLambdaName": {"Fn::Join" : ["", [ { "Ref": "ResourcesPrefix" },
                                                     { "Fn::FindInMap": ["NamingStandards", "InitiateSQSPublicPolicyLambdaFunctionName", "value"] } ]
                                              ]},
                    "EvaluateLambdaName": {"Fn::Join" : ["", [ { "Ref": "ResourcesPrefix" },
                                                     { "Fn::FindInMap": ["NamingStandards", "IdentifySQSPublicPolicyLambdaFunctionName", "value"] } ]
                                              ]},
                    "InitiateLambdaHandler": "initiate_to_desc_sqs_public_policy.lambda_handler",
                    "EvaluateLambdaHandler": "describe_sqs_public_policy.lambda_handler",
                    "EvaluateLambdaMemorySize": 256,
                    "LambdaLogsForwarderArn": { "Fn::GetAtt": ["LambdaLogsForwarder", "Arn"] },
                    "EventRuleDescription": "Hammer ScheduledRule to initiate SQS queue evaluations",
                    "EventRuleName": {"Fn::Join" : ["", [{ "Ref": "ResourcesPrefix" }, "InitiateEvaluationSQSPublicPolicy"] ] },
                    "SNSDisplayName": {"Fn::Join" : ["", [ { "Ref": "ResourcesPrefix" },
                        { "Fn::FindInMap": ["NamingStandards", "SNSDisplayNameSQSPublicPolicy", "value"] } ]
                    ]},
                    "SNSTopicName": {"Fn::Join" : ["", [ { "Ref": "ResourcesPrefix" },
                        { "Fn::FindInMap": ["NamingStandards", "SNSTopicNameSQSPublicPolicy", "value"] } ]
                    ]},
                    "SNSIdentificationErrors": {"Ref":  "SNSIdentificationErrors"}
                }
            }
        },
        "StackEvaluateS3Encryption": {
            "Type": "AWS::CloudFormation::Stack",
            "Properties": {
                "TemplateURL": {"Ref":  "NestedStackTemplate"},
                "Parameters": {
                    "SourceS3Bucket": { "Ref": "SourceS3Bucket" },
                    "IdentificationIAMRole": {"Fn::Join" : ["", [ "arn:aws:iam::",
                                             { "Ref": "AWS::AccountId" },
                                             ":role/",
                                             { "Ref": "ResourcesPrefix" },
                                             { "Ref": "IdentificationIAMRole" }
                                           ] ]},
                    "IdentificationCheckRateExpression": {"Fn::Join": ["", [ "cron(", "10 ", { "Ref": "IdentificationCheckRateExpression" }, ")" ] ]},
                    "LambdaSubnets": {"Ref":  "LambdaSubnets"},
                    "LambdaSecurityGroups": {"Ref":  "LambdaSecurityGroups"},
                    "IdentificationLambdaSource": { "Ref": "SourceIdentificationS3Encryption" },
                    "InitiateLambdaDescription": "Lambda function for initiate to identify S3 unencrypted buckets.",
                    "EvaluateLambdaDescription": "Lambda function to describe un-encrypted S3 buckets.",
                    "InitiateLambdaName": {"Fn::Join" : ["", [ { "Ref": "ResourcesPrefix" },
                                                     { "Fn::FindInMap": ["NamingStandards", "InitiateS3EncryptionLambdaFunctionName", "value"] } ]
                                              ]},
                    "EvaluateLambdaName": {"Fn::Join" : ["", [ { "Ref": "ResourcesPrefix" },
                                                     { "Fn::FindInMap": ["NamingStandards", "IdentifyS3EncryptionLambdaFunctionName", "value"] } ]
                                              ]},
                    "InitiateLambdaHandler": "initiate_to_desc_s3_encryption.lambda_handler",
                    "EvaluateLambdaHandler": "describe_s3_encryption.lambda_handler",
                    "EvaluateLambdaMemorySize": 256,
                    "LambdaLogsForwarderArn": { "Fn::GetAtt": ["LambdaLogsForwarder", "Arn"] },
                    "EventRuleDescription": "Hammer ScheduledRule to initiate S3 encryption evaluations",
                    "EventRuleName": {"Fn::Join" : ["", [{ "Ref": "ResourcesPrefix" }, "InitiateEvaluationS3Encryption"] ] },
                    "SNSDisplayName": {"Fn::Join" : ["", [ { "Ref": "ResourcesPrefix" },
                        { "Fn::FindInMap": ["NamingStandards", "SNSDisplayNameS3Encryption", "value"] } ]
                    ]},
                    "SNSTopicName": {"Fn::Join" : ["", [ { "Ref": "ResourcesPrefix" },
                        { "Fn::FindInMap": ["NamingStandards", "SNSTopicNameS3Encryption", "value"] } ]
                    ]},
                    "SNSIdentificationErrors": {"Ref":  "SNSIdentificationErrors"}
                }
            }
        },
        "StackEvaluateRDSEncryption": {
            "Type": "AWS::CloudFormation::Stack",
            "Properties": {
                "TemplateURL": {"Ref":  "NestedStackTemplate"},
                "Parameters": {
                    "SourceS3Bucket": { "Ref": "SourceS3Bucket" },
                    "IdentificationIAMRole": {"Fn::Join" : ["", [ "arn:aws:iam::",
                                             { "Ref": "AWS::AccountId" },
                                             ":role/",
                                             { "Ref": "ResourcesPrefix" },
                                             { "Ref": "IdentificationIAMRole" }
                                           ] ]},
                    "IdentificationCheckRateExpression": {"Fn::Join": ["", [ "cron(", "40 ", { "Ref": "IdentificationCheckRateExpression" }, ")" ] ]},
                    "LambdaSubnets": {"Ref":  "LambdaSubnets"},
                    "LambdaSecurityGroups": {"Ref":  "LambdaSecurityGroups"},
                    "IdentificationLambdaSource": { "Ref": "SourceIdentificationRDSEncryption" },
                    "InitiateLambdaDescription": "Lambda function for initiate to identify unencrypted RDS instances.",
                    "EvaluateLambdaDescription": "Lambda function to describe un-encrypted RDS instances.",
                    "InitiateLambdaName": {"Fn::Join" : ["", [ { "Ref": "ResourcesPrefix" },
                                                     { "Fn::FindInMap": ["NamingStandards", "InitiateRDSEncryptionLambdaFunctionName", "value"] } ]
                                              ]},
                    "EvaluateLambdaName": {"Fn::Join" : ["", [ { "Ref": "ResourcesPrefix" },
                                                     { "Fn::FindInMap": ["NamingStandards", "IdentifyRDSEncryptionLambdaFunctionName", "value"] } ]
                                              ]},
                    "InitiateLambdaHandler": "initiate_to_desc_rds_instance_encryption.lambda_handler",
                    "EvaluateLambdaHandler": "describe_rds_instance_encryption.lambda_handler",
                    "EvaluateLambdaMemorySize": 256,
                    "LambdaLogsForwarderArn": { "Fn::GetAtt": ["LambdaLogsForwarder", "Arn"] },
                    "EventRuleDescription": "Hammer ScheduledRule to initiate rds instance encryption evaluations",
                    "EventRuleName": {"Fn::Join" : ["", [{ "Ref": "ResourcesPrefix" }, "InitiateEvaluationRDSEncryption"] ] },
                    "SNSDisplayName": {"Fn::Join" : ["", [ { "Ref": "ResourcesPrefix" },
                        { "Fn::FindInMap": ["NamingStandards", "SNSDisplayNameRDSEncryption", "value"] } ]
                    ]},
                    "SNSTopicName": {"Fn::Join" : ["", [ { "Ref": "ResourcesPrefix" },
                                                  { "Fn::FindInMap": ["NamingStandards", "SNSTopicNameRDSEncryption", "value"] } ]
                    ]},
                    "SNSIdentificationErrors": {"Ref":  "SNSIdentificationErrors"}
                }
            }
        },
        "StackEvaluateAmiPublicAccess": {
            "Type": "AWS::CloudFormation::Stack",
            "Properties": {
                "TemplateURL": {"Ref":  "NestedStackTemplate"},
                "Parameters": {
                    "SourceS3Bucket": { "Ref": "SourceS3Bucket" },
                    "IdentificationIAMRole": {"Fn::Join" : ["", [ "arn:aws:iam::",
                                             { "Ref": "AWS::AccountId" },
                                             ":role/",
                                             { "Ref": "ResourcesPrefix" },
                                             { "Ref": "IdentificationIAMRole" }
                                           ] ]},
                    "IdentificationCheckRateExpression": {"Fn::Join": ["", [ "cron(", "45 ", { "Ref": "IdentificationCheckRateExpression" }, ")" ] ]},
                    "LambdaSubnets": {"Ref":  "LambdaSubnets"},
                    "LambdaSecurityGroups": {"Ref":  "LambdaSecurityGroups"},
                    "IdentificationLambdaSource": { "Ref": "SourceIdentificationAMIPublicAccess" },
                    "InitiateLambdaDescription": "Lambda function for initiate to identify public AMI access issues.",
                    "EvaluateLambdaDescription": "Lambda function to describe public AMI issues.",
                    "InitiateLambdaName": {"Fn::Join" : ["", [ { "Ref": "ResourcesPrefix" },
                                                     { "Fn::FindInMap": ["NamingStandards", "InitiateAMIPublicAccessLambdaFunctionName", "value"] } ]
                                              ]},
                    "EvaluateLambdaName": {"Fn::Join" : ["", [ { "Ref": "ResourcesPrefix" },
                                                     { "Fn::FindInMap": ["NamingStandards", "IdentifyAMIPublicAccessLambdaFunctionName", "value"] } ]
                                              ]},
                    "InitiateLambdaHandler": "initiate_to_desc_public_ami_issues.lambda_handler",
                    "EvaluateLambdaHandler": "describe_public_ami_issues.lambda_handler",
                    "EvaluateLambdaMemorySize": 256,
                    "LambdaLogsForwarderArn": { "Fn::GetAtt": ["LambdaLogsForwarder", "Arn"] },
                    "EventRuleDescription": "Hammer ScheduledRule to initiate public AMI access evaluations",
                    "EventRuleName": {"Fn::Join" : ["", [{ "Ref": "ResourcesPrefix" }, "InitiateEvaluationAMIPublicAccess"] ] },
                    "SNSDisplayName": {"Fn::Join" : ["", [ { "Ref": "ResourcesPrefix" },
                        { "Fn::FindInMap": ["NamingStandards", "SNSDisplayNameAMIPublicAccess", "value"] } ]
                    ]},
                    "SNSTopicName": {"Fn::Join" : ["", [ { "Ref": "ResourcesPrefix" },
                                                  { "Fn::FindInMap": ["NamingStandards", "SNSTopicNameAMIPublicAccess", "value"] } ]
                    ]},
                    "SNSIdentificationErrors": {"Ref":  "SNSIdentificationErrors"}
                }
            }
        },
<<<<<<< HEAD
        "StackEvaluateESPublicAccess": {
=======
        "StackEvaluateRedshiftPublicAccess": {
            "Type": "AWS::CloudFormation::Stack",
            "Properties": {
                "TemplateURL": {"Ref":  "NestedStackTemplate"},
                "Parameters": {
                    "SourceS3Bucket": { "Ref": "SourceS3Bucket" },
                    "IdentificationIAMRole": {"Fn::Join" : ["", [ "arn:aws:iam::",
                                             { "Ref": "AWS::AccountId" },
                                             ":role/",
                                             {"Ref": "ResourcesPrefix"},
                                             {"Ref": "IdentificationIAMRole"}
                                           ] ]},
                    "IdentificationCheckRateExpression": {"Fn::Join": ["", [ "cron(", "40 ", { "Ref": "IdentificationCheckRateExpression" }, ")" ] ]},
                    "LambdaSubnets": {"Ref":  "LambdaSubnets"},
                    "LambdaSecurityGroups": {"Ref":  "LambdaSecurityGroups"},
                    "IdentificationLambdaSource": { "Ref": "SourceIdentificationRedshiftPublicAccess" },
                    "InitiateLambdaDescription": "Lambda function to initiate to identify Redshift public access issues.",
                    "EvaluateLambdaDescription": "Lambda function to describe Redshift public access issues.",
                    "InitiateLambdaName": {"Fn::Join" : ["", [ { "Ref": "ResourcesPrefix" },
                                                     { "Fn::FindInMap": ["NamingStandards", "InitiateRedshiftPublicAccessLambdaFunctionName", "value"] } ]
                                              ]},
                    "EvaluateLambdaName": {"Fn::Join" : ["", [ { "Ref": "ResourcesPrefix" },
                                                     { "Fn::FindInMap": ["NamingStandards", "IdentifyRedshiftPublicAccessLambdaFunctionName", "value"] } ]
                                              ]},
                    "InitiateLambdaHandler": "initiate_to_desc_redshift_cluster_public_access.lambda_handler",
                    "EvaluateLambdaHandler": "describe_redshift_cluster_public_access.lambda_handler",
                    "EvaluateLambdaMemorySize": 256,
                    "LambdaLogsForwarderArn": { "Fn::GetAtt": ["LambdaLogsForwarder", "Arn"] },
                    "EventRuleDescription": "Hammer ScheduledRule to initiate Redshift public access issues evaluations",
                    "EventRuleName": {"Fn::Join" : ["", [{ "Ref": "ResourcesPrefix" }, "InitiateEvaluationRedshiftPublicAccess"] ] },
                    "SNSDisplayName": {"Fn::Join" : ["", [ { "Ref": "ResourcesPrefix" },
                        { "Fn::FindInMap": ["NamingStandards", "SNSDisplayNameRedshiftPublicAccess", "value"] } ]
                    ]},
                    "SNSTopicName": {"Fn::Join" : ["", [ { "Ref": "ResourcesPrefix" },
                                                  { "Fn::FindInMap": ["NamingStandards", "SNSTopicNameRedshiftPublicAccess", "value"] } ]
                    ]},
                    "SNSIdentificationErrors": {"Ref":  "SNSIdentificationErrors"}
                }
            }
        },
        "StackEvaluateRedshiftClusterEncryption": {
                    "Type": "AWS::CloudFormation::Stack",
            "Properties": {
                "TemplateURL": {"Ref":  "NestedStackTemplate"},
                "Parameters": {
                    "SourceS3Bucket": { "Ref": "SourceS3Bucket" },
                    "IdentificationIAMRole": {"Fn::Join" : ["", [ "arn:aws:iam::",
                                             { "Ref": "AWS::AccountId" },
                                             ":role/",
                                             { "Ref": "ResourcesPrefix" },
                                             { "Ref": "IdentificationIAMRole" }
                                           ] ]},
                    "IdentificationCheckRateExpression": {"Fn::Join": ["", [ "cron(", "40 ", { "Ref": "IdentificationCheckRateExpression" }, ")" ] ]},
                    "LambdaSubnets": {"Ref":  "LambdaSubnets"},
                    "LambdaSecurityGroups": {"Ref":  "LambdaSecurityGroups"},
                                        "IdentificationLambdaSource": { "Ref": "SourceIdentificationRedshiftClusterEncryption" },
                    "InitiateLambdaDescription": "Lambda function for initiate to identify Redshift cluster is encrypted or not.",
                    "EvaluateLambdaDescription": "Lambda function to describe Redshift cluster is encrypted or not.",
                    "InitiateLambdaName": {"Fn::Join" : ["", [ { "Ref": "ResourcesPrefix" },
                                                     { "Fn::FindInMap": ["NamingStandards", "InitiateRedshiftClusterEncryptionLambdaFunctionName", "value"] } ]
                                              ]},
                    "EvaluateLambdaName": {"Fn::Join" : ["", [ { "Ref": "ResourcesPrefix" },
                                                     { "Fn::FindInMap": ["NamingStandards", "IdentifyRedshiftClusterEncryptionLambdaFunctionName", "value"] } ]
                                              ]},
                    "InitiateLambdaHandler": "initiate_to_desc_redshift_encryption.lambda_handler",
                    "EvaluateLambdaHandler": "describe_redshift_encryption.lambda_handler",
                    "EvaluateLambdaMemorySize": 256,
                    "LambdaLogsForwarderArn": { "Fn::GetAtt": ["LambdaLogsForwarder", "Arn"] },
                    "EventRuleDescription": "Hammer ScheduledRule to initiate Redshift Cluster evaluations",
                    "EventRuleName": {"Fn::Join" : ["", [{ "Ref": "ResourcesPrefix" }, "InitiateEvaluationRedshiftClusterEncryption"] ] },
                    "SNSDisplayName": {"Fn::Join" : ["", [ { "Ref": "ResourcesPrefix" },
                        { "Fn::FindInMap": ["NamingStandards", "SNSDisplayNameRedshiftClusterEncryption", "value"] } ]
                    ]},
                    "SNSTopicName": {"Fn::Join" : ["", [ { "Ref": "ResourcesPrefix" },
                                                  { "Fn::FindInMap": ["NamingStandards", "SNSTopicNameRedshiftClusterEncryption", "value"] } ]

                    ]},
                    "SNSIdentificationErrors": {"Ref":  "SNSIdentificationErrors"}
                }
            }
        },
        "StackEvaluateRedshiftLogging": {
            "Type": "AWS::CloudFormation::Stack",
            "Properties": {
                "TemplateURL": {"Ref":  "NestedStackTemplate"},
                "Parameters": {
                    "SourceS3Bucket": { "Ref": "SourceS3Bucket" },
                    "IdentificationIAMRole": {"Fn::Join" : ["", [ "arn:aws:iam::",
                                             { "Ref": "AWS::AccountId" },
                                             ":role/",
                                             { "Ref": "ResourcesPrefix" },
                                             { "Ref": "IdentificationIAMRole" }
                                           ] ]},
                    "IdentificationCheckRateExpression": {"Fn::Join": ["", [ "cron(", "40 ", { "Ref": "IdentificationCheckRateExpression" }, ")" ] ]},
                    "LambdaSubnets": {"Ref":  "LambdaSubnets"},
                    "LambdaSecurityGroups": {"Ref":  "LambdaSecurityGroups"},
                    "IdentificationLambdaSource": { "Ref": "SourceIdentificationRedshiftLogging" },
                    "InitiateLambdaDescription": "Lambda function for initiate to identify Redshift logging issues.",
                    "EvaluateLambdaDescription": "Lambda function to describe Redshift logging issues.",
                    "InitiateLambdaName": {"Fn::Join" : ["", [ { "Ref": "ResourcesPrefix" },
                                                     { "Fn::FindInMap": ["NamingStandards", "InitiateRedshiftLoggingLambdaFunctionName", "value"] } ]
                                              ]},
                    "EvaluateLambdaName": {"Fn::Join" : ["", [ { "Ref": "ResourcesPrefix" },
                                                     { "Fn::FindInMap": ["NamingStandards", "IdentifyRedshiftLoggingLambdaFunctionName", "value"] } ]
                                              ]},
                    "InitiateLambdaHandler": "initiate_to_desc_redshift_logging_issues.lambda_handler",
                    "EvaluateLambdaHandler": "describe_redshift_logging_issues.lambda_handler",
                    "EvaluateLambdaMemorySize": 256,
                    "LambdaLogsForwarderArn": { "Fn::GetAtt": ["LambdaLogsForwarder", "Arn"] },
                    "EventRuleDescription": "Hammer ScheduledRule to initiate Redshift logging issues evaluations",
                    "EventRuleName": {"Fn::Join" : ["", [{ "Ref": "ResourcesPrefix" }, "InitiateEvaluationRedshiftLogging"] ] },
                    "SNSDisplayName": {"Fn::Join" : ["", [ { "Ref": "ResourcesPrefix" },
                        { "Fn::FindInMap": ["NamingStandards", "SNSDisplayNameRedshiftLogging", "value"] } ]
                    ]},
                    "SNSTopicName": {"Fn::Join" : ["", [ { "Ref": "ResourcesPrefix" },
                                                  { "Fn::FindInMap": ["NamingStandards", "SNSTopicNameRedshiftLogging", "value"] } ]
                    ]},
                    "SNSIdentificationErrors": {"Ref":  "SNSIdentificationErrors"}
                }
            }
        },
        "StackEvaluateECSPrivilegedAccess": {
            "Type": "AWS::CloudFormation::Stack",
            "Properties": {
                "TemplateURL": {"Ref":  "NestedStackTemplate"},
                "Parameters": {
                    "SourceS3Bucket": { "Ref": "SourceS3Bucket" },
                    "IdentificationIAMRole": {"Fn::Join" : ["", [ "arn:aws:iam::",
                                             { "Ref": "AWS::AccountId" },
                                             ":role/",
                                             { "Ref": "ResourcesPrefix" },
                                             { "Ref": "IdentificationIAMRole" }
                                           ] ]},
                    "IdentificationCheckRateExpression": {"Fn::Join": ["", [ "cron(", "40 ", { "Ref": "IdentificationCheckRateExpression" }, ")" ] ]},
                    "LambdaSubnets": {"Ref":  "LambdaSubnets"},
                    "LambdaSecurityGroups": {"Ref":  "LambdaSecurityGroups"},
                    "IdentificationLambdaSource": { "Ref": "SourceIdentificationECSPrivilegedAccess" },
                    "InitiateLambdaDescription": "Lambda function for initiate to identify ECS privileged access issues.",
                    "EvaluateLambdaDescription": "Lambda function to describe ECS privileged access issues.",
                    "InitiateLambdaName": {"Fn::Join" : ["", [ { "Ref": "ResourcesPrefix" },
                                                     { "Fn::FindInMap": ["NamingStandards", "InitiateECSPrivilegedAccessLambdaFunctionName", "value"] } ]
                                              ]},
                    "EvaluateLambdaName": {"Fn::Join" : ["", [ { "Ref": "ResourcesPrefix" },
                                                     { "Fn::FindInMap": ["NamingStandards", "IdentifyECSPrivilegedAccessLambdaFunctionName", "value"] } ]
                                              ]},
                    "InitiateLambdaHandler": "initiate_to_desc_ecs_privileged_access_issues.lambda_handler",
                    "EvaluateLambdaHandler": "describe_ecs_privileged_access_issues.lambda_handler",
                    "EvaluateLambdaMemorySize": 256,
                    "LambdaLogsForwarderArn": { "Fn::GetAtt": ["LambdaLogsForwarder", "Arn"] },
                    "EventRuleDescription": "Hammer ScheduledRule to initiate ECS privileged access evaluations",
                    "EventRuleName": {"Fn::Join" : ["", [{ "Ref": "ResourcesPrefix" }, "InitiateEvaluationECSPrivilegedAccess"] ] },
                    "SNSDisplayName": {"Fn::Join" : ["", [ { "Ref": "ResourcesPrefix" },
                        { "Fn::FindInMap": ["NamingStandards", "SNSDisplayNameECSPrivilegedAccess", "value"] } ]
                    ]},
                    "SNSTopicName": {"Fn::Join" : ["", [ { "Ref": "ResourcesPrefix" },
                                                  { "Fn::FindInMap": ["NamingStandards", "SNSTopicNameECSPrivilegedAccess", "value"] } ]
                    ]},
                    "SNSIdentificationErrors": {"Ref":  "SNSIdentificationErrors"}
                }
            }
        },
        "StackEvaluateECSLogging": {
            "Type": "AWS::CloudFormation::Stack",
            "Properties": {
                "TemplateURL": {"Ref": "NestedStackTemplate"},
                "Parameters": {
                    "SourceS3Bucket": {"Ref": "SourceS3Bucket"},
                    "IdentificationIAMRole": {"Fn::Join": ["", ["arn:aws:iam::",
                                             {"Ref": "AWS::AccountId"},
                                             ":role/",
                                             {"Ref": "ResourcesPrefix"},
                                             {"Ref": "IdentificationIAMRole"}
                                           ] ]},
                    "IdentificationCheckRateExpression": {"Fn::Join": ["",["cron(","40 ",{"Ref": "IdentificationCheckRateExpression"},")"]]},
                    "LambdaSubnets": {"Ref": "LambdaSubnets"},
                    "LambdaSecurityGroups": {"Ref": "LambdaSecurityGroups"},
                    "IdentificationLambdaSource": {"Ref": "SourceIdentificationECSLogging"},
                    "InitiateLambdaDescription": "Lambda function for initiate to identify ECS logging enabled or not.",
                    "EvaluateLambdaDescription": "Lambda function to describe ECS logging enabled or not.",
                    "InitiateLambdaName": {"Fn::Join": ["",[{"Ref": "ResourcesPrefix"},
                                { "Fn::FindInMap": ["NamingStandards","InitiateECSLoggingLambdaFunctionName","value"]}]
                    ]},
                    "EvaluateLambdaName": {"Fn::Join": ["",[{"Ref": "ResourcesPrefix"},
                                {"Fn::FindInMap": ["NamingStandards","IdentifyECSLoggingLambdaFunctionName","value"]}]
                    ]},
                    "InitiateLambdaHandler": "initiate_to_desc_ecs_logging_issues.lambda_handler",
                    "EvaluateLambdaHandler": "describe_ecs_logging_issues.lambda_handler",
                    "EvaluateLambdaMemorySize": 256,
                    "LambdaLogsForwarderArn": {"Fn::GetAtt": ["LambdaLogsForwarder","Arn"]},
                    "EventRuleDescription": "Hammer ScheduledRule to initiate ECS logging enabled or not evaluations",
                    "EventRuleName": {"Fn::Join": ["", [ {"Ref": "ResourcesPrefix"}, "InitiateEvaluationECSLogging"]]},
                    "SNSDisplayName": {"Fn::Join": ["",[{"Ref": "ResourcesPrefix"},
                                {"Fn::FindInMap": ["NamingStandards","SNSDisplayNameECSLogging","value"]}]
                    ]},
                    "SNSTopicName": {"Fn::Join": ["",[{"Ref": "ResourcesPrefix"},
                        {"Fn::FindInMap": ["NamingStandards","SNSTopicNameECSLogging","value"]}]
                    ]},
                    "SNSIdentificationErrors": {"Ref": "SNSIdentificationErrors"}
                }
            }
        },
        "StackEvaluateECSExternalImageSource": {
            "Type": "AWS::CloudFormation::Stack",
            "Properties": {
                "TemplateURL": {"Ref":  "NestedStackTemplate"},
                "Parameters": {
                    "SourceS3Bucket": { "Ref": "SourceS3Bucket" },
                    "IdentificationIAMRole": {"Fn::Join" : ["", [ "arn:aws:iam::",
                                             { "Ref": "AWS::AccountId" },
                                             ":role/",
                                             { "Ref": "ResourcesPrefix" },
                                             { "Ref": "IdentificationIAMRole" }
                                           ] ]},
                    "IdentificationCheckRateExpression": {"Fn::Join": ["", [ "cron(", "40 ", { "Ref": "IdentificationCheckRateExpression" }, ")" ] ]},
                    "LambdaSubnets": {"Ref":  "LambdaSubnets"},
                    "LambdaSecurityGroups": {"Ref":  "LambdaSecurityGroups"},
                    "IdentificationLambdaSource": { "Ref": "SourceIdentificationECSExternalImageSource" },
                    "InitiateLambdaDescription": "Lambda function for initiate to identify ECS image source is internal or external.",
                    "EvaluateLambdaDescription": "Lambda function to describe ECS image source is internal or external.",
                    "InitiateLambdaName": {"Fn::Join" : ["", [ { "Ref": "ResourcesPrefix" },
                                                     { "Fn::FindInMap": ["NamingStandards", "InitiateECSExternalImageSourceLambdaFunctionName", "value"] } ]
                                              ]},
                    "EvaluateLambdaName": {"Fn::Join" : ["", [ { "Ref": "ResourcesPrefix" },
                                                     { "Fn::FindInMap": ["NamingStandards", "IdentifyECSExternalImageSourceLambdaFunctionName", "value"] } ]
                                              ]},
                    "InitiateLambdaHandler": "initiate_to_desc_ecs_external_image_source_issues.lambda_handler",
                    "EvaluateLambdaHandler": "describe_ecs_external_image_source_issues.lambda_handler",
                    "EvaluateLambdaMemorySize": 256,
                    "LambdaLogsForwarderArn": { "Fn::GetAtt": ["LambdaLogsForwarder", "Arn"] },
                    "EventRuleDescription": "Hammer ScheduledRule to initiate ECS image source evaluations",
                    "EventRuleName": {"Fn::Join" : ["", [{ "Ref": "ResourcesPrefix" }, "InitiateEvaluationECSExternalImageSource"] ] },
                    "SNSDisplayName": {"Fn::Join" : ["", [ { "Ref": "ResourcesPrefix" },
                        { "Fn::FindInMap": ["NamingStandards", "SNSDisplayNameECSExternalImageSource", "value"] } ]
                    ]},
                    "SNSTopicName": {"Fn::Join" : ["", [ { "Ref": "ResourcesPrefix" },
                                                  { "Fn::FindInMap": ["NamingStandards", "SNSTopicNameECSExternalImageSource", "value"] } ]
                    ]},
                    "SNSIdentificationErrors": {"Ref":  "SNSIdentificationErrors"}
                }
            }
        },
        "StackEvaluateESEncryption": {
            "Type": "AWS::CloudFormation::Stack",
            "Properties": {
                "TemplateURL": {"Ref":  "NestedStackTemplate"},
                "Parameters": {
                    "SourceS3Bucket": { "Ref": "SourceS3Bucket" },
                    "IdentificationIAMRole": {"Fn::Join" : ["", [ "arn:aws:iam::",
                                             { "Ref": "AWS::AccountId" },
                                             ":role/",
                                             { "Ref": "ResourcesPrefix" },
                                             { "Ref": "IdentificationIAMRole" }
                                           ] ]},
                    "IdentificationCheckRateExpression": {"Fn::Join": ["", [ "cron(", "40 ", { "Ref": "IdentificationCheckRateExpression" }, ")" ] ]},
                    "LambdaSubnets": {"Ref":  "LambdaSubnets"},
                    "LambdaSecurityGroups": {"Ref":  "LambdaSecurityGroups"},
                    "IdentificationLambdaSource": { "Ref": "SourceIdentificationElasticSearchEncryption" },
                    "InitiateLambdaDescription": "Lambda function for initiate to identify unencrypted Elasticsearch domains.",
                    "EvaluateLambdaDescription": "Lambda function to describe un-encrypted Elasticsearch domains.",
                    "InitiateLambdaName": {"Fn::Join" : ["", [ { "Ref": "ResourcesPrefix" },
                                                     { "Fn::FindInMap": ["NamingStandards", "InitiateESEncryptionLambdaFunctionName", "value"] } ]
                                              ]},
                    "EvaluateLambdaName": {"Fn::Join" : ["", [ { "Ref": "ResourcesPrefix" },
                                                     { "Fn::FindInMap": ["NamingStandards", "IdentifyESEncryptionLambdaFunctionName", "value"] } ]
                                              ]},
                    "InitiateLambdaHandler": "initiate_to_desc_elasticsearch_unencrypted_domains.lambda_handler",
                    "EvaluateLambdaHandler": "describe_elasticsearch_unencrypted_domains.lambda_handler",
                    "EvaluateLambdaMemorySize": 256,
                    "LambdaLogsForwarderArn": { "Fn::GetAtt": ["LambdaLogsForwarder", "Arn"] },
                    "EventRuleDescription": "Hammer ScheduledRule to initiate Elasticsearch domain encryption evaluations",
                    "EventRuleName": {"Fn::Join" : ["", [{ "Ref": "ResourcesPrefix" }, "InitiateEvaluationESEncryption"] ] },
                    "SNSDisplayName": {"Fn::Join" : ["", [ { "Ref": "ResourcesPrefix" },
                        { "Fn::FindInMap": ["NamingStandards", "SNSDisplayNameESEncryption", "value"] } ]
                    ]},
                    "SNSTopicName": {"Fn::Join" : ["", [ { "Ref": "ResourcesPrefix" },
                                                  { "Fn::FindInMap": ["NamingStandards", "SNSTopicNameESEncryption", "value"] } ]
                    ]},
                    "SNSIdentificationErrors": {"Ref":  "SNSIdentificationErrors"}
                }
            }
        },
        "StackEvaluateESLogging": {
>>>>>>> cd5f952f
            "Type": "AWS::CloudFormation::Stack",
            "Properties": {
                "TemplateURL": {"Ref":  "NestedStackTemplate"},
                "Parameters": {
                    "SourceS3Bucket": { "Ref": "SourceS3Bucket" },
                    "IdentificationIAMRole": {"Fn::Join" : ["", [ "arn:aws:iam::",
                                             { "Ref": "AWS::AccountId" },
                                             ":role/",
                                             { "Ref": "ResourcesPrefix" },
                                             { "Ref": "IdentificationIAMRole" }
                                           ] ]},
                    "IdentificationCheckRateExpression": {"Fn::Join": ["", [ "cron(", "40 ", { "Ref": "IdentificationCheckRateExpression" }, ")" ] ]},
                    "LambdaSubnets": {"Ref":  "LambdaSubnets"},
                    "LambdaSecurityGroups": {"Ref":  "LambdaSecurityGroups"},
<<<<<<< HEAD
                    "IdentificationLambdaSource": { "Ref": "SourceIdentificationElasticSearchPublicAccess" },
                    "InitiateLambdaDescription": "Lambda function for initiate to identify publicly accessible Elasticsearch domains.",
                    "EvaluateLambdaDescription": "Lambda function to describe publicly accessible Elasticsearch domains.",
                    "InitiateLambdaName": {"Fn::Join" : ["", [ { "Ref": "ResourcesPrefix" },
                                                     { "Fn::FindInMap": ["NamingStandards", "InitiateESPublicAccessLambdaFunctionName", "value"] } ]
                                              ]},
                    "EvaluateLambdaName": {"Fn::Join" : ["", [ { "Ref": "ResourcesPrefix" },
                                                     { "Fn::FindInMap": ["NamingStandards", "IdentifyESPublicAccessLambdaFunctionName", "value"] } ]
                                              ]},
                    "InitiateLambdaHandler": "initiate_to_desc_elasticsearch_public_access_domains.lambda_handler",
                    "EvaluateLambdaHandler": "describe_elasticsearch_public_access_domains.lambda_handler",
                    "EvaluateLambdaMemorySize": 256,
                    "LambdaLogsForwarderArn": { "Fn::GetAtt": ["LambdaLogsForwarder", "Arn"] },
                    "EventRuleDescription": "Hammer ScheduledRule to initiate Elasticsearch domain public access evaluations",
                    "EventRuleName": {"Fn::Join" : ["", [{ "Ref": "ResourcesPrefix" }, "InitiateEvaluationESPublicAccess"] ] },
                    "SNSDisplayName": {"Fn::Join" : ["", [ { "Ref": "ResourcesPrefix" },
                        { "Fn::FindInMap": ["NamingStandards", "SNSDisplayNameESPublicAccess", "value"] } ]
                    ]},
                    "SNSTopicName": {"Fn::Join" : ["", [ { "Ref": "ResourcesPrefix" },
                                                  { "Fn::FindInMap": ["NamingStandards", "SNSTopicNameESPublicAccess", "value"] } ]
=======
                    "IdentificationLambdaSource": { "Ref": "SourceIdentificationElasticSearchLogging" },
                    "InitiateLambdaDescription": "Lambda function for initiate to identify Elasticsearch domain logging issues.",
                    "EvaluateLambdaDescription": "Lambda function to describe Elasticsearch domain logging issues.",
                    "InitiateLambdaName": {"Fn::Join" : ["", [ { "Ref": "ResourcesPrefix" },
                                                     { "Fn::FindInMap": ["NamingStandards", "InitiateESLoggingLambdaFunctionName", "value"] } ]
                                              ]},
                    "EvaluateLambdaName": {"Fn::Join" : ["", [ { "Ref": "ResourcesPrefix" },
                                                     { "Fn::FindInMap": ["NamingStandards", "IdentifyESLoggingLambdaFunctionName", "value"] } ]
                                              ]},
                    "InitiateLambdaHandler": "initiate_to_desc_elasticsearch_domains_logging_issues.lambda_handler",
                    "EvaluateLambdaHandler": "describe_elasticsearch_domains_logging_issues.lambda_handler",
                    "EvaluateLambdaMemorySize": 256,
                    "LambdaLogsForwarderArn": { "Fn::GetAtt": ["LambdaLogsForwarder", "Arn"] },
                    "EventRuleDescription": "Hammer ScheduledRule to initiate Elasticsearch domain logging evaluations",
                    "EventRuleName": {"Fn::Join" : ["", [{ "Ref": "ResourcesPrefix" }, "InitiateEvaluationESLogging"] ] },
                    "SNSDisplayName": {"Fn::Join" : ["", [ { "Ref": "ResourcesPrefix" },
                        { "Fn::FindInMap": ["NamingStandards", "SNSDisplayNameESLogging", "value"] } ]
                    ]},
                    "SNSTopicName": {"Fn::Join" : ["", [ { "Ref": "ResourcesPrefix" },
                                                  { "Fn::FindInMap": ["NamingStandards", "SNSTopicNameESLogging", "value"] } ]
>>>>>>> cd5f952f
                    ]},
                    "SNSIdentificationErrors": {"Ref":  "SNSIdentificationErrors"}
                }
            }
        }
    },
    "Outputs": {
        "LambdaLogsForwarderArn": {"Value": { "Fn::GetAtt": ["LambdaLogsForwarder", "Arn"] }}
    }
}<|MERGE_RESOLUTION|>--- conflicted
+++ resolved
@@ -28,9 +28,6 @@
                         "SourceIdentificationEBSSnapshots",
                         "SourceIdentificationRDSSnapshots",
                         "SourceIdentificationAMIPublicAccess",
-<<<<<<< HEAD
-                        "SourceIdentificationElasticSearchPublicAccess"
-=======
                         "SourceIdentificationRedshiftPublicAccess",
                         "SourceIdentificationRedshiftClusterEncryption",
                         "SourceIdentificationRedshiftLogging",
@@ -38,8 +35,8 @@
                         "SourceIdentificationECSLogging",
                         "SourceIdentificationECSExternalImageSource",
              						"SourceIdentificationElasticSearchLogging",
-                        "SourceIdentificationElasticSearchEncryption"
->>>>>>> cd5f952f
+                        "SourceIdentificationElasticSearchEncryption",
+                        "SourceIdentificationElasticSearchPublicAccess"
                     ]
                 },
                 {
@@ -105,10 +102,6 @@
                 "SourceIdentificationAMIPublicAccess":{
                     "default": "Relative path to Public AMI sources"
                 },
-<<<<<<< HEAD
-                "SourceIdentificationElasticSearchPublicAccess":{
-                    "dafault": "Relative path to Unencrypted Elasticsearch domain public access sources"
-=======
                 "SourceIdentificationRedshiftPublicAccess":{
                     "default": "Relative path to publicly accessible Redshift Cluster sources"
                 },
@@ -132,7 +125,9 @@
                 },
                 "SourceIdentificationElasticSearchEncryption":{
                     "dafault": "Relative path to Unencrypted Elasticsearch domain sources"
->>>>>>> cd5f952f
+                },
+                "SourceIdentificationElasticSearchPublicAccess":{
+                    "dafault": "Relative path to Unencrypted Elasticsearch domain public access sources"          
                 }
             }
         }
@@ -230,44 +225,42 @@
             "Type": "String",
             "Default": "rds-unencrypted-instance-identification.zip"
         },
-<<<<<<< HEAD
+        "SourceIdentificationRedshiftPublicAccess": {
+            "Type": "String",
+            "Default": "redshift-cluster-public-access-identification.zip"
+        },
+        "SourceIdentificationRedshiftClusterEncryption": {
+            "Type": "String",
+            "Default": "redshift-unencrypted-cluster-identification.zip"
+        },
+        "SourceIdentificationRedshiftLogging": {
+            "Type": "String",
+            "Default": "redshift-audit-logging-issues-identification.zip"
+        },
+        "SourceIdentificationECSPrivilegedAccess": {
+            "Type": "String",
+            "Default": "ecs-privileged-access-issues-identification.zip"
+        },
+        "SourceIdentificationECSLogging": {
+            "Type": "String",
+            "Default": "ecs-logging-issues-identification.zip"
+        },
+        "SourceIdentificationECSExternalImageSource": {
+            "Type": "String",
+            "Default": "ecs-image-source-issues-identification.zip"
+        },
+        "SourceIdentificationElasticSearchLogging": {
+            "Type": "String",
+            "Default": "elasticsearch-domain-logging-issues-identification.zip"
+        },
+        "SourceIdentificationElasticSearchEncryption": {
+            "Type": "String",
+            "Default": "elasticsearch-unencrypted-domain-identification.zip"
+        },
         "SourceIdentificationElasticSearchPublicAccess": {
             "Type": "String",
             "Default": "elasticsearch-public-access-domain-identification.zip"
-=======
-        "SourceIdentificationRedshiftPublicAccess": {
-            "Type": "String",
-            "Default": "redshift-cluster-public-access-identification.zip"
-        },
-        "SourceIdentificationRedshiftClusterEncryption": {
-            "Type": "String",
-            "Default": "redshift-unencrypted-cluster-identification.zip"
-        },
-        "SourceIdentificationRedshiftLogging": {
-            "Type": "String",
-            "Default": "redshift-audit-logging-issues-identification.zip"
-        },
-        "SourceIdentificationECSPrivilegedAccess": {
-            "Type": "String",
-            "Default": "ecs-privileged-access-issues-identification.zip"
-        },
-        "SourceIdentificationECSLogging": {
-            "Type": "String",
-            "Default": "ecs-logging-issues-identification.zip"
-        },
-        "SourceIdentificationECSExternalImageSource": {
-            "Type": "String",
-            "Default": "ecs-image-source-issues-identification.zip"
-        },
-        "SourceIdentificationElasticSearchLogging": {
-            "Type": "String",
-            "Default": "elasticsearch-domain-logging-issues-identification.zip"
-        },
-        "SourceIdentificationElasticSearchEncryption": {
-            "Type": "String",
-            "Default": "elasticsearch-unencrypted-domain-identification.zip"
->>>>>>> cd5f952f
-        }
+        }        
     },
     "Conditions": {
         "LambdaSubnetsEmpty": {
@@ -324,34 +317,32 @@
             "IdentificationMetricRDSEncryptionError": {
                 "value": "RDSEncryptionError"
             },
-<<<<<<< HEAD
+            "IdentificationMetricRedshiftPublicAccessError": {
+                "value": "RedshiftPublicAccessError"
+            },
+            "IdentificationMetricRedshiftClusterEncryptionError": {
+                "value": "RedshiftClusterEncryptionError"
+            },
+            "IdentificationMetricRedshiftLoggingError": {
+                "value": "RedshiftLoggingError"
+            },
+            "IdentificationMetricECSPrivilegedAccessError": {
+                "value": "ECSPrivilegedAccessError"
+            },
+            "IdentificationMetricECSLoggingError": {
+                "value": "ECSLoggingError"
+            },
+            "IdentificationMetricECSExternalImageSourceError": {
+                "value": "ECSExternalImageSourceError"
+            },
+            "IdentificationMetricESLoggingError": {
+                "value": "ESLoggingError"
+            },
+            "IdentificationMetricESEncryptionError": {
+                "value": "ESEncryptionError"
+            },
             "IdentificationMetricESPublicAccessError": {
                 "value": "ESPublicAccessError"
-=======
-            "IdentificationMetricRedshiftPublicAccessError": {
-                "value": "RedshiftPublicAccessError"
-            },
-            "IdentificationMetricRedshiftClusterEncryptionError": {
-                "value": "RedshiftClusterEncryptionError"
-            },
-            "IdentificationMetricRedshiftLoggingError": {
-                "value": "RedshiftLoggingError"
-            },
-            "IdentificationMetricECSPrivilegedAccessError": {
-                "value": "ECSPrivilegedAccessError"
-            },
-            "IdentificationMetricECSLoggingError": {
-                "value": "ECSLoggingError"
-            },
-            "IdentificationMetricECSExternalImageSourceError": {
-                "value": "ECSExternalImageSourceError"
-            },
-            "IdentificationMetricESLoggingError": {
-                "value": "ESLoggingError"
-            },
-            "IdentificationMetricESEncryptionError": {
-                "value": "ESEncryptionError"
->>>>>>> cd5f952f
             },
             "SNSDisplayNameSecurityGroups": {
                 "value": "describe-security-groups-sns"
@@ -431,61 +422,59 @@
             "SNSTopicNameRDSEncryption": {
                 "value": "describe-rds-encryption-lambda"
             },
-<<<<<<< HEAD
+            "SNSDisplayNameRedshiftPublicAccess": {
+                "value": "describe-redshift-public-access-sns"
+            },
+            "SNSTopicNameRedshiftPublicAccess": {
+                "value": "describe-redshift-public-access-lambda"
+            },
+            "SNSDisplayNameRedshiftClusterEncryption": {
+                "value": "describe-redshift-cluster-encryption-sns"
+            },
+            "SNSTopicNameRedshiftClusterEncryption": {
+                "value": "describe-redshift-cluster-encryption-lambda"
+            },
+            "SNSDisplayNameRedshiftLogging": {
+                "value": "describe-redshift-logging-sns"
+            },
+            "SNSTopicNameRedshiftLogging": {
+                "value": "describe-redshift-logging-lambda"
+            },
+            "SNSDisplayNameECSPrivilegedAccess": {
+                "value": "describe-ecs-privileged-access-sns"
+            },
+            "SNSTopicNameECSPrivilegedAccess": {
+                "value": "describe-ecs-privileged-access-lambda"
+            },
+            "SNSDisplayNameECSLogging": {
+                "value": "describe-ecs-logging-sns"
+            },
+            "SNSTopicNameECSLogging": {
+                "value": "describe-ecs-logging-lambda"
+            },
+            "SNSDisplayNameECSExternalImageSource": {
+                "value": "describe-ecs-external-image-source-sns"
+            },
+            "SNSTopicNameECSExternalImageSource": {
+                "value": "describe-ecs-external-image-source-lambda"
+            },
+            "SNSDisplayNameESLogging": {
+                "value": "describe-es-logging-sns"
+            },
+            "SNSTopicNameESLogging": {
+                "value": "describe-es-logging-lambda"
+            },
+            "SNSDisplayNameESEncryption": {
+                "value": "describe-es-encryption-sns"
+            },
+            "SNSTopicNameESEncryption": {
+                "value": "describe-es-encryption-lambda"
+            },
             "SNSDisplayNameESPublicAccess": {
                 "value": "describe-es-public-access-sns"
             },
             "SNSTopicNameESPublicAccess": {
                 "value": "describe-es-public-access-lambda"
-=======
-            "SNSDisplayNameRedshiftPublicAccess": {
-                "value": "describe-redshift-public-access-sns"
-            },
-            "SNSTopicNameRedshiftPublicAccess": {
-                "value": "describe-redshift-public-access-lambda"
-            },
-            "SNSDisplayNameRedshiftClusterEncryption": {
-                "value": "describe-redshift-cluster-encryption-sns"
-            },
-            "SNSTopicNameRedshiftClusterEncryption": {
-                "value": "describe-redshift-cluster-encryption-lambda"
-            },
-            "SNSDisplayNameRedshiftLogging": {
-                "value": "describe-redshift-logging-sns"
-            },
-            "SNSTopicNameRedshiftLogging": {
-                "value": "describe-redshift-logging-lambda"
-            },
-            "SNSDisplayNameECSPrivilegedAccess": {
-                "value": "describe-ecs-privileged-access-sns"
-            },
-            "SNSTopicNameECSPrivilegedAccess": {
-                "value": "describe-ecs-privileged-access-lambda"
-            },
-            "SNSDisplayNameECSLogging": {
-                "value": "describe-ecs-logging-sns"
-            },
-            "SNSTopicNameECSLogging": {
-                "value": "describe-ecs-logging-lambda"
-            },
-            "SNSDisplayNameECSExternalImageSource": {
-                "value": "describe-ecs-external-image-source-sns"
-            },
-            "SNSTopicNameECSExternalImageSource": {
-                "value": "describe-ecs-external-image-source-lambda"
-            },
-            "SNSDisplayNameESLogging": {
-                "value": "describe-es-logging-sns"
-            },
-            "SNSTopicNameESLogging": {
-                "value": "describe-es-logging-lambda"
-            },
-            "SNSDisplayNameESEncryption": {
-                "value": "describe-es-encryption-sns"
-            },
-            "SNSTopicNameESEncryption": {
-                "value": "describe-es-encryption-lambda"
->>>>>>> cd5f952f
             },
             "LogsForwarderLambdaFunctionName": {
                 "value": "logs-forwarder"
@@ -571,62 +560,60 @@
             "IdentifyRDSEncryptionLambdaFunctionName": {
                 "value": "describe-rds-encryption"
             },
-<<<<<<< HEAD
+            "InitiateRedshiftPublicAccessLambdaFunctionName": {
+                "value": "initiate-redshift-public-access"
+            },
+            "IdentifyRedshiftPublicAccessLambdaFunctionName": {
+                "value": "describe-redshift-public-access"
+            },
+            "InitiateRedshiftClusterEncryptionLambdaFunctionName": {
+                "value": "initiate-redshift-cluster-encryption"
+            },
+            "IdentifyRedshiftClusterEncryptionLambdaFunctionName": {
+                "value": "describe-redshift-cluster-encryption"
+            },
+            "InitiateRedshiftLoggingLambdaFunctionName": {
+                "value": "initiate-redshift-logging"
+            },
+            "IdentifyRedshiftLoggingLambdaFunctionName": {
+                "value": "describe-redshift-logging"
+            },
+            "InitiateECSPrivilegedAccessLambdaFunctionName": {
+                "value": "initiate-ecs-privileged-access"
+            },
+            "IdentifyECSPrivilegedAccessLambdaFunctionName": {
+                "value": "describe-ecs-privileged-access"
+            },
+            "InitiateECSLoggingLambdaFunctionName": {
+                "value": "initiate-ecs-logging"
+            },
+            "IdentifyECSLoggingLambdaFunctionName": {
+                "value": "describe-ecs-logging"
+            },
+            "InitiateECSExternalImageSourceLambdaFunctionName": {
+                "value": "initiate-ecs-external-image-source"
+            },
+            "IdentifyECSExternalImageSourceLambdaFunctionName": {
+                "value": "describe-ecs-external-image-source"
+            },
+            "InitiateESLoggingLambdaFunctionName": {
+                "value": "initiate-elasticsearch-logging"
+            },
+            "IdentifyESLoggingLambdaFunctionName": {
+                "value": "describe-elasticsearch-logging"
+            },
+            "InitiateESEncryptionLambdaFunctionName": {
+                "value": "initiate-elasticsearch-encryption"
+            },
+            "IdentifyESEncryptionLambdaFunctionName": {
+                "value": "describe-elasticsearch-encryption"
+            },
             "InitiateESPublicAccessLambdaFunctionName": {
                 "value": "initiate-elasticsearch-public-access"
             },
             "IdentifyESPublicAccessLambdaFunctionName": {
                 "value": "describe-elasticsearch-public-access"
-=======
-            "InitiateRedshiftPublicAccessLambdaFunctionName": {
-                "value": "initiate-redshift-public-access"
-            },
-            "IdentifyRedshiftPublicAccessLambdaFunctionName": {
-                "value": "describe-redshift-public-access"
-            },
-            "InitiateRedshiftClusterEncryptionLambdaFunctionName": {
-                "value": "initiate-redshift-cluster-encryption"
-            },
-            "IdentifyRedshiftClusterEncryptionLambdaFunctionName": {
-                "value": "describe-redshift-cluster-encryption"
-            },
-            "InitiateRedshiftLoggingLambdaFunctionName": {
-                "value": "initiate-redshift-logging"
-            },
-            "IdentifyRedshiftLoggingLambdaFunctionName": {
-                "value": "describe-redshift-logging"
-            },
-            "InitiateECSPrivilegedAccessLambdaFunctionName": {
-                "value": "initiate-ecs-privileged-access"
-            },
-            "IdentifyECSPrivilegedAccessLambdaFunctionName": {
-                "value": "describe-ecs-privileged-access"
-            },
-            "InitiateECSLoggingLambdaFunctionName": {
-                "value": "initiate-ecs-logging"
-            },
-            "IdentifyECSLoggingLambdaFunctionName": {
-                "value": "describe-ecs-logging"
-            },
-            "InitiateECSExternalImageSourceLambdaFunctionName": {
-                "value": "initiate-ecs-external-image-source"
-            },
-            "IdentifyECSExternalImageSourceLambdaFunctionName": {
-                "value": "describe-ecs-external-image-source"
-            },
-            "InitiateESLoggingLambdaFunctionName": {
-                "value": "initiate-elasticsearch-logging"
-            },
-            "IdentifyESLoggingLambdaFunctionName": {
-                "value": "describe-elasticsearch-logging"
-            },
-            "InitiateESEncryptionLambdaFunctionName": {
-                "value": "initiate-elasticsearch-encryption"
-            },
-            "IdentifyESEncryptionLambdaFunctionName": {
-                "value": "describe-elasticsearch-encryption"
->>>>>>> cd5f952f
-            }
+            }           
         }
     },
     "Resources": {
@@ -1319,9 +1306,6 @@
                 }
             }
         },
-<<<<<<< HEAD
-        "StackEvaluateESPublicAccess": {
-=======
         "StackEvaluateRedshiftPublicAccess": {
             "Type": "AWS::CloudFormation::Stack",
             "Properties": {
@@ -1604,7 +1588,6 @@
             }
         },
         "StackEvaluateESLogging": {
->>>>>>> cd5f952f
             "Type": "AWS::CloudFormation::Stack",
             "Properties": {
                 "TemplateURL": {"Ref":  "NestedStackTemplate"},
@@ -1619,7 +1602,46 @@
                     "IdentificationCheckRateExpression": {"Fn::Join": ["", [ "cron(", "40 ", { "Ref": "IdentificationCheckRateExpression" }, ")" ] ]},
                     "LambdaSubnets": {"Ref":  "LambdaSubnets"},
                     "LambdaSecurityGroups": {"Ref":  "LambdaSecurityGroups"},
-<<<<<<< HEAD
+                    "IdentificationLambdaSource": { "Ref": "SourceIdentificationElasticSearchLogging" },
+                    "InitiateLambdaDescription": "Lambda function for initiate to identify Elasticsearch domain logging issues.",
+                    "EvaluateLambdaDescription": "Lambda function to describe Elasticsearch domain logging issues.",
+                    "InitiateLambdaName": {"Fn::Join" : ["", [ { "Ref": "ResourcesPrefix" },
+                                                     { "Fn::FindInMap": ["NamingStandards", "InitiateESLoggingLambdaFunctionName", "value"] } ]
+                                              ]},
+                    "EvaluateLambdaName": {"Fn::Join" : ["", [ { "Ref": "ResourcesPrefix" },
+                                                     { "Fn::FindInMap": ["NamingStandards", "IdentifyESLoggingLambdaFunctionName", "value"] } ]
+                                              ]},
+                    "InitiateLambdaHandler": "initiate_to_desc_elasticsearch_domains_logging_issues.lambda_handler",
+                    "EvaluateLambdaHandler": "describe_elasticsearch_domains_logging_issues.lambda_handler",
+                    "EvaluateLambdaMemorySize": 256,
+                    "LambdaLogsForwarderArn": { "Fn::GetAtt": ["LambdaLogsForwarder", "Arn"] },
+                    "EventRuleDescription": "Hammer ScheduledRule to initiate Elasticsearch domain logging evaluations",
+                    "EventRuleName": {"Fn::Join" : ["", [{ "Ref": "ResourcesPrefix" }, "InitiateEvaluationESLogging"] ] },
+                    "SNSDisplayName": {"Fn::Join" : ["", [ { "Ref": "ResourcesPrefix" },
+                        { "Fn::FindInMap": ["NamingStandards", "SNSDisplayNameESLogging", "value"] } ]
+                    ]},
+                    "SNSTopicName": {"Fn::Join" : ["", [ { "Ref": "ResourcesPrefix" },
+                                                  { "Fn::FindInMap": ["NamingStandards", "SNSTopicNameESLogging", "value"] } ]
+                    ]},
+                    "SNSIdentificationErrors": {"Ref":  "SNSIdentificationErrors"}
+                }
+            }
+        },
+        "StackEvaluateESPublicAccess": {
+            "Type": "AWS::CloudFormation::Stack",
+            "Properties": {
+                "TemplateURL": {"Ref":  "NestedStackTemplate"},
+                "Parameters": {
+                    "SourceS3Bucket": { "Ref": "SourceS3Bucket" },
+                    "IdentificationIAMRole": {"Fn::Join" : ["", [ "arn:aws:iam::",
+                                             { "Ref": "AWS::AccountId" },
+                                             ":role/",
+                                             { "Ref": "ResourcesPrefix" },
+                                             { "Ref": "IdentificationIAMRole" }
+                                           ] ]},
+                    "IdentificationCheckRateExpression": {"Fn::Join": ["", [ "cron(", "40 ", { "Ref": "IdentificationCheckRateExpression" }, ")" ] ]},
+                    "LambdaSubnets": {"Ref":  "LambdaSubnets"},
+                    "LambdaSecurityGroups": {"Ref":  "LambdaSecurityGroups"},
                     "IdentificationLambdaSource": { "Ref": "SourceIdentificationElasticSearchPublicAccess" },
                     "InitiateLambdaDescription": "Lambda function for initiate to identify publicly accessible Elasticsearch domains.",
                     "EvaluateLambdaDescription": "Lambda function to describe publicly accessible Elasticsearch domains.",
@@ -1639,29 +1661,7 @@
                         { "Fn::FindInMap": ["NamingStandards", "SNSDisplayNameESPublicAccess", "value"] } ]
                     ]},
                     "SNSTopicName": {"Fn::Join" : ["", [ { "Ref": "ResourcesPrefix" },
-                                                  { "Fn::FindInMap": ["NamingStandards", "SNSTopicNameESPublicAccess", "value"] } ]
-=======
-                    "IdentificationLambdaSource": { "Ref": "SourceIdentificationElasticSearchLogging" },
-                    "InitiateLambdaDescription": "Lambda function for initiate to identify Elasticsearch domain logging issues.",
-                    "EvaluateLambdaDescription": "Lambda function to describe Elasticsearch domain logging issues.",
-                    "InitiateLambdaName": {"Fn::Join" : ["", [ { "Ref": "ResourcesPrefix" },
-                                                     { "Fn::FindInMap": ["NamingStandards", "InitiateESLoggingLambdaFunctionName", "value"] } ]
-                                              ]},
-                    "EvaluateLambdaName": {"Fn::Join" : ["", [ { "Ref": "ResourcesPrefix" },
-                                                     { "Fn::FindInMap": ["NamingStandards", "IdentifyESLoggingLambdaFunctionName", "value"] } ]
-                                              ]},
-                    "InitiateLambdaHandler": "initiate_to_desc_elasticsearch_domains_logging_issues.lambda_handler",
-                    "EvaluateLambdaHandler": "describe_elasticsearch_domains_logging_issues.lambda_handler",
-                    "EvaluateLambdaMemorySize": 256,
-                    "LambdaLogsForwarderArn": { "Fn::GetAtt": ["LambdaLogsForwarder", "Arn"] },
-                    "EventRuleDescription": "Hammer ScheduledRule to initiate Elasticsearch domain logging evaluations",
-                    "EventRuleName": {"Fn::Join" : ["", [{ "Ref": "ResourcesPrefix" }, "InitiateEvaluationESLogging"] ] },
-                    "SNSDisplayName": {"Fn::Join" : ["", [ { "Ref": "ResourcesPrefix" },
-                        { "Fn::FindInMap": ["NamingStandards", "SNSDisplayNameESLogging", "value"] } ]
-                    ]},
-                    "SNSTopicName": {"Fn::Join" : ["", [ { "Ref": "ResourcesPrefix" },
-                                                  { "Fn::FindInMap": ["NamingStandards", "SNSTopicNameESLogging", "value"] } ]
->>>>>>> cd5f952f
+                                                  { "Fn::FindInMap": ["NamingStandards", "SNSTopicNameESPublicAccess", "value"] } ]               
                     ]},
                     "SNSIdentificationErrors": {"Ref":  "SNSIdentificationErrors"}
                 }
