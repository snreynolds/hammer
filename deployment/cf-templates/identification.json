{
    "AWSTemplateFormatVersion": "2010-09-09",
    "Description": "Hammer identification stack",
    "Metadata": {
        "AWS::CloudFormation::Interface": {
            "ParameterGroups": [
                {
                    "Label": { "default": "Identification setup" },
                    "Parameters": [
                        "ResourcesPrefix",
                        "IdentificationIAMRole",
                        "IdentificationCheckRateExpression"
                    ]
                },
                {
                    "Label": { "default": "Sources" },
                    "Parameters": [
                        "SourceS3Bucket",
                        "SourceLogsForwarder",
                        "SourceBackupDDB",
                        "SourceIdentificationSG",
                        "SourceIdentificationCloudTrails",
                        "SourceIdentificationS3ACL",
                        "SourceIdentificationS3Policy",
                        "SourceIdentificationIAMUserKeysRotation",
                        "SourceIdentificationIAMUserInactiveKeys",
                        "SourceIdentificationEBSVolumes",
                        "SourceIdentificationEBSSnapshots",
                        "SourceIdentificationRDSSnapshots"
                    ]
                },
                {
                    "Label": { "default": "VPC config (optional)" },
                    "Parameters": [
                        "LambdaSubnets",
                        "LambdaSecurityGroups"
                    ]
                }
            ],
            "ParameterLabels": {
                "ResourcesPrefix": {
                    "default": "The prefix for all created resources"
                },
                "SourceS3Bucket": {
                    "default": "The name of the S3 bucket with sources"
                },
                "IdentificationIAMRole": {
                    "default": "The name of identification IAM role"
                },
                "IdentificationCheckRateExpression": {
                    "default": "CloudWatch Schedule Cron Expression for the interval between identification runs"
                },
                "LambdaSubnets": {
                    "default": "Subnet IDs in your VPC to run identification lambdas in"
                },
                "LambdaSecurityGroups": {
                    "default": "SecurityGroup IDs in your VPC to associate identification lambdas with"
                },
                "SourceLogsForwarder": {
                    "default": "Relative path to LogsForwarder lambda sources"
                },
                "SourceBackupDDB": {
                    "default": "Relative path to BackupDDB lambda sources"
                },
                "SourceIdentificationSG": {
                    "default": "Relative path to Insecure services lambda sources"
                },
                "SourceIdentificationCloudTrails": {
                    "default": "Relative path to CloudTrails lambda sources"
                },
                "SourceIdentificationS3ACL": {
                    "default": "Relative path to public S3 ACL lambda sources"
                },
                "SourceIdentificationS3Policy": {
                    "default": "Relative path to public S3 policy lambda sources"
                },
                "SourceIdentificationIAMUserKeysRotation": {
                    "default": "Relative path to IAM keys rotation lambda sources"
                },
                "SourceIdentificationIAMUserInactiveKeys": {
                    "default": "Relative path to IAM inactive keys lambda sources"
                },
                "SourceIdentificationEBSVolumes": {
                    "default": "Relative path to unencrypted EBS volumes lambda sources"
                },
                "SourceIdentificationEBSSnapshots": {
                    "default": "Relative path to public EBS snapshots lambda sources"
                },
                "SourceIdentificationRDSSnapshots": {
                    "default": "Relative path to public RDS snapshots lambda sources"
                }
            }
        }
    },
    "Parameters": {
        "ResourcesPrefix": {
            "Type": "String",
            "MinLength": "3",
            "Default": "hammer-"
        },
        "SourceS3Bucket": {
            "Type": "String",
            "Default": ""
        },
        "IdentificationIAMRole": {
            "Type": "String",
            "Default": "cloudsec-master-id"
        },
        "IdentificationCheckRateExpression": {
          "Type": "String",
          "Default": "* * * ? *",
          "Description": "should not include minutes part"
        },
        "LambdaSubnets": {
            "Type" : "String",
            "Description" : "Comma-separated list, without spaces. Leave empty to run lambdas in default system-managed VPC (recommended). All specified security groups and subnets must be in the same VPC.",
            "Default": ""
        },
        "LambdaSecurityGroups": {
            "Type" : "String",
            "Description" : "Comma-separated list, without spaces. Leave empty to run lambdas with default access rules (recommended). All specified security groups and subnets must be in the same VPC.",
            "Default": ""
        },
        "SourceLogsForwarder": {
            "Type": "String",
            "Default": "logs-forwarder.zip"
        },
        "SourceBackupDDB": {
            "Type": "String",
            "Default": "ddb-tables-backup.zip"
        },
        "SourceIdentificationSG": {
            "Type": "String",
            "Default": "sg-issues-identification.zip"
        },
        "SourceIdentificationCloudTrails": {
            "Type": "String",
            "Default": "cloudtrails-issues-identification.zip"
        },
        "SourceIdentificationS3ACL": {
            "Type": "String",
            "Default": "s3-acl-issues-identification.zip"
        },
        "SourceIdentificationS3Policy": {
            "Type": "String",
            "Default": "s3-policy-issues-identification.zip"
        },
        "SourceIdentificationIAMUserKeysRotation": {
            "Type": "String",
            "Default": "iam-keyrotation-issues-identification.zip"
        },
        "SourceIdentificationIAMUserInactiveKeys": {
            "Type": "String",
            "Default": "iam-user-inactive-keys-identification.zip"
        },
        "SourceIdentificationEBSVolumes": {
            "Type": "String",
            "Default": "ebs-unencrypted-volume-identification.zip"
        },
        "SourceIdentificationEBSSnapshots": {
            "Type": "String",
            "Default": "ebs-public-snapshots-identification.zip"
        },
        "SourceIdentificationRDSSnapshots": {
            "Type": "String",
            "Default": "rds-public-snapshots-identification.zip"
        },
<<<<<<< HEAD
        "SourceIdentificationS3Encryption": {
            "Type": "String",
            "Default": "s3-unencrypted-bucket-issues-identification.zip"
=======
        "SourceIdentificationRDSEncryption": {
            "Type": "String",
            "Default": "rds-unencrypted-instance-identification.zip"
>>>>>>> 9ca7538a
        }
    },
    "Conditions": {
        "LambdaSubnetsEmpty": {
            "Fn::Equals": [ {"Ref": "LambdaSubnets"}, "" ]
        },
        "LambdaSecurityGroupsEmpty": {
            "Fn::Equals": [ {"Ref": "LambdaSecurityGroups"}, "" ]
        }
    },
    "Mappings": {
        "NamingStandards": {
            "IdentificationMetricsNamespace": {
                "value": "HammerIdentification"
            },
            "SNSTopicNameIdentificationErrors": {
                "value": "identification-errors"
            },
            "IdentificationMetricSecurityGroupsError": {
                "value": "SecurityGroupsError"
            },
            "IdentificationMetricCloudTrailsError": {
                "value": "CloudTrailsError"
            },
            "IdentificationMetricS3ACLError": {
                "value": "S3ACLError"
            },
            "IdentificationMetricS3PolicyError": {
                "value": "S3PolicyError"
            },
            "IdentificationMetricIAMUserKeysRotationError": {
                "value": "IAMUserKeysRotationError"
            },
            "IdentificationMetricIAMUserInactiveKeysError": {
                "value": "IAMUserInactiveKeysError"
            },
            "IdentificationMetricEBSVolumesError": {
                "value": "EBSVolumesError"
            },
            "IdentificationMetricEBSSnapshotsError": {
                "value": "EBSSnapshotsError"
            },
            "IdentificationMetricRDSSnapshotsError": {
                "value": "RDSSnapshotsError"
            },
<<<<<<< HEAD
            "IdentificationMetricS3EncryptionError": {
                "value": "S3EncryptionError"
=======
            "IdentificationMetricRDSEncryptionError": {
                "value": "RDSEncryptionError"
>>>>>>> 9ca7538a
            },
            "SNSDisplayNameSecurityGroups": {
                "value": "describe-security-groups-sns"
            },
            "SNSTopicNameSecurityGroups": {
                "value": "describe-security-groups-lambda"
            },
            "SNSDisplayNameCloudTrails": {
                "value": "describe-cloudtrails-sns"
            },
            "SNSTopicNameCloudTrails": {
                "value": "describe-cloudtrails-lambda"
            },
            "SNSDisplayNameS3ACL": {
                "value": "describe-s3-acl-sns"
            },
            "SNSTopicNameS3ACL": {
                "value": "describe-s3-acl-lambda"
            },
            "SNSDisplayNameS3Policy": {
                "value": "describe-s3-policy-sns"
            },
            "SNSTopicNameS3Policy": {
                "value": "describe-s3-policy-lambda"
            },
            "SNSDisplayNameIAMUserKeysRotation": {
                "value": "describe-iam-user-keys-rotation-sns"
            },
            "SNSTopicNameIAMUserKeysRotation": {
                "value": "describe-iam-user-keys-rotation-lambda"
            },
            "SNSDisplayNameIAMUserInactiveKeys": {
                "value": "describe-iam-user-inactive-keys-sns"
            },
            "SNSTopicNameIAMUserInactiveKeys": {
                "value": "describe-iam-user-inactive-keys-lambda"
            },
            "SNSDisplayNameEBSVolumes": {
                "value": "describe-ebs-volumes-sns"
            },
            "SNSTopicNameEBSVolumes": {
                "value": "describe-ebs-unencrypted-volumes-lambda"
            },
            "SNSDisplayNameEBSSnapshots": {
                "value": "describe-ebs-snapshots-sns"
            },
            "SNSTopicNameEBSSnapshots": {
                "value": "describe-ebs-public-snapshots-lambda"
            },
            "SNSDisplayNameRDSSnapshots": {
                "value": "describe-rds-snapshots-sns"
            },
            "SNSTopicNameRDSSnapshots": {
                "value": "describe-rds-public-snapshots-lambda"
            },
<<<<<<< HEAD
            "SNSDisplayNameS3Encryption": {
                "value": "describe-s3-encryption-sns"
            },
            "SNSTopicNameS3Encryption": {
                "value": "describe-s3-encryption-lambda"
=======
            "SNSDisplayNameRDSEncryption": {
                "value": "describe-rds-encryption-sns"
            },
            "SNSTopicNameRDSEncryption": {
                "value": "describe-rds-encryption-lambda"
>>>>>>> 9ca7538a
            },
            "LogsForwarderLambdaFunctionName": {
                "value": "logs-forwarder"
            },
            "BackupDDBLambdaFunctionName": {
                "value": "backup-ddb"
            },
            "InitiateSecurityGroupLambdaFunctionName": {
                "value": "initiate-security-groups"
            },
            "IdentifySecurityGroupLambdaFunctionName": {
                "value": "describe-security-groups"
            },
            "InitiateCloudTrailsLambdaFunctionName": {
                "value": "initiate-cloudtrails"
            },
            "IdentifyCloudTrailsLambdaFunctionName": {
                "value": "describe-cloudtrails"
            },
            "InitiateS3ACLLambdaFunctionName": {
                "value": "initiate-s3-acl"
            },
            "IdentifyS3ACLLambdaFunctionName": {
                "value": "describe-s3-acl"
            },
            "InitiateS3PolicyLambdaFunctionName": {
                "value": "initiate-s3-policy"
            },
            "IdentifyS3PolicyLambdaFunctionName": {
                "value": "describe-s3-policy"
            },
            "InitiateIAMUserKeysRotationLambdaFunctionName": {
                "value": "initiate-iam-user-keys-rotation"
            },
            "IdentifyIAMUserKeysRotationLambdaFunctionName": {
                "value": "describe-iam-user-keys-rotation"
            },
            "InitiateIAMUserInactiveKeysLambdaFunctionName": {
                "value": "initiate-iam-user-inactive-keys"
            },
            "IdentifyIAMUserInactiveKeysLambdaFunctionName": {
                "value": "describe-iam-user-inactive-keys"
            },
            "InitiateEBSVolumesLambdaFunctionName": {
                "value": "initiate-ebs-unencrypted-volumes"
            },
            "IdentifyEBSVolumesLambdaFunctionName": {
                "value": "describe-ebs-unencrypted-volumes"
            },
            "InitiateEBSSnapshotsLambdaFunctionName": {
                "value": "initiate-ebs-public-snapshots"
            },
            "IdentifyEBSSnapshotsLambdaFunctionName": {
                "value": "describe-ebs-public-snapshots"
            },
            "InitiateRDSSnapshotsLambdaFunctionName": {
                "value": "initiate-rds-public-snapshots"
            },
            "IdentifyRDSSnapshotsLambdaFunctionName": {
                "value": "describe-rds-public-snapshots"
            },
<<<<<<< HEAD
            "InitiateS3EncryptionLambdaFunctionName": {
                "value": "initiate-s3-encryption"
            },
            "IdentifyS3EncryptionLambdaFunctionName": {
                "value": "describe-s3-encryption"
=======
            "InitiateRDSEncryptionLambdaFunctionName": {
                "value": "initiate-rds-encryption"
            },
            "IdentifyRDSEncryptionLambdaFunctionName": {
                "value": "describe-rds-encryption"
>>>>>>> 9ca7538a
            }
        }
    },
    "Resources": {
        "LambdaLogsForwarder": {
            "Type": "AWS::Lambda::Function",
            "DependsOn": ["LogGroupLambdaLogsForwarder"],
            "Properties": {
                "Code": {
                    "S3Bucket": { "Ref": "SourceS3Bucket" },
                    "S3Key": { "Ref": "SourceLogsForwarder" }
                },
                "Description": "Lambda function for parsing logs",
                "FunctionName": {"Fn::Join" : ["", [ { "Ref": "ResourcesPrefix" },
                                                     { "Fn::FindInMap": ["NamingStandards", "LogsForwarderLambdaFunctionName", "value"] } ]
                                              ]},
                "Handler": "logs_forwarder.lambda_handler",
                "MemorySize": 256,
                "Timeout": "300",
                "Role": {"Fn::Join" : ["", [ "arn:aws:iam::",
                                             { "Ref": "AWS::AccountId" },
                                             ":role/",
                                             { "Ref": "ResourcesPrefix" },
                                             { "Ref": "IdentificationIAMRole" }
                                           ] ]},
                "Runtime": "python3.6"
            }
        },
        "LogGroupLambdaLogsForwarder": {
            "Type" : "AWS::Logs::LogGroup",
            "Properties" : {
                "LogGroupName": {"Fn::Join": ["", [ "/aws/lambda/",
                                                    { "Ref": "ResourcesPrefix" },
                                                    { "Fn::FindInMap": ["NamingStandards",
                                                                        "LogsForwarderLambdaFunctionName",
                                                                        "value"]
                                                    } ] ] },
                "RetentionInDays": "7"
            }
        },

        "LambdaBackupDDB": {
            "Type": "AWS::Lambda::Function",
            "DependsOn": ["LogGroupLambdaBackupDDB"],
            "Properties": {
                "Code": {
                    "S3Bucket": { "Ref": "SourceS3Bucket" },
                    "S3Key": { "Ref": "SourceBackupDDB" }
                },
                "Description": "Lambda function for backup hammer DDB tables",
                "FunctionName": {"Fn::Join" : ["", [ { "Ref": "ResourcesPrefix" },
                                                     { "Fn::FindInMap": ["NamingStandards", "BackupDDBLambdaFunctionName", "value"] } ]
                                              ]},
                "Handler": "ddb_tables_backup.lambda_handler",
                "MemorySize": 256,
                "Timeout": "300",
                "Role": {"Fn::Join" : ["", [ "arn:aws:iam::",
                                             { "Ref": "AWS::AccountId" },
                                             ":role/",
                                             { "Ref": "ResourcesPrefix" },
                                             { "Ref": "IdentificationIAMRole" }
                                           ] ]},
                "Runtime": "python3.6"
            }
        },
        "LogGroupLambdaBackupDDB": {
            "Type" : "AWS::Logs::LogGroup",
            "Properties" : {
                "LogGroupName": {"Fn::Join": ["", [ "/aws/lambda/",
                                                    { "Ref": "ResourcesPrefix" },
                                                    { "Fn::FindInMap": ["NamingStandards",
                                                                        "BackupDDBLambdaFunctionName",
                                                                        "value"]
                                                    } ] ] },
                "RetentionInDays": "7"
            }
        },
        "SubscriptionFilterLambdaBackupDDB": {
            "Type" : "AWS::Logs::SubscriptionFilter",
            "DependsOn": ["LambdaLogsForwarder",
                          "PermissionToInvokeLambdaLogsForwarderCloudWatchLogs",
                          "LogGroupLambdaBackupDDB"],
            "Properties" : {
                "DestinationArn" : { "Fn::GetAtt" : [ "LambdaLogsForwarder", "Arn" ] },
                "FilterPattern" : "[level != START && level != END && level != DEBUG, ...]",
                "LogGroupName" : { "Ref": "LogGroupLambdaBackupDDB" }
            }
        },

        "LambdaInitiateSGEvaluation": {
            "Type": "AWS::Lambda::Function",
            "DependsOn": ["SNSNotifyLambdaEvaluateSG", "LogGroupLambdaInitiateSGEvaluation"],
            "Properties": {
                "Code": {
                    "S3Bucket": { "Ref": "SourceS3Bucket" },
                    "S3Key": { "Ref": "SourceIdentificationSG" }
                },
                "Environment": {
                    "Variables": {
                        "SNS_SG_ARN": { "Ref": "SNSNotifyLambdaEvaluateSG" }
                    }
                },
                "Description": "Lambda function for initiate to identify bad security groups",
                "FunctionName": {"Fn::Join" : ["", [ { "Ref": "ResourcesPrefix" },
                                                     { "Fn::FindInMap": ["NamingStandards", "InitiateSecurityGroupLambdaFunctionName", "value"] } ]
                                              ]},
                "Handler": "initiate_to_desc_sec_grps.lambda_handler",
                "MemorySize": 128,
                "Timeout": "300",
                "Role": {"Fn::Join" : ["", [ "arn:aws:iam::",
                                             { "Ref": "AWS::AccountId" },
                                             ":role/",
                                             { "Ref": "ResourcesPrefix" },
                                             { "Ref": "IdentificationIAMRole" }
                                           ] ]},
                "Runtime": "python3.6"
            }
        },
        "LogGroupLambdaInitiateSGEvaluation": {
            "Type" : "AWS::Logs::LogGroup",
            "Properties" : {
                "LogGroupName": {"Fn::Join": ["", [ "/aws/lambda/",
                                                    { "Ref": "ResourcesPrefix" },
                                                    { "Fn::FindInMap": ["NamingStandards",
                                                                        "InitiateSecurityGroupLambdaFunctionName",
                                                                        "value"]
                                                    } ] ] },
                "RetentionInDays": "7"
            }
        },
        "SubscriptionFilterLambdaInitiateSGEvaluation": {
            "Type" : "AWS::Logs::SubscriptionFilter",
            "DependsOn": ["LambdaLogsForwarder",
                          "PermissionToInvokeLambdaLogsForwarderCloudWatchLogs",
                          "LogGroupLambdaInitiateSGEvaluation"],
            "Properties" : {
                "DestinationArn" : { "Fn::GetAtt" : [ "LambdaLogsForwarder", "Arn" ] },
                "FilterPattern" : "[level != START && level != END && level != DEBUG, ...]",
                "LogGroupName" : { "Ref": "LogGroupLambdaInitiateSGEvaluation" }
            }
        },

        "LambdaEvaluateSG": {
            "Type": "AWS::Lambda::Function",
            "DependsOn": ["LogGroupLambdaEvaluateSG"],
            "Properties": {
                "Code": {
                    "S3Bucket": { "Ref": "SourceS3Bucket" },
                    "S3Key": { "Ref": "SourceIdentificationSG" }
                },
                "VpcConfig": {
                    "SecurityGroupIds": {
                        "Fn::If": [
                           "LambdaSecurityGroupsEmpty",
                            [],
                            { "Fn::Split" : [",", { "Ref": "LambdaSecurityGroups" }] }
                        ]
                    },
                    "SubnetIds": {
                        "Fn::If": [
                           "LambdaSubnetsEmpty",
                            [],
                            { "Fn::Split" : [",", { "Ref": "LambdaSubnets" }] }
                        ]
                    }
                },
                "Description": "Lambda function to describe security groups unrestricted access.",
                "FunctionName": {"Fn::Join" : ["", [ { "Ref": "ResourcesPrefix" },
                                                     { "Fn::FindInMap": ["NamingStandards", "IdentifySecurityGroupLambdaFunctionName", "value"] } ]
                                              ]},
                "Handler": "describe_sec_grps_unrestricted_access.lambda_handler",
                "MemorySize": 512,
                "Timeout": "300",
                "Role": {"Fn::Join" : ["", [ "arn:aws:iam::",
                                             { "Ref": "AWS::AccountId" },
                                             ":role/",
                                             { "Ref": "ResourcesPrefix" },
                                             { "Ref": "IdentificationIAMRole" }
                                           ] ]},
                "Runtime": "python3.6"
            }
        },
        "LogGroupLambdaEvaluateSG": {
            "Type" : "AWS::Logs::LogGroup",
            "Properties" : {
                "LogGroupName": {"Fn::Join": ["", [ "/aws/lambda/",
                                                    { "Ref": "ResourcesPrefix" },
                                                    { "Fn::FindInMap": ["NamingStandards",
                                                                        "IdentifySecurityGroupLambdaFunctionName",
                                                                        "value"]
                                                    } ] ] },
                "RetentionInDays": "7"
            }
        },
        "SubscriptionFilterLambdaLambdaEvaluateSG": {
            "Type" : "AWS::Logs::SubscriptionFilter",
            "DependsOn": ["LambdaLogsForwarder",
                          "PermissionToInvokeLambdaLogsForwarderCloudWatchLogs",
                          "LogGroupLambdaEvaluateSG"],
            "Properties" : {
                "DestinationArn" : { "Fn::GetAtt" : [ "LambdaLogsForwarder", "Arn" ] },
                "FilterPattern" : "[level != START && level != END && level != DEBUG, ...]",
                "LogGroupName" : { "Ref": "LogGroupLambdaEvaluateSG" }
            }
        },

        "LambdaInitiateCloudTrailsEvaluation": {
            "Type": "AWS::Lambda::Function",
            "DependsOn": ["SNSNotifyLambdaEvaluateCloudTrails", "LogGroupLambdaInitiateCloudTrailsEvaluation"],
            "Properties": {
                "Code": {
                    "S3Bucket": { "Ref": "SourceS3Bucket" },
                    "S3Key": { "Ref": "SourceIdentificationCloudTrails" }
                },
                "Environment": {
                    "Variables": {
                        "SNS_CLOUDTRAILS_ARN": { "Ref": "SNSNotifyLambdaEvaluateCloudTrails" }
                    }
                },
                "Description": "Lambda function for initiate identification of CloudTrail issues",
                "FunctionName": {"Fn::Join" : ["", [ { "Ref": "ResourcesPrefix" },
                                                     { "Fn::FindInMap": ["NamingStandards", "InitiateCloudTrailsLambdaFunctionName", "value"] } ]
                                              ]},
                "Handler": "initiate_to_desc_cloudtrails.lambda_handler",
                "MemorySize": 128,
                "Timeout": "300",
                "Role": {"Fn::Join" : ["", [ "arn:aws:iam::",
                                             { "Ref": "AWS::AccountId" },
                                             ":role/",
                                             { "Ref": "ResourcesPrefix" },
                                             { "Ref": "IdentificationIAMRole" }
                                           ] ]},
                "Runtime": "python3.6"
            }
        },
        "LogGroupLambdaInitiateCloudTrailsEvaluation": {
            "Type" : "AWS::Logs::LogGroup",
            "Properties" : {
                "LogGroupName": {"Fn::Join": ["", [ "/aws/lambda/",
                                                    { "Ref": "ResourcesPrefix" },
                                                    { "Fn::FindInMap": ["NamingStandards",
                                                                        "InitiateCloudTrailsLambdaFunctionName",
                                                                        "value"]
                                                    } ] ] },
                "RetentionInDays": "7"
            }
        },
        "SubscriptionFilterLambdaInitiateCloudTrailsEvaluation": {
            "Type" : "AWS::Logs::SubscriptionFilter",
            "DependsOn": ["LambdaLogsForwarder",
                          "PermissionToInvokeLambdaLogsForwarderCloudWatchLogs",
                          "LogGroupLambdaInitiateCloudTrailsEvaluation"],
            "Properties" : {
                "DestinationArn" : { "Fn::GetAtt" : [ "LambdaLogsForwarder", "Arn" ] },
                "FilterPattern" : "[level != START && level != END && level != DEBUG, ...]",
                "LogGroupName" : { "Ref": "LogGroupLambdaInitiateCloudTrailsEvaluation" }
            }
        },

        "LambdaEvaluateCloudTrails": {
            "Type": "AWS::Lambda::Function",
            "DependsOn": ["LogGroupLambdaEvaluateCloudTrails"],
            "Properties": {
                "Code": {
                    "S3Bucket": { "Ref": "SourceS3Bucket" },
                    "S3Key": { "Ref": "SourceIdentificationCloudTrails" }
                },
                "VpcConfig": {
                    "SecurityGroupIds": {
                        "Fn::If": [
                           "LambdaSecurityGroupsEmpty",
                            [],
                            { "Fn::Split" : [",", { "Ref": "LambdaSecurityGroups" }] }
                        ]
                    },
                    "SubnetIds": {
                        "Fn::If": [
                           "LambdaSubnetsEmpty",
                            [],
                            { "Fn::Split" : [",", { "Ref": "LambdaSubnets" }] }
                        ]
                    }
                },
                "Description": "Lambda function to describe CloudTrail issues",
                "FunctionName": {"Fn::Join" : ["", [ { "Ref": "ResourcesPrefix" },
                                                     { "Fn::FindInMap": ["NamingStandards", "IdentifyCloudTrailsLambdaFunctionName", "value"] } ]
                                              ]},
                "Handler": "describe_cloudtrails.lambda_handler",
                "MemorySize": 256,
                "Timeout": "300",
                "Role": {"Fn::Join" : ["", [ "arn:aws:iam::",
                                             { "Ref": "AWS::AccountId" },
                                             ":role/",
                                             { "Ref": "ResourcesPrefix" },
                                             { "Ref": "IdentificationIAMRole" }
                                           ] ]},
                "Runtime": "python3.6"
            }
        },
        "LogGroupLambdaEvaluateCloudTrails": {
            "Type" : "AWS::Logs::LogGroup",
            "Properties" : {
                "LogGroupName": {"Fn::Join": ["", [ "/aws/lambda/",
                                                    { "Ref": "ResourcesPrefix" },
                                                    { "Fn::FindInMap": ["NamingStandards",
                                                                        "IdentifyCloudTrailsLambdaFunctionName",
                                                                        "value"]
                                                    } ] ] },
                "RetentionInDays": "7"
            }
        },
        "SubscriptionFilterLambdaEvaluateCloudTrails": {
            "Type" : "AWS::Logs::SubscriptionFilter",
            "DependsOn": ["LambdaLogsForwarder",
                          "PermissionToInvokeLambdaLogsForwarderCloudWatchLogs",
                          "LogGroupLambdaEvaluateCloudTrails"],
            "Properties" : {
                "DestinationArn" : { "Fn::GetAtt" : [ "LambdaLogsForwarder", "Arn" ] },
                "FilterPattern" : "[level != START && level != END && level != DEBUG, ...]",
                "LogGroupName" : { "Ref": "LogGroupLambdaEvaluateCloudTrails" }
            }
        },

        "LambdaInitiateS3ACLEvaluation": {
            "Type": "AWS::Lambda::Function",
            "DependsOn": ["SNSNotifyLambdaEvaluateS3ACL", "LogGroupLambdaInitiateS3ACLEvaluation"],
            "Properties": {
                "Code": {
                    "S3Bucket": { "Ref": "SourceS3Bucket" },
                    "S3Key": { "Ref": "SourceIdentificationS3ACL" }
                },
                "Environment": {
                    "Variables": {
                        "SNS_S3_ACL_ARN": { "Ref": "SNSNotifyLambdaEvaluateS3ACL" }
                    }
                },
                "Description": "Lambda function for initiate to identify public s3 buckets.",
                "FunctionName": {"Fn::Join" : ["", [ { "Ref": "ResourcesPrefix" },
                                                     { "Fn::FindInMap": ["NamingStandards", "InitiateS3ACLLambdaFunctionName", "value"] } ]
                                              ]},
                "Handler": "initiate_to_desc_s3_bucket_acl.lambda_handler",
                "MemorySize": 128,
                "Timeout": "300",
                "Role": {"Fn::Join" : ["", [ "arn:aws:iam::",
                                             { "Ref": "AWS::AccountId" },
                                             ":role/",
                                             { "Ref": "ResourcesPrefix" },
                                             { "Ref": "IdentificationIAMRole" }
                                           ] ]},
                "Runtime": "python3.6"
            }
        },
        "LogGroupLambdaInitiateS3ACLEvaluation": {
            "Type" : "AWS::Logs::LogGroup",
            "Properties" : {
                "LogGroupName": {"Fn::Join": ["", [ "/aws/lambda/",
                                                    { "Ref": "ResourcesPrefix" },
                                                    { "Fn::FindInMap": ["NamingStandards",
                                                                        "InitiateS3ACLLambdaFunctionName",
                                                                        "value"]
                                                    } ] ] },
                "RetentionInDays": "7"
            }
        },
        "SubscriptionFilterLambdaInitiateS3ACLEvaluation": {
            "Type" : "AWS::Logs::SubscriptionFilter",
            "DependsOn": ["LambdaLogsForwarder",
                          "PermissionToInvokeLambdaLogsForwarderCloudWatchLogs",
                          "LogGroupLambdaInitiateS3ACLEvaluation"],
            "Properties" : {
                "DestinationArn" : { "Fn::GetAtt" : [ "LambdaLogsForwarder", "Arn" ] },
                "FilterPattern" : "[level != START && level != END && level != DEBUG, ...]",
                "LogGroupName" : { "Ref": "LogGroupLambdaInitiateS3ACLEvaluation" }
            }
        },

        "LambdaEvaluateS3ACL": {
            "Type": "AWS::Lambda::Function",
            "DependsOn": ["LogGroupLambdaEvaluateS3ACL"],
            "Properties": {
                "Code": {
                    "S3Bucket": { "Ref": "SourceS3Bucket" },
                    "S3Key": { "Ref": "SourceIdentificationS3ACL" }
                },
                "VpcConfig": {
                    "SecurityGroupIds": {
                        "Fn::If": [
                           "LambdaSecurityGroupsEmpty",
                            [],
                            { "Fn::Split" : [",", { "Ref": "LambdaSecurityGroups" }] }
                        ]
                    },
                    "SubnetIds": {
                        "Fn::If": [
                           "LambdaSubnetsEmpty",
                            [],
                            { "Fn::Split" : [",", { "Ref": "LambdaSubnets" }] }
                        ]
                    }
                },
                "Description": "Lambda function to describe public s3 buckets.",
                "FunctionName": {"Fn::Join" : ["", [ { "Ref": "ResourcesPrefix" },
                                                     { "Fn::FindInMap": ["NamingStandards", "IdentifyS3ACLLambdaFunctionName", "value"] } ]
                                              ]},
                "Handler": "describe_s3_bucket_acl.lambda_handler",
                "MemorySize": 128,
                "Timeout": "300",
                "Role": {"Fn::Join" : ["", [ "arn:aws:iam::",
                                             { "Ref": "AWS::AccountId" },
                                             ":role/",
                                             { "Ref": "ResourcesPrefix" },
                                             { "Ref": "IdentificationIAMRole" }
                                           ] ]},
                "Runtime": "python3.6"
            }
        },
        "LogGroupLambdaEvaluateS3ACL": {
            "Type" : "AWS::Logs::LogGroup",
            "Properties" : {
                "LogGroupName": {"Fn::Join": ["", [ "/aws/lambda/",
                                                    { "Ref": "ResourcesPrefix" },
                                                    { "Fn::FindInMap": ["NamingStandards",
                                                                        "IdentifyS3ACLLambdaFunctionName",
                                                                        "value"]
                                                    } ] ] },
                "RetentionInDays": "7"
            }
        },
        "SubscriptionFilterLambdaEvaluateS3ACL": {
            "Type" : "AWS::Logs::SubscriptionFilter",
            "DependsOn": ["LambdaLogsForwarder",
                          "PermissionToInvokeLambdaLogsForwarderCloudWatchLogs",
                          "LogGroupLambdaEvaluateS3ACL"],
            "Properties" : {
                "DestinationArn" : { "Fn::GetAtt" : [ "LambdaLogsForwarder", "Arn" ] },
                "FilterPattern" : "[level != START && level != END && level != DEBUG, ...]",
                "LogGroupName" : { "Ref": "LogGroupLambdaEvaluateS3ACL" }
            }
        },

        "LambdaInitiateS3PolicyEvaluation": {
            "Type": "AWS::Lambda::Function",
            "DependsOn": ["SNSNotifyLambdaEvaluateS3Policy", "LogGroupLambdaInitiateS3PolicyEvaluation"],
            "Properties": {
                "Code": {
                    "S3Bucket": { "Ref": "SourceS3Bucket" },
                    "S3Key": { "Ref": "SourceIdentificationS3Policy" }
                },
                "Environment": {
                    "Variables": {
                        "SNS_S3_POLICY_ARN": { "Ref": "SNSNotifyLambdaEvaluateS3Policy" }
                    }
                },
                "Description": "Lambda function for initiate to identify public s3 buckets.",
                "FunctionName": {"Fn::Join" : ["", [ { "Ref": "ResourcesPrefix" },
                                                     { "Fn::FindInMap": ["NamingStandards", "InitiateS3PolicyLambdaFunctionName", "value"] } ]
                                              ]},
                "Handler": "initiate_to_desc_s3_bucket_policy.lambda_handler",
                "MemorySize": 128,
                "Timeout": "300",
                "Role": {"Fn::Join" : ["", [ "arn:aws:iam::",
                                             { "Ref": "AWS::AccountId" },
                                             ":role/",
                                             { "Ref": "ResourcesPrefix" },
                                             { "Ref": "IdentificationIAMRole" }
                                           ] ]},
                "Runtime": "python3.6"
            }
        },
        "LogGroupLambdaInitiateS3PolicyEvaluation": {
            "Type" : "AWS::Logs::LogGroup",
            "Properties" : {
                "LogGroupName": {"Fn::Join": ["", [ "/aws/lambda/",
                                                    { "Ref": "ResourcesPrefix" },
                                                    { "Fn::FindInMap": ["NamingStandards",
                                                                        "InitiateS3PolicyLambdaFunctionName",
                                                                        "value"]
                                                    } ] ] },
                "RetentionInDays": "7"
            }
        },
        "SubscriptionFilterLambdaInitiateS3PolicyEvaluation": {
            "Type" : "AWS::Logs::SubscriptionFilter",
            "DependsOn": ["LambdaLogsForwarder",
                          "PermissionToInvokeLambdaLogsForwarderCloudWatchLogs",
                          "LogGroupLambdaInitiateS3PolicyEvaluation"],
            "Properties" : {
                "DestinationArn" : { "Fn::GetAtt" : [ "LambdaLogsForwarder", "Arn" ] },
                "FilterPattern" : "[level != START && level != END && level != DEBUG, ...]",
                "LogGroupName" : { "Ref": "LogGroupLambdaInitiateS3PolicyEvaluation" }
            }
        },

        "LambdaEvaluateS3Policy": {
            "Type": "AWS::Lambda::Function",
            "DependsOn": ["LogGroupLambdaEvaluateS3Policy"],
            "Properties": {
                "Code": {
                    "S3Bucket": { "Ref": "SourceS3Bucket" },
                    "S3Key": { "Ref": "SourceIdentificationS3Policy" }
                },
                "VpcConfig": {
                    "SecurityGroupIds": {
                        "Fn::If": [
                           "LambdaSecurityGroupsEmpty",
                            [],
                            { "Fn::Split" : [",", { "Ref": "LambdaSecurityGroups" }] }
                        ]
                    },
                    "SubnetIds": {
                        "Fn::If": [
                           "LambdaSubnetsEmpty",
                            [],
                            { "Fn::Split" : [",", { "Ref": "LambdaSubnets" }] }
                        ]
                    }
                },
                "Description": "Lambda function to describe public s3 buckets.",
                "FunctionName": {"Fn::Join" : ["", [ { "Ref": "ResourcesPrefix" },
                                                     { "Fn::FindInMap": ["NamingStandards", "IdentifyS3PolicyLambdaFunctionName", "value"] } ]
                                              ]},
                "Handler": "describe_s3_bucket_policy.lambda_handler",
                "MemorySize": 128,
                "Timeout": "300",
                "Role": {"Fn::Join" : ["", [ "arn:aws:iam::",
                                             { "Ref": "AWS::AccountId" },
                                             ":role/",
                                             { "Ref": "ResourcesPrefix" },
                                             { "Ref": "IdentificationIAMRole" }
                                           ] ]},
                "Runtime": "python3.6"
            }
        },
        "LogGroupLambdaEvaluateS3Policy": {
            "Type" : "AWS::Logs::LogGroup",
            "Properties" : {
                "LogGroupName": {"Fn::Join": ["", [ "/aws/lambda/",
                                                    { "Ref": "ResourcesPrefix" },
                                                    { "Fn::FindInMap": ["NamingStandards",
                                                                        "IdentifyS3PolicyLambdaFunctionName",
                                                                        "value"]
                                                    } ] ] },
                "RetentionInDays": "7"
            }
        },
        "SubscriptionFilterLambdaEvaluateS3Policy": {
            "Type" : "AWS::Logs::SubscriptionFilter",
            "DependsOn": ["LambdaLogsForwarder",
                          "PermissionToInvokeLambdaLogsForwarderCloudWatchLogs",
                          "LogGroupLambdaEvaluateS3Policy"],
            "Properties" : {
                "DestinationArn" : { "Fn::GetAtt" : [ "LambdaLogsForwarder", "Arn" ] },
                "FilterPattern" : "[level != START && level != END && level != DEBUG, ...]",
                "LogGroupName" : { "Ref": "LogGroupLambdaEvaluateS3Policy" }
            }
        },

        "LambdaInitiateIAMUserKeysRotationEvaluation": {
            "Type": "AWS::Lambda::Function",
            "DependsOn": ["SNSNotifyLambdaEvaluateIAMUserKeysRotation", "LogGroupLambdaInitiateIAMUserKeysRotationEvaluation"],
            "Properties": {
                "Code": {
                    "S3Bucket": { "Ref": "SourceS3Bucket" },
                    "S3Key": { "Ref": "SourceIdentificationIAMUserKeysRotation" }
                },
                "Environment": {
                    "Variables": {
                        "SNS_IAM_USER_KEYS_ROTATION_ARN": { "Ref": "SNSNotifyLambdaEvaluateIAMUserKeysRotation" }
                    }
                },
                "Description": "Lambda function for initiate to identify IAM user keys which to be rotate.",
                "FunctionName": {"Fn::Join" : ["", [ { "Ref": "ResourcesPrefix" },
                                                     { "Fn::FindInMap": ["NamingStandards", "InitiateIAMUserKeysRotationLambdaFunctionName", "value"] } ]
                                              ]},
                "Handler": "initiate_to_desc_iam_users_key_rotation.lambda_handler",
                "MemorySize": 128,
                "Timeout": "300",
                "Role": {"Fn::Join" : ["", [ "arn:aws:iam::",
                                             { "Ref": "AWS::AccountId" },
                                             ":role/",
                                             { "Ref": "ResourcesPrefix" },
                                             { "Ref": "IdentificationIAMRole" }
                                           ] ]},
                "Runtime": "python3.6"
            }
        },
        "LogGroupLambdaInitiateIAMUserKeysRotationEvaluation": {
            "Type" : "AWS::Logs::LogGroup",
            "Properties" : {
                "LogGroupName": {"Fn::Join": ["", [ "/aws/lambda/",
                                                    { "Ref": "ResourcesPrefix" },
                                                    { "Fn::FindInMap": ["NamingStandards",
                                                                        "InitiateIAMUserKeysRotationLambdaFunctionName",
                                                                        "value"]
                                                    } ] ] },
                "RetentionInDays": "7"
            }
        },
        "SubscriptionFilterLambdaInitiateIAMUserKeysRotationEvaluation": {
            "Type" : "AWS::Logs::SubscriptionFilter",
            "DependsOn": ["LambdaLogsForwarder",
                          "PermissionToInvokeLambdaLogsForwarderCloudWatchLogs",
                          "LogGroupLambdaInitiateIAMUserKeysRotationEvaluation"],
            "Properties" : {
                "DestinationArn" : { "Fn::GetAtt" : [ "LambdaLogsForwarder", "Arn" ] },
                "FilterPattern" : "[level != START && level != END && level != DEBUG, ...]",
                "LogGroupName" : { "Ref": "LogGroupLambdaInitiateIAMUserKeysRotationEvaluation" }
            }
        },

        "LambdaEvaluateIAMUserKeysRotation": {
            "Type": "AWS::Lambda::Function",
            "DependsOn": ["LogGroupLambdaEvaluateIAMUserKeysRotation"],
            "Properties": {
                "Code": {
                    "S3Bucket": { "Ref": "SourceS3Bucket" },
                    "S3Key": { "Ref": "SourceIdentificationIAMUserKeysRotation" }
                },
                "VpcConfig": {
                    "SecurityGroupIds": {
                        "Fn::If": [
                           "LambdaSecurityGroupsEmpty",
                            [],
                            { "Fn::Split" : [",", { "Ref": "LambdaSecurityGroups" }] }
                        ]
                    },
                    "SubnetIds": {
                        "Fn::If": [
                           "LambdaSubnetsEmpty",
                            [],
                            { "Fn::Split" : [",", { "Ref": "LambdaSubnets" }] }
                        ]
                    }
                },
                "Description": "Lambda function to describe IAM user keys to be rotated.",
                "FunctionName": {"Fn::Join" : ["", [ { "Ref": "ResourcesPrefix" },
                                                     { "Fn::FindInMap": ["NamingStandards", "IdentifyIAMUserKeysRotationLambdaFunctionName", "value"] } ]
                                              ]},
                "Handler": "describe_iam_key_rotation.lambda_handler",
                "MemorySize": 128,
                "Timeout": "300",
                "Role": {"Fn::Join" : ["", [ "arn:aws:iam::",
                                             { "Ref": "AWS::AccountId" },
                                             ":role/",
                                             { "Ref": "ResourcesPrefix" },
                                             { "Ref": "IdentificationIAMRole" }
                                           ] ]},
                "Runtime": "python3.6"
            }
        },
        "LogGroupLambdaEvaluateIAMUserKeysRotation": {
            "Type" : "AWS::Logs::LogGroup",
            "Properties" : {
                "LogGroupName": {"Fn::Join": ["", [ "/aws/lambda/",
                                                    { "Ref": "ResourcesPrefix" },
                                                    { "Fn::FindInMap": ["NamingStandards",
                                                                        "IdentifyIAMUserKeysRotationLambdaFunctionName",
                                                                        "value"]
                                                    } ] ] },
                "RetentionInDays": "7"
            }
        },
        "SubscriptionFilterLambdaEvaluateIAMUserKeysRotation": {
            "Type" : "AWS::Logs::SubscriptionFilter",
            "DependsOn": ["LambdaLogsForwarder",
                          "PermissionToInvokeLambdaLogsForwarderCloudWatchLogs",
                          "LogGroupLambdaEvaluateIAMUserKeysRotation"],
            "Properties" : {
                "DestinationArn" : { "Fn::GetAtt" : [ "LambdaLogsForwarder", "Arn" ] },
                "FilterPattern" : "[level != START && level != END && level != DEBUG, ...]",
                "LogGroupName" : { "Ref": "LogGroupLambdaEvaluateIAMUserKeysRotation" }
            }
        },

        "LambdaInitiateIAMUserInactiveKeysEvaluation": {
            "Type": "AWS::Lambda::Function",
            "DependsOn": ["SNSNotifyLambdaEvaluateIAMUserInactiveKeys", "LogGroupLambdaInitiateIAMUserInactiveKeysEvaluation"],
            "Properties": {
                "Code": {
                    "S3Bucket": { "Ref": "SourceS3Bucket" },
                    "S3Key": { "Ref": "SourceIdentificationIAMUserInactiveKeys" }
                },
                "Environment": {
                    "Variables": {
                        "SNS_IAM_USER_INACTIVE_KEYS_ARN": { "Ref": "SNSNotifyLambdaEvaluateIAMUserInactiveKeys" }
                    }
                },
                "Description": "Lambda function for initiate to identify IAM user keys which last used.",
                "FunctionName": {"Fn::Join" : ["", [ { "Ref": "ResourcesPrefix" },
                                                     { "Fn::FindInMap": ["NamingStandards", "InitiateIAMUserInactiveKeysLambdaFunctionName", "value"] } ]
                                              ]},
                "Handler": "initiate_to_desc_iam_access_keys.lambda_handler",
                "MemorySize": 128,
                "Timeout": "300",
                "Role": {"Fn::Join" : ["", [ "arn:aws:iam::",
                                             { "Ref": "AWS::AccountId" },
                                             ":role/",
                                             { "Ref": "ResourcesPrefix" },
                                             { "Ref": "IdentificationIAMRole" }
                                           ] ]},
                "Runtime": "python3.6"
            }
        },
        "LogGroupLambdaInitiateIAMUserInactiveKeysEvaluation": {
            "Type" : "AWS::Logs::LogGroup",
            "Properties" : {
                "LogGroupName": {"Fn::Join": ["", [ "/aws/lambda/",
                                                    { "Ref": "ResourcesPrefix" },
                                                    { "Fn::FindInMap": ["NamingStandards",
                                                                        "InitiateIAMUserInactiveKeysLambdaFunctionName",
                                                                        "value"]
                                                    } ] ] },
                "RetentionInDays": "7"
            }
        },
        "SubscriptionFilterLambdaInitiateIAMUserInactiveKeysEvaluation": {
            "Type" : "AWS::Logs::SubscriptionFilter",
            "DependsOn": ["LambdaLogsForwarder",
                          "PermissionToInvokeLambdaLogsForwarderCloudWatchLogs",
                          "LogGroupLambdaInitiateIAMUserInactiveKeysEvaluation"],
            "Properties" : {
                "DestinationArn" : { "Fn::GetAtt" : [ "LambdaLogsForwarder", "Arn" ] },
                "FilterPattern" : "[level != START && level != END && level != DEBUG, ...]",
                "LogGroupName" : { "Ref": "LogGroupLambdaInitiateIAMUserInactiveKeysEvaluation" }
            }
        },

        "LambdaEvaluateIAMUserInactiveKeys": {
            "Type": "AWS::Lambda::Function",
            "DependsOn": ["LogGroupLambdaEvaluateIAMUserInactiveKeys"],
            "Properties": {
                "Code": {
                    "S3Bucket": { "Ref": "SourceS3Bucket" },
                    "S3Key": { "Ref": "SourceIdentificationIAMUserInactiveKeys" }
                },
                "VpcConfig": {
                    "SecurityGroupIds": {
                        "Fn::If": [
                           "LambdaSecurityGroupsEmpty",
                            [],
                            { "Fn::Split" : [",", { "Ref": "LambdaSecurityGroups" }] }
                        ]
                    },
                    "SubnetIds": {
                        "Fn::If": [
                           "LambdaSubnetsEmpty",
                            [],
                            { "Fn::Split" : [",", { "Ref": "LambdaSubnets" }] }
                        ]
                    }
                },
                "Description": "Lambda function to describe IAM user keys last used.",
                "FunctionName": {"Fn::Join" : ["", [ { "Ref": "ResourcesPrefix" },
                                                     { "Fn::FindInMap": ["NamingStandards", "IdentifyIAMUserInactiveKeysLambdaFunctionName", "value"] } ]
                                              ]},
                "Handler": "describe_iam_accesskey_details.lambda_handler",
                "MemorySize": 128,
                "Timeout": "300",
                "Role": {"Fn::Join" : ["", [ "arn:aws:iam::",
                                             { "Ref": "AWS::AccountId" },
                                             ":role/",
                                             { "Ref": "ResourcesPrefix" },
                                             { "Ref": "IdentificationIAMRole" }
                                           ] ]},
                "Runtime": "python3.6"
            }
        },
        "LogGroupLambdaEvaluateIAMUserInactiveKeys": {
            "Type" : "AWS::Logs::LogGroup",
            "Properties" : {
                "LogGroupName": {"Fn::Join": ["", [ "/aws/lambda/",
                                                    { "Ref": "ResourcesPrefix" },
                                                    { "Fn::FindInMap": ["NamingStandards",
                                                                        "IdentifyIAMUserInactiveKeysLambdaFunctionName",
                                                                        "value"]
                                                    } ] ] },
                "RetentionInDays": "7"
            }
        },
        "SubscriptionFilterLambdaEvaluateIAMUserInactiveKeys": {
            "Type" : "AWS::Logs::SubscriptionFilter",
            "DependsOn": ["LambdaLogsForwarder",
                          "PermissionToInvokeLambdaLogsForwarderCloudWatchLogs",
                          "LogGroupLambdaEvaluateIAMUserInactiveKeys"],
            "Properties" : {
                "DestinationArn" : { "Fn::GetAtt" : [ "LambdaLogsForwarder", "Arn" ] },
                "FilterPattern" : "[level != START && level != END && level != DEBUG, ...]",
                "LogGroupName" : { "Ref": "LogGroupLambdaEvaluateIAMUserInactiveKeys" }
            }
        },

        "LambdaInitiateEBSVolumesEvaluation": {
            "Type": "AWS::Lambda::Function",
            "DependsOn": ["SNSNotifyLambdaEvaluateEBSVolumes", "LogGroupLambdaInitiateEBSVolumesEvaluation"],
            "Properties": {
                "Code": {
                    "S3Bucket": { "Ref": "SourceS3Bucket" },
                    "S3Key": { "Ref": "SourceIdentificationEBSVolumes" }
                },
                "Environment": {
                    "Variables": {
                        "SNS_EBS_VOLUMES_ARN": { "Ref": "SNSNotifyLambdaEvaluateEBSVolumes" }
                    }
                },
                "Description": "Lambda function for initiate to identify unencrypted EBS volumes.",
                "FunctionName": {"Fn::Join" : ["", [ { "Ref": "ResourcesPrefix" },
                                                     { "Fn::FindInMap": ["NamingStandards", "InitiateEBSVolumesLambdaFunctionName", "value"] } ]
                                              ]},
                "Handler": "initiate_to_desc_ebs_unencrypted_volumes.lambda_handler",
                "MemorySize": 128,
                "Timeout": "300",
                "Role": {"Fn::Join" : ["", [ "arn:aws:iam::",
                                             { "Ref": "AWS::AccountId" },
                                             ":role/",
                                             { "Ref": "ResourcesPrefix" },
                                             { "Ref": "IdentificationIAMRole" }
                                           ] ]},
                "Runtime": "python3.6"
            }
        },
        "LogGroupLambdaInitiateEBSVolumesEvaluation": {
            "Type" : "AWS::Logs::LogGroup",
            "Properties" : {
                "LogGroupName": {"Fn::Join": ["", [ "/aws/lambda/",
                                                    { "Ref": "ResourcesPrefix" },
                                                    { "Fn::FindInMap": ["NamingStandards",
                                                                        "InitiateEBSVolumesLambdaFunctionName",
                                                                        "value"]
                                                    } ] ] },
                "RetentionInDays": "7"
            }
        },
        "SubscriptionFilterLambdaInitiateEBSVolumesEvaluation": {
            "Type" : "AWS::Logs::SubscriptionFilter",
            "DependsOn": ["LambdaLogsForwarder",
                          "PermissionToInvokeLambdaLogsForwarderCloudWatchLogs",
                          "LogGroupLambdaInitiateEBSVolumesEvaluation"],
            "Properties" : {
                "DestinationArn" : { "Fn::GetAtt" : [ "LambdaLogsForwarder", "Arn" ] },
                "FilterPattern" : "[level != START && level != END && level != DEBUG, ...]",
                "LogGroupName" : { "Ref": "LogGroupLambdaInitiateEBSVolumesEvaluation" }
            }
        },

        "LambdaEvaluateEBSVolumes": {
            "Type": "AWS::Lambda::Function",
            "DependsOn": ["LogGroupLambdaEvaluateEBSVolumes"],
            "Properties": {
                "Code": {
                    "S3Bucket": { "Ref": "SourceS3Bucket" },
                    "S3Key": { "Ref": "SourceIdentificationEBSVolumes" }
                },
                "VpcConfig": {
                    "SecurityGroupIds": {
                        "Fn::If": [
                           "LambdaSecurityGroupsEmpty",
                            [],
                            { "Fn::Split" : [",", { "Ref": "LambdaSecurityGroups" }] }
                        ]
                    },
                    "SubnetIds": {
                        "Fn::If": [
                           "LambdaSubnetsEmpty",
                            [],
                            { "Fn::Split" : [",", { "Ref": "LambdaSubnets" }] }
                        ]
                    }
                },
                "Description": "Lambda function to describe unencrypted ebs volumes.",
                "FunctionName": {"Fn::Join" : ["", [ { "Ref": "ResourcesPrefix" },
                                                     { "Fn::FindInMap": ["NamingStandards", "IdentifyEBSVolumesLambdaFunctionName", "value"] } ]
                                              ]},
                "Handler": "describe_ebs_unencrypted_volumes.lambda_handler",
                "MemorySize": 256,
                "Timeout": "300",
                "Role": {"Fn::Join" : ["", [ "arn:aws:iam::",
                                             { "Ref": "AWS::AccountId" },
                                             ":role/",
                                             { "Ref": "ResourcesPrefix" },
                                             { "Ref": "IdentificationIAMRole" }
                                           ] ]},
                "Runtime": "python3.6"
            }
        },
        "LogGroupLambdaEvaluateEBSVolumes": {
            "Type" : "AWS::Logs::LogGroup",
            "Properties" : {
                "LogGroupName": {"Fn::Join": ["", [ "/aws/lambda/",
                                                    { "Ref": "ResourcesPrefix" },
                                                    { "Fn::FindInMap": ["NamingStandards",
                                                                        "IdentifyEBSVolumesLambdaFunctionName",
                                                                        "value"]
                                                    } ] ] },
                "RetentionInDays": "7"
            }
        },
        "SubscriptionFilterLambdaEvaluateEBSVolumes": {
            "Type" : "AWS::Logs::SubscriptionFilter",
            "DependsOn": ["LambdaLogsForwarder",
                          "PermissionToInvokeLambdaLogsForwarderCloudWatchLogs",
                          "LogGroupLambdaEvaluateEBSVolumes"],
            "Properties" : {
                "DestinationArn" : { "Fn::GetAtt" : [ "LambdaLogsForwarder", "Arn" ] },
                "FilterPattern" : "[level != START && level != END && level != DEBUG, ...]",
                "LogGroupName" : { "Ref": "LogGroupLambdaEvaluateEBSVolumes" }
            }
        },

        "LambdaInitiateEBSSnapshotsEvaluation": {
            "Type": "AWS::Lambda::Function",
            "DependsOn": ["SNSNotifyLambdaEvaluateEBSSnapshots", "LogGroupLambdaInitiateEBSSnapshotsEvaluation"],
            "Properties": {
                "Code": {
                    "S3Bucket": { "Ref": "SourceS3Bucket" },
                    "S3Key": { "Ref": "SourceIdentificationEBSSnapshots" }
                },
                "Environment": {
                    "Variables": {
                        "SNS_EBS_SNAPSHOTS_ARN": { "Ref": "SNSNotifyLambdaEvaluateEBSSnapshots" }
                    }
                },
                "Description": "Lambda function for initiate to identify public EBS snapshots.",
                "FunctionName": {"Fn::Join" : ["", [ { "Ref": "ResourcesPrefix" },
                                                     { "Fn::FindInMap": ["NamingStandards", "InitiateEBSSnapshotsLambdaFunctionName", "value"] } ]
                                              ]},
                "Handler": "initiate_to_desc_ebs_public_snapshots.lambda_handler",
                "MemorySize": 128,
                "Timeout": "300",
                "Role": {"Fn::Join" : ["", [ "arn:aws:iam::",
                                             { "Ref": "AWS::AccountId" },
                                             ":role/",
                                             { "Ref": "ResourcesPrefix" },
                                             { "Ref": "IdentificationIAMRole" }
                                           ] ]},
                "Runtime": "python3.6"
            }
        },
        "LogGroupLambdaInitiateEBSSnapshotsEvaluation": {
            "Type" : "AWS::Logs::LogGroup",
            "Properties" : {
                "LogGroupName": {"Fn::Join": ["", [ "/aws/lambda/",
                                                    { "Ref": "ResourcesPrefix" },
                                                    { "Fn::FindInMap": ["NamingStandards",
                                                                        "InitiateEBSSnapshotsLambdaFunctionName",
                                                                        "value"]
                                                    } ] ] },
                "RetentionInDays": "7"
            }
        },
        "SubscriptionFilterLambdaInitiateEBSSnapshotsEvaluation": {
            "Type" : "AWS::Logs::SubscriptionFilter",
            "DependsOn": ["LambdaLogsForwarder",
                          "PermissionToInvokeLambdaLogsForwarderCloudWatchLogs",
                          "LogGroupLambdaInitiateEBSSnapshotsEvaluation"],
            "Properties" : {
                "DestinationArn" : { "Fn::GetAtt" : [ "LambdaLogsForwarder", "Arn" ] },
                "FilterPattern" : "[level != START && level != END && level != DEBUG, ...]",
                "LogGroupName" : { "Ref": "LogGroupLambdaInitiateEBSSnapshotsEvaluation" }
            }
        },

        "LambdaEvaluateEBSSnapshots": {
            "Type": "AWS::Lambda::Function",
            "DependsOn": ["LogGroupLambdaEvaluateEBSSnapshots"],
            "Properties": {
                "Code": {
                    "S3Bucket": { "Ref": "SourceS3Bucket" },
                    "S3Key": { "Ref": "SourceIdentificationEBSSnapshots" }
                },
                "VpcConfig": {
                    "SecurityGroupIds": {
                        "Fn::If": [
                           "LambdaSecurityGroupsEmpty",
                            [],
                            { "Fn::Split" : [",", { "Ref": "LambdaSecurityGroups" }] }
                        ]
                    },
                    "SubnetIds": {
                        "Fn::If": [
                           "LambdaSubnetsEmpty",
                            [],
                            { "Fn::Split" : [",", { "Ref": "LambdaSubnets" }] }
                        ]
                    }
                },
                "Description": "Lambda function to describe public ebs snapshots.",
                "FunctionName": {"Fn::Join" : ["", [ { "Ref": "ResourcesPrefix" },
                                                     { "Fn::FindInMap": ["NamingStandards", "IdentifyEBSSnapshotsLambdaFunctionName", "value"] } ]
                                              ]},
                "Handler": "describe_ebs_public_snapshots.lambda_handler",
                "MemorySize": 512,
                "Timeout": "300",
                "Role": {"Fn::Join" : ["", [ "arn:aws:iam::",
                                             { "Ref": "AWS::AccountId" },
                                             ":role/",
                                             { "Ref": "ResourcesPrefix" },
                                             { "Ref": "IdentificationIAMRole" }
                                           ] ]},
                "Runtime": "python3.6"
            }
        },
        "LogGroupLambdaEvaluateEBSSnapshots": {
            "Type" : "AWS::Logs::LogGroup",
            "Properties" : {
                "LogGroupName": {"Fn::Join": ["", [ "/aws/lambda/",
                                                    { "Ref": "ResourcesPrefix" },
                                                    { "Fn::FindInMap": ["NamingStandards",
                                                                        "IdentifyEBSSnapshotsLambdaFunctionName",
                                                                        "value"]
                                                    } ] ] },
                "RetentionInDays": "7"
            }
        },
        "SubscriptionFilterLambdaEvaluateEBSSnapshots": {
            "Type" : "AWS::Logs::SubscriptionFilter",
            "DependsOn": ["LambdaLogsForwarder",
                          "PermissionToInvokeLambdaLogsForwarderCloudWatchLogs",
                          "LogGroupLambdaEvaluateEBSSnapshots"],
            "Properties" : {
                "DestinationArn" : { "Fn::GetAtt" : [ "LambdaLogsForwarder", "Arn" ] },
                "FilterPattern" : "[level != START && level != END && level != DEBUG, ...]",
                "LogGroupName" : { "Ref": "LogGroupLambdaEvaluateEBSSnapshots" }
            }
        },

        "LambdaInitiateRDSSnapshotsEvaluation": {
            "Type": "AWS::Lambda::Function",
            "DependsOn": ["SNSNotifyLambdaEvaluateRDSSnapshots", "LogGroupLambdaInitiateRDSSnapshotsEvaluation"],
            "Properties": {
                "Code": {
                    "S3Bucket": { "Ref": "SourceS3Bucket" },
                    "S3Key": { "Ref": "SourceIdentificationRDSSnapshots" }
                },
                "Environment": {
                    "Variables": {
                        "SNS_RDS_SNAPSHOTS_ARN": { "Ref": "SNSNotifyLambdaEvaluateRDSSnapshots" }
                    }
                },
                "Description": "Lambda function for initiate to identify public RDS snapshots.",
                "FunctionName": {"Fn::Join" : ["", [ { "Ref": "ResourcesPrefix" },
                                                     { "Fn::FindInMap": ["NamingStandards", "InitiateRDSSnapshotsLambdaFunctionName", "value"] } ]
                                              ]},
                "Handler": "initiate_to_desc_rds_public_snapshots.lambda_handler",
                "MemorySize": 128,
                "Timeout": "300",
                "Role": {"Fn::Join" : ["", [ "arn:aws:iam::",
                                             { "Ref": "AWS::AccountId" },
                                             ":role/",
                                             { "Ref": "ResourcesPrefix" },
                                             { "Ref": "IdentificationIAMRole" }
                                           ] ]},
                "Runtime": "python3.6"
            }
        },
        "LogGroupLambdaInitiateRDSSnapshotsEvaluation": {
            "Type" : "AWS::Logs::LogGroup",
            "Properties" : {
                "LogGroupName": {"Fn::Join": ["", [ "/aws/lambda/",
                                                    { "Ref": "ResourcesPrefix" },
                                                    { "Fn::FindInMap": ["NamingStandards",
                                                                        "InitiateRDSSnapshotsLambdaFunctionName",
                                                                        "value"]
                                                    } ] ] },
                "RetentionInDays": "7"
            }
        },
        "SubscriptionFilterLambdaInitiateRDSSnapshotsEvaluation": {
            "Type" : "AWS::Logs::SubscriptionFilter",
            "DependsOn": ["LambdaLogsForwarder",
                          "PermissionToInvokeLambdaLogsForwarderCloudWatchLogs",
                          "LogGroupLambdaInitiateRDSSnapshotsEvaluation"],
            "Properties" : {
                "DestinationArn" : { "Fn::GetAtt" : [ "LambdaLogsForwarder", "Arn" ] },
                "FilterPattern" : "[level != START && level != END && level != DEBUG, ...]",
                "LogGroupName" : { "Ref": "LogGroupLambdaInitiateRDSSnapshotsEvaluation" }
            }
        },

        "LambdaEvaluateRDSSnapshots": {
            "Type": "AWS::Lambda::Function",
            "DependsOn": ["LogGroupLambdaEvaluateRDSSnapshots"],
            "Properties": {
                "Code": {
                    "S3Bucket": { "Ref": "SourceS3Bucket" },
                    "S3Key": { "Ref": "SourceIdentificationRDSSnapshots" }
                },
                "VpcConfig": {
                    "SecurityGroupIds": {
                        "Fn::If": [
                           "LambdaSecurityGroupsEmpty",
                            [],
                            { "Fn::Split" : [",", { "Ref": "LambdaSecurityGroups" }] }
                        ]
                    },
                    "SubnetIds": {
                        "Fn::If": [
                           "LambdaSubnetsEmpty",
                            [],
                            { "Fn::Split" : [",", { "Ref": "LambdaSubnets" }] }
                        ]
                    }
                },
                "Description": "Lambda function to describe public rds snapshots.",
                "FunctionName": {"Fn::Join" : ["", [ { "Ref": "ResourcesPrefix" },
                                                     { "Fn::FindInMap": ["NamingStandards", "IdentifyRDSSnapshotsLambdaFunctionName", "value"] } ]
                                              ]},
                "Handler": "describe_rds_public_snapshots.lambda_handler",
                "MemorySize": 256,
                "Timeout": "300",
                "Role": {"Fn::Join" : ["", [ "arn:aws:iam::",
                                             { "Ref": "AWS::AccountId" },
                                             ":role/",
                                             { "Ref": "ResourcesPrefix" },
                                             { "Ref": "IdentificationIAMRole" }
                                           ] ]},
                "Runtime": "python3.6"
            }
        },
        "LogGroupLambdaEvaluateRDSSnapshots": {
            "Type" : "AWS::Logs::LogGroup",
            "Properties" : {
                "LogGroupName": {"Fn::Join": ["", [ "/aws/lambda/",
                                                    { "Ref": "ResourcesPrefix" },
                                                    { "Fn::FindInMap": ["NamingStandards",
                                                                        "IdentifyRDSSnapshotsLambdaFunctionName",
                                                                        "value"]
                                                    } ] ] },
                "RetentionInDays": "7"
            }
        },
        "SubscriptionFilterLambdaEvaluateRDSSnapshots": {
            "Type" : "AWS::Logs::SubscriptionFilter",
            "DependsOn": ["LambdaLogsForwarder",
                          "PermissionToInvokeLambdaLogsForwarderCloudWatchLogs",
                          "LogGroupLambdaEvaluateRDSSnapshots"],
            "Properties" : {
                "DestinationArn" : { "Fn::GetAtt" : [ "LambdaLogsForwarder", "Arn" ] },
                "FilterPattern" : "[level != START && level != END && level != DEBUG, ...]",
                "LogGroupName" : { "Ref": "LogGroupLambdaEvaluateRDSSnapshots" }
            }
        },

<<<<<<< HEAD
        "LambdaInitiateS3EncryptionEvaluation": {
            "Type": "AWS::Lambda::Function",
            "DependsOn": ["SNSNotifyLambdaEvaluateS3Encryption", "LogGroupLambdaInitiateS3EncryptionEvaluation"],
            "Properties": {
                "Code": {
                    "S3Bucket": { "Ref": "SourceS3Bucket" },
                    "S3Key": { "Ref": "SourceIdentificationS3Encryption" }
                },
                "Environment": {
                    "Variables": {
                        "SNS_S3_ENCRYPT_ARN": { "Ref": "SNSNotifyLambdaEvaluateS3Encryption" }
                    }
                },
                "Description": "Lambda function for initiate to identify S3 unencrypted buckets.",
                "FunctionName": {"Fn::Join" : ["", [ { "Ref": "ResourcesPrefix" },
                                                     { "Fn::FindInMap": ["NamingStandards", "InitiateS3EncryptionLambdaFunctionName", "value"] } ]
                                              ]},
                "Handler": "initiate_to_desc_s3_encryption.lambda_handler",
=======
        "LambdaInitiateRDSEncryptionEvaluation": {
            "Type": "AWS::Lambda::Function",
            "DependsOn": ["SNSNotifyLambdaEvaluateRDSEncryption", "LogGroupLambdaInitiateRDSEncryptionEvaluation"],
            "Properties": {
                "Code": {
                    "S3Bucket": { "Ref": "SourceS3Bucket" },
                    "S3Key": { "Ref": "SourceIdentificationRDSEncryption" }
                },
                "Environment": {
                    "Variables": {
                        "SNS_RDS_ENCRYPT_ARN": { "Ref": "SNSNotifyLambdaEvaluateRDSEncryption" }
                    }
                },
                "Description": "Lambda function for initiate to identify unencrypted RDS instances.",
                "FunctionName": {"Fn::Join" : ["", [ { "Ref": "ResourcesPrefix" },
                                                     { "Fn::FindInMap": ["NamingStandards", "InitiateRDSEncryptionLambdaFunctionName", "value"] } ]
                                              ]},
                "Handler": "initiate_to_desc_rds_instance_encryption.lambda_handler",
>>>>>>> 9ca7538a
                "MemorySize": 128,
                "Timeout": "300",
                "Role": {"Fn::Join" : ["", [ "arn:aws:iam::",
                                             { "Ref": "AWS::AccountId" },
                                             ":role/",
                                             { "Ref": "ResourcesPrefix" },
                                             { "Ref": "IdentificationIAMRole" }
                                           ] ]},
                "Runtime": "python3.6"
            }
        },
<<<<<<< HEAD
        "LogGroupLambdaInitiateS3EncryptionEvaluation": {
=======
        "LogGroupLambdaInitiateRDSEncryptionEvaluation": {
>>>>>>> 9ca7538a
            "Type" : "AWS::Logs::LogGroup",
            "Properties" : {
                "LogGroupName": {"Fn::Join": ["", [ "/aws/lambda/",
                                                    { "Ref": "ResourcesPrefix" },
                                                    { "Fn::FindInMap": ["NamingStandards",
<<<<<<< HEAD
                                                                        "InitiateS3EncryptionLambdaFunctionName",
=======
                                                                        "InitiateRDSEncryptionLambdaFunctionName",
>>>>>>> 9ca7538a
                                                                        "value"]
                                                    } ] ] },
                "RetentionInDays": "7"
            }
        },
<<<<<<< HEAD
        "SubscriptionFilterLambdaInitiateS3EncryptionEvaluation": {
            "Type" : "AWS::Logs::SubscriptionFilter",
            "DependsOn": ["LambdaLogsForwarder",
                          "PermissionToInvokeLambdaLogsForwarderCloudWatchLogs",
                          "LogGroupLambdaInitiateS3EncryptionEvaluation"],
            "Properties" : {
                "DestinationArn" : { "Fn::GetAtt" : [ "LambdaLogsForwarder", "Arn" ] },
                "FilterPattern" : "[level != START && level != END && level != DEBUG, ...]",
                "LogGroupName" : { "Ref": "LogGroupLambdaInitiateS3EncryptionEvaluation" }
            }
        },

        "LambdaEvaluateS3Encryption": {
            "Type": "AWS::Lambda::Function",
            "DependsOn": ["LogGroupLambdaEvaluateS3Encryption"],
            "Properties": {
                "Code": {
                    "S3Bucket": { "Ref": "SourceS3Bucket" },
                    "S3Key": { "Ref": "SourceIdentificationS3Encryption" }
                },
                "Description": "Lambda function to describe un-encrypted S3 buckets.",
                "FunctionName": {"Fn::Join" : ["", [ { "Ref": "ResourcesPrefix" },
                                                     { "Fn::FindInMap": ["NamingStandards", "IdentifyS3EncryptionLambdaFunctionName", "value"] } ]
                                              ]},
                "Handler": "describe_s3_encryption.lambda_handler",
=======
        "SubscriptionFilterLambdaInitiateRDSEncryptionEvaluation": {
            "Type" : "AWS::Logs::SubscriptionFilter",
            "DependsOn": ["LambdaLogsForwarder",
                          "PermissionToInvokeLambdaLogsForwarderCloudWatchLogs",
                          "LogGroupLambdaInitiateRDSEncryptionEvaluation"],
            "Properties" : {
                "DestinationArn" : { "Fn::GetAtt" : [ "LambdaLogsForwarder", "Arn" ] },
                "FilterPattern" : "[level != START && level != END && level != DEBUG, ...]",
                "LogGroupName" : { "Ref": "LogGroupLambdaInitiateRDSEncryptionEvaluation" }
            }
        },

        "LambdaEvaluateRDSEncryption": {
            "Type": "AWS::Lambda::Function",
            "DependsOn": ["LogGroupLambdaEvaluateRDSEncryption"],
            "Properties": {
                "Code": {
                    "S3Bucket": { "Ref": "SourceS3Bucket" },
                    "S3Key": { "Ref": "SourceIdentificationRDSEncryption" }
                },
                "Description": "Lambda function to describe un-encrypted RDS instances.",
                "FunctionName": {"Fn::Join" : ["", [ { "Ref": "ResourcesPrefix" },
                                                     { "Fn::FindInMap": ["NamingStandards", "IdentifyRDSEncryptionLambdaFunctionName", "value"] } ]
                                              ]},
                "Handler": "describe_rds_instance_encryption.lambda_handler",
>>>>>>> 9ca7538a
                "MemorySize": 256,
                "Timeout": "300",
                "Role": {"Fn::Join" : ["", [ "arn:aws:iam::",
                                             { "Ref": "AWS::AccountId" },
                                             ":role/",
                                             { "Ref": "ResourcesPrefix" },
                                             { "Ref": "IdentificationIAMRole" }
                                           ] ]},
                "Runtime": "python3.6"
            }
        },
<<<<<<< HEAD
        "LogGroupLambdaEvaluateS3Encryption": {
=======
        "LogGroupLambdaEvaluateRDSEncryption": {
>>>>>>> 9ca7538a
            "Type" : "AWS::Logs::LogGroup",
            "Properties" : {
                "LogGroupName": {"Fn::Join": ["", [ "/aws/lambda/",
                                                    { "Ref": "ResourcesPrefix" },
                                                    { "Fn::FindInMap": ["NamingStandards",
<<<<<<< HEAD
                                                                        "IdentifyS3EncryptionLambdaFunctionName",
=======
                                                                        "IdentifyRDSEncryptionLambdaFunctionName",
>>>>>>> 9ca7538a
                                                                        "value"]
                                                    } ] ] },
                "RetentionInDays": "7"
            }
        },
<<<<<<< HEAD
        "SubscriptionFilterLambdaEvaluateS3Encryption": {
            "Type" : "AWS::Logs::SubscriptionFilter",
            "DependsOn": ["LambdaLogsForwarder",
                          "PermissionToInvokeLambdaLogsForwarderCloudWatchLogs",
                          "LogGroupLambdaEvaluateS3Encryption"],
            "Properties" : {
                "DestinationArn" : { "Fn::GetAtt" : [ "LambdaLogsForwarder", "Arn" ] },
                "FilterPattern" : "[level != START && level != END && level != DEBUG, ...]",
                "LogGroupName" : { "Ref": "LogGroupLambdaEvaluateS3Encryption" }
=======
        "SubscriptionFilterLambdaEvaluateRDSEncryption": {
            "Type" : "AWS::Logs::SubscriptionFilter",
            "DependsOn": ["LambdaLogsForwarder",
                          "PermissionToInvokeLambdaLogsForwarderCloudWatchLogs",
                          "LogGroupLambdaEvaluateRDSEncryption"],
            "Properties" : {
                "DestinationArn" : { "Fn::GetAtt" : [ "LambdaLogsForwarder", "Arn" ] },
                "FilterPattern" : "[level != START && level != END && level != DEBUG, ...]",
                "LogGroupName" : { "Ref": "LogGroupLambdaEvaluateRDSEncryption" }
>>>>>>> 9ca7538a
            }
        },

        "EventBackupDDB": {
            "Type": "AWS::Events::Rule",
            "DependsOn": ["LambdaBackupDDB"],
            "Properties": {
                "Description": "Hammer ScheduledRule for DDB tables backup",
                "Name": {"Fn::Join" : ["", [{ "Ref": "ResourcesPrefix" }, "BackupDDB"] ] },
                "ScheduleExpression": "rate(1 day)",
                "State": "ENABLED",
                "Targets": [
                  {
                    "Arn": { "Fn::GetAtt": ["LambdaBackupDDB", "Arn"] },
                    "Id": "LambdaBackupDDB"
                  }
                ]
            }
        },
        "EventInitiateEvaluationS3IAM": {
            "Type": "AWS::Events::Rule",
            "DependsOn": ["LambdaInitiateIAMUserKeysRotationEvaluation",
                          "LambdaInitiateIAMUserInactiveKeysEvaluation",
                          "LambdaInitiateS3EncryptionEvaluation",
                          "LambdaInitiateS3ACLEvaluation",
                          "LambdaInitiateS3PolicyEvaluation"],
            "Properties": {
                "Description": "Hammer ScheduledRule to initiate S3 and IAM evaluations",
                "Name": {"Fn::Join" : ["", [{ "Ref": "ResourcesPrefix" }, "InitiateEvaluationS3IAM"] ] },
                "ScheduleExpression": {"Fn::Join": ["", [ "cron(", "10 ", { "Ref": "IdentificationCheckRateExpression" }, ")" ] ]},
                "State": "ENABLED",
                "Targets": [
                  {
                    "Arn": { "Fn::GetAtt": ["LambdaInitiateIAMUserKeysRotationEvaluation", "Arn"] },
                    "Id": "LambdaInitiateIAMUserKeysRotationEvaluation"
                  },
                  {
                    "Arn": { "Fn::GetAtt": ["LambdaInitiateIAMUserInactiveKeysEvaluation", "Arn"] },
                    "Id": "LambdaInitiateIAMUserInactiveKeysEvaluation"
                  },
                  {
                    "Arn": { "Fn::GetAtt": ["LambdaInitiateS3EncryptionEvaluation", "Arn"] },
                    "Id": "LambdaInitiateS3EncryptionEvaluation"
                  },
                  {
                    "Arn": { "Fn::GetAtt": ["LambdaInitiateS3ACLEvaluation", "Arn"] },
                    "Id": "LambdaInitiateS3ACLEvaluation"
                  },
                  {
                    "Arn": { "Fn::GetAtt": ["LambdaInitiateS3PolicyEvaluation", "Arn"] },
                    "Id": "LambdaInitiateS3PolicyEvaluation"
                  }
                ]
            }
        },
        "EventInitiateEvaluationCloudTrails": {
            "Type": "AWS::Events::Rule",
            "DependsOn": ["LambdaInitiateCloudTrailsEvaluation"],
            "Properties": {
                "Description": "Hammer ScheduledRule to initiate CloudTrails evaluations",
                "Name": {"Fn::Join" : ["", [{ "Ref": "ResourcesPrefix" }, "InitiateEvaluationCloudTrails"] ] },
                "ScheduleExpression": {"Fn::Join": ["", [ "cron(", "15 ", { "Ref": "IdentificationCheckRateExpression" }, ")" ] ]},
                "State": "ENABLED",
                "Targets": [
                  {
                    "Arn": { "Fn::GetAtt": ["LambdaInitiateCloudTrailsEvaluation", "Arn"] },
                    "Id": "LambdaInitiateCloudTrailsEvaluation"
                  }
                ]
            }
        },
        "EventInitiateEvaluationEBSVolumes": {
            "Type": "AWS::Events::Rule",
            "DependsOn": ["LambdaInitiateEBSVolumesEvaluation"],
            "Properties": {
                "Description": "Hammer ScheduledRule to initiate EBS volumes evaluations",
                "Name": {"Fn::Join" : ["", [{ "Ref": "ResourcesPrefix" }, "InitiateEvaluationEBSVolumes"] ] },
                "ScheduleExpression": {"Fn::Join": ["", [ "cron(", "20 ", { "Ref": "IdentificationCheckRateExpression" }, ")" ] ]},
                "State": "ENABLED",
                "Targets": [
                  {
                    "Arn": { "Fn::GetAtt": ["LambdaInitiateEBSVolumesEvaluation", "Arn"] },
                    "Id": "LambdaInitiateEBSVolumesEvaluation"
                  }
                ]
            }
        },
        "EventInitiateEvaluationEBSSnapshots": {
            "Type": "AWS::Events::Rule",
            "DependsOn": ["LambdaInitiateEBSSnapshotsEvaluation"],
            "Properties": {
                "Description": "Hammer ScheduledRule to initiate EBS snapshots evaluations",
                "Name": {"Fn::Join" : ["", [{ "Ref": "ResourcesPrefix" }, "InitiateEvaluationEBSSnapshots"] ] },
                "ScheduleExpression": {"Fn::Join": ["", [ "cron(", "25 ", { "Ref": "IdentificationCheckRateExpression" }, ")" ] ]},
                "State": "ENABLED",
                "Targets": [
                  {
                    "Arn": { "Fn::GetAtt": ["LambdaInitiateEBSSnapshotsEvaluation", "Arn"] },
                    "Id": "LambdaInitiateEBSSnapshotsEvaluation"
                  }
                ]
            }
        },
        "EventInitiateEvaluationRDSSnapshots": {
            "Type": "AWS::Events::Rule",
            "DependsOn": ["LambdaInitiateRDSSnapshotsEvaluation"],
            "Properties": {
                "Description": "Hammer ScheduledRule to initiate RDS snapshots evaluations",
                "Name": {"Fn::Join" : ["", [{ "Ref": "ResourcesPrefix" }, "InitiateEvaluationRDSSnapshots"] ] },
                "ScheduleExpression": {"Fn::Join": ["", [ "cron(", "30 ", { "Ref": "IdentificationCheckRateExpression" }, ")" ] ]},
                "State": "ENABLED",
                "Targets": [
                  {
                    "Arn": { "Fn::GetAtt": ["LambdaInitiateRDSSnapshotsEvaluation", "Arn"] },
                    "Id": "LambdaInitiateRDSSnapshotsEvaluation"
                  }
                ]
            }
        },
        "EventInitiateEvaluationSG": {
            "Type": "AWS::Events::Rule",
            "DependsOn": ["LambdaInitiateSGEvaluation"],
            "Properties": {
                "Description": "Hammer ScheduledRule to initiate Security Groups evaluations",
                "Name": {"Fn::Join" : ["", [{ "Ref": "ResourcesPrefix" }, "InitiateEvaluationSG"] ] },
                "ScheduleExpression": {"Fn::Join": ["", [ "cron(", "35 ", { "Ref": "IdentificationCheckRateExpression" }, ")" ] ]},
                "State": "ENABLED",
                "Targets": [
                  {
                    "Arn": { "Fn::GetAtt": ["LambdaInitiateSGEvaluation", "Arn"] },
                    "Id": "LambdaInitiateSGEvaluation"
                  }
                ]
            }
        },
        "EventInitiateEvaluationRDSEncryption": {
            "Type": "AWS::Events::Rule",
            "DependsOn": ["LambdaInitiateRDSEncryptionEvaluation"],
            "Properties": {
                "Description": "Hammer ScheduledRule to initiate rds instance encryption evaluations",
                "Name": {"Fn::Join" : ["", [{ "Ref": "ResourcesPrefix" }, "InitiateEvaluationRDSEncryption"] ] },
                "ScheduleExpression": {"Fn::Join": ["", [ "cron(", "40 ", { "Ref": "IdentificationCheckRateExpression" }, ")" ] ]},
                "State": "ENABLED",
                "Targets": [
                  {
                    "Arn": { "Fn::GetAtt": ["LambdaInitiateRDSEncryptionEvaluation", "Arn"] },
                    "Id": "LambdaInitiateRDSEncryptionEvaluation"
                  }
                ]
            }
        },

        "PermissionToInvokeLambdaLogsForwarderCloudWatchLogs": {
            "Type": "AWS::Lambda::Permission",
            "DependsOn": ["LambdaLogsForwarder"],
            "Properties": {
                "FunctionName": { "Ref": "LambdaLogsForwarder" },
                "Action": "lambda:InvokeFunction",
                "Principal": {"Fn::Join": ["", [ "logs.", { "Ref": "AWS::Region" }, ".amazonaws.com" ] ]},
                "SourceArn": {"Fn::Join": ["", [ "arn:aws:logs:", { "Ref": "AWS::Region" }, ":", { "Ref": "AWS::AccountId" }, ":log-group:*" ] ]}
            }
        },
        "PermissionToInvokeLambdaBackupDDBCloudWatchEvents": {
            "Type": "AWS::Lambda::Permission",
            "DependsOn": ["LambdaBackupDDB", "EventBackupDDB"],
            "Properties": {
                "FunctionName": { "Ref": "LambdaBackupDDB" },
                "Action": "lambda:InvokeFunction",
                "Principal": "events.amazonaws.com",
                "SourceArn": { "Fn::GetAtt": ["EventBackupDDB", "Arn"] }
            }
        },
        "PermissionToInvokeLambdaInitiateSGEvaluationCloudWatchEvents": {
            "Type": "AWS::Lambda::Permission",
            "DependsOn": ["LambdaInitiateSGEvaluation", "EventInitiateEvaluationSG"],
            "Properties": {
                "FunctionName": { "Ref": "LambdaInitiateSGEvaluation" },
                "Action": "lambda:InvokeFunction",
                "Principal": "events.amazonaws.com",
                "SourceArn": { "Fn::GetAtt": ["EventInitiateEvaluationSG", "Arn"] }
            }
        },
        "PermissionToInvokeLambdaInitiateCloudTrailsEvaluationCloudWatchEvents": {
            "Type": "AWS::Lambda::Permission",
            "DependsOn": ["LambdaInitiateCloudTrailsEvaluation", "EventInitiateEvaluationCloudTrails"],
            "Properties": {
                "FunctionName": { "Ref": "LambdaInitiateCloudTrailsEvaluation" },
                "Action": "lambda:InvokeFunction",
                "Principal": "events.amazonaws.com",
                "SourceArn": { "Fn::GetAtt": ["EventInitiateEvaluationCloudTrails", "Arn"] }
            }
        },
        "PermissionToInvokeLambdaInitiateS3ACLEvaluationCloudWatchEvents": {
            "Type": "AWS::Lambda::Permission",
            "DependsOn": ["LambdaInitiateS3ACLEvaluation", "EventInitiateEvaluationS3IAM"],
            "Properties": {
                "FunctionName": { "Ref": "LambdaInitiateS3ACLEvaluation" },
                "Action": "lambda:InvokeFunction",
                "Principal": "events.amazonaws.com",
                "SourceArn": { "Fn::GetAtt": ["EventInitiateEvaluationS3IAM", "Arn"] }
            }
        },
        "PermissionToInvokeLambdaInitiateS3PolicyEvaluationCloudWatchEvents": {
            "Type": "AWS::Lambda::Permission",
            "DependsOn": ["LambdaInitiateS3PolicyEvaluation", "EventInitiateEvaluationS3IAM"],
            "Properties": {
                "FunctionName": { "Ref": "LambdaInitiateS3PolicyEvaluation" },
                "Action": "lambda:InvokeFunction",
                "Principal": "events.amazonaws.com",
                "SourceArn": { "Fn::GetAtt": ["EventInitiateEvaluationS3IAM", "Arn"] }
            }
        },
        "PermissionToInvokeLambdaInitiateIAMUserKeysRotationEvaluationCloudWatchEvents": {
            "Type": "AWS::Lambda::Permission",
            "DependsOn": ["LambdaInitiateIAMUserKeysRotationEvaluation", "EventInitiateEvaluationS3IAM"],
            "Properties": {
                "FunctionName": { "Ref": "LambdaInitiateIAMUserKeysRotationEvaluation" },
                "Action": "lambda:InvokeFunction",
                "Principal": "events.amazonaws.com",
                "SourceArn": {
                    "Fn::GetAtt": ["EventInitiateEvaluationS3IAM", "Arn"]
                }
            }
        },
        "PermissionToInvokeLambdaInitiateIAMUserInactiveKeysEvaluationCloudWatchEvents": {
            "Type": "AWS::Lambda::Permission",
            "DependsOn": ["LambdaInitiateIAMUserInactiveKeysEvaluation", "EventInitiateEvaluationS3IAM"],
            "Properties": {
                "FunctionName": { "Ref": "LambdaInitiateIAMUserInactiveKeysEvaluation" },
                "Action": "lambda:InvokeFunction",
                "Principal": "events.amazonaws.com",
                "SourceArn": { "Fn::GetAtt": ["EventInitiateEvaluationS3IAM", "Arn"] }
            }
        },
        "PermissionToInvokeLambdaInitiateEBSVolumesEvaluationCloudWatchEvents": {
            "Type": "AWS::Lambda::Permission",
            "DependsOn": ["LambdaInitiateEBSVolumesEvaluation", "EventInitiateEvaluationEBSVolumes"],
            "Properties": {
                "FunctionName": { "Ref": "LambdaInitiateEBSVolumesEvaluation" },
                "Action": "lambda:InvokeFunction",
                "Principal": "events.amazonaws.com",
                "SourceArn": { "Fn::GetAtt": ["EventInitiateEvaluationEBSVolumes", "Arn"] }
            }
        },
        "PermissionToInvokeLambdaInitiateEBSSnapshotsEvaluationCloudWatchEvents": {
            "Type": "AWS::Lambda::Permission",
            "DependsOn": ["LambdaInitiateEBSSnapshotsEvaluation", "EventInitiateEvaluationEBSSnapshots"],
            "Properties": {
                "FunctionName": { "Ref": "LambdaInitiateEBSSnapshotsEvaluation" },
                "Action": "lambda:InvokeFunction",
                "Principal": "events.amazonaws.com",
                "SourceArn": { "Fn::GetAtt": ["EventInitiateEvaluationEBSSnapshots", "Arn"] }
            }
        },
        "PermissionToInvokeLambdaInitiateRDSSnapshotsEvaluationCloudWatchEvents": {
            "Type": "AWS::Lambda::Permission",
            "DependsOn": ["LambdaInitiateRDSSnapshotsEvaluation", "EventInitiateEvaluationRDSSnapshots"],
            "Properties": {
                "FunctionName": { "Ref": "LambdaInitiateRDSSnapshotsEvaluation" },
                "Action": "lambda:InvokeFunction",
                "Principal": "events.amazonaws.com",
                "SourceArn": { "Fn::GetAtt": ["EventInitiateEvaluationRDSSnapshots", "Arn"] }
            }
        },
<<<<<<< HEAD
        "PermissionToInvokeLambdaInitiateS3EncryptionEvaluationCloudWatchEvents": {
            "Type": "AWS::Lambda::Permission",
            "DependsOn": ["LambdaInitiateS3EncryptionEvaluation", "EventInitiateEvaluationS3IAM"],
            "Properties": {
                "FunctionName": { "Ref": "LambdaInitiateS3EncryptionEvaluation" },
                "Action": "lambda:InvokeFunction",
                "Principal": "events.amazonaws.com",
                "SourceArn": { "Fn::GetAtt": ["EventInitiateEvaluationS3IAM", "Arn"] }
=======
        "PermissionToInvokeLambdaInitiateRDSEncryptionEvaluationCloudWatchEvents": {
            "Type": "AWS::Lambda::Permission",
            "DependsOn": ["LambdaInitiateRDSEncryptionEvaluation", "EventInitiateEvaluationRDSEncryption"],
            "Properties": {
                "FunctionName": { "Ref": "LambdaInitiateRDSEncryptionEvaluation" },
                "Action": "lambda:InvokeFunction",
                "Principal": "events.amazonaws.com",
                "SourceArn": { "Fn::GetAtt": ["EventInitiateEvaluationRDSEncryption", "Arn"] }
>>>>>>> 9ca7538a
            }
        },

        "SNSNotifyLambdaEvaluateSG": {
            "Type": "AWS::SNS::Topic",
            "DependsOn": ["LambdaEvaluateSG"],
            "Properties": {
                "DisplayName": {"Fn::Join" : ["", [ { "Ref": "ResourcesPrefix" },
                                                    { "Fn::FindInMap": ["NamingStandards", "SNSDisplayNameSecurityGroups", "value"] } ]
                                             ]},
                "TopicName": {"Fn::Join" : ["", [ { "Ref": "ResourcesPrefix" },
                                                  { "Fn::FindInMap": ["NamingStandards", "SNSTopicNameSecurityGroups", "value"] } ]
                                           ]},
                "Subscription": [{
                    "Endpoint": {
                        "Fn::GetAtt": ["LambdaEvaluateSG", "Arn"]
                    },
                    "Protocol": "lambda"
                }]
            }
        },
        "SNSNotifyLambdaEvaluateCloudTrails": {
            "Type": "AWS::SNS::Topic",
            "DependsOn": ["LambdaEvaluateCloudTrails"],
            "Properties": {
                "DisplayName": {"Fn::Join" : ["", [ { "Ref": "ResourcesPrefix" },
                                                    { "Fn::FindInMap": ["NamingStandards", "SNSDisplayNameCloudTrails", "value"] } ]
                                             ]},
                "TopicName": {"Fn::Join" : ["", [ { "Ref": "ResourcesPrefix" },
                                                  { "Fn::FindInMap": ["NamingStandards", "SNSTopicNameCloudTrails", "value"] } ]
                                           ]},
                "Subscription": [{
                    "Endpoint": {
                        "Fn::GetAtt": ["LambdaEvaluateCloudTrails", "Arn"]
                    },
                    "Protocol": "lambda"
                }]
            }
        },
        "SNSNotifyLambdaEvaluateS3ACL": {
            "Type": "AWS::SNS::Topic",
            "DependsOn": ["LambdaEvaluateS3ACL"],
            "Properties": {
                "DisplayName": {"Fn::Join" : ["", [ { "Ref": "ResourcesPrefix" },
                                                    { "Fn::FindInMap": ["NamingStandards", "SNSDisplayNameS3ACL", "value"] } ]
                                             ]},
                "TopicName": {"Fn::Join" : ["", [ { "Ref": "ResourcesPrefix" },
                                                  { "Fn::FindInMap": ["NamingStandards", "SNSTopicNameS3ACL", "value"] } ]
                                           ]},
                "Subscription": [{
                    "Endpoint": {
                        "Fn::GetAtt": ["LambdaEvaluateS3ACL", "Arn"]
                    },
                    "Protocol": "lambda"
                }]
            }
        },
        "SNSNotifyLambdaEvaluateS3Policy": {
            "Type": "AWS::SNS::Topic",
            "DependsOn": ["LambdaEvaluateS3Policy"],
            "Properties": {
                "DisplayName": {"Fn::Join" : ["", [ { "Ref": "ResourcesPrefix" },
                                                    { "Fn::FindInMap": ["NamingStandards", "SNSDisplayNameS3Policy", "value"] } ]
                                             ]},
                "TopicName": {"Fn::Join" : ["", [ { "Ref": "ResourcesPrefix" },
                                                  { "Fn::FindInMap": ["NamingStandards", "SNSTopicNameS3Policy", "value"] } ]
                                           ]},
                "Subscription": [{
                    "Endpoint": {
                        "Fn::GetAtt": ["LambdaEvaluateS3Policy", "Arn"]
                    },
                    "Protocol": "lambda"
                }]
            }
        },
        "SNSNotifyLambdaEvaluateIAMUserKeysRotation": {
            "Type": "AWS::SNS::Topic",
            "DependsOn": ["LambdaEvaluateIAMUserKeysRotation"],
            "Properties": {
                "DisplayName": {"Fn::Join" : ["", [ { "Ref": "ResourcesPrefix" },
                                                    { "Fn::FindInMap": ["NamingStandards", "SNSDisplayNameIAMUserKeysRotation", "value"] } ]
                                             ]},
                "TopicName": {"Fn::Join" : ["", [ { "Ref": "ResourcesPrefix" },
                                                  { "Fn::FindInMap": ["NamingStandards", "SNSTopicNameIAMUserKeysRotation", "value"] } ]
                                           ]},
                "Subscription": [{
                    "Endpoint": {
                        "Fn::GetAtt": ["LambdaEvaluateIAMUserKeysRotation", "Arn"]
                    },
                    "Protocol": "lambda"
                }]
            }
        },
        "SNSNotifyLambdaEvaluateIAMUserInactiveKeys": {
            "Type": "AWS::SNS::Topic",
            "DependsOn": ["LambdaEvaluateIAMUserInactiveKeys"],
            "Properties": {
                "DisplayName": {"Fn::Join" : ["", [ { "Ref": "ResourcesPrefix" },
                                                    { "Fn::FindInMap": ["NamingStandards", "SNSDisplayNameIAMUserInactiveKeys", "value"] } ]
                                             ]},
                "TopicName": {"Fn::Join" : ["", [ { "Ref": "ResourcesPrefix" },
                                                  { "Fn::FindInMap": ["NamingStandards", "SNSTopicNameIAMUserInactiveKeys", "value"] } ]
                                           ]},
                "Subscription": [{
                    "Endpoint": {
                        "Fn::GetAtt": ["LambdaEvaluateIAMUserInactiveKeys", "Arn"]
                    },
                    "Protocol": "lambda"
                }]
            }
        },
        "SNSNotifyLambdaEvaluateEBSVolumes": {
            "Type": "AWS::SNS::Topic",
            "DependsOn": ["LambdaEvaluateEBSVolumes"],
            "Properties": {
                "DisplayName": {"Fn::Join" : ["", [ { "Ref": "ResourcesPrefix" },
                                                    { "Fn::FindInMap": ["NamingStandards", "SNSDisplayNameEBSVolumes", "value"] } ]
                                             ]},
                "TopicName": {"Fn::Join" : ["", [ { "Ref": "ResourcesPrefix" },
                                                  { "Fn::FindInMap": ["NamingStandards", "SNSTopicNameEBSVolumes", "value"] } ]
                                           ]},
                "Subscription": [{
                    "Endpoint": {
                        "Fn::GetAtt": ["LambdaEvaluateEBSVolumes", "Arn"]
                    },
                    "Protocol": "lambda"
                }]
            }
        },
        "SNSNotifyLambdaEvaluateEBSSnapshots": {
            "Type": "AWS::SNS::Topic",
            "DependsOn": ["LambdaEvaluateEBSSnapshots"],
            "Properties": {
                "DisplayName": {"Fn::Join" : ["", [ { "Ref": "ResourcesPrefix" },
                                                    { "Fn::FindInMap": ["NamingStandards", "SNSDisplayNameEBSSnapshots", "value"] } ]
                                             ]},
                "TopicName": {"Fn::Join" : ["", [ { "Ref": "ResourcesPrefix" },
                                                  { "Fn::FindInMap": ["NamingStandards", "SNSTopicNameEBSSnapshots", "value"] } ]
                                           ]},
                "Subscription": [{
                    "Endpoint": {
                        "Fn::GetAtt": ["LambdaEvaluateEBSSnapshots", "Arn"]
                    },
                    "Protocol": "lambda"
                }]
            }
        },
        "SNSNotifyLambdaEvaluateRDSSnapshots": {
            "Type": "AWS::SNS::Topic",
            "DependsOn": "LambdaEvaluateRDSSnapshots",
            "Properties": {
                "DisplayName": {"Fn::Join" : ["", [ { "Ref": "ResourcesPrefix" },
                                                    { "Fn::FindInMap": ["NamingStandards", "SNSDisplayNameRDSSnapshots", "value"] } ]
                                             ]},
                "TopicName": {"Fn::Join" : ["", [ { "Ref": "ResourcesPrefix" },
                                                  { "Fn::FindInMap": ["NamingStandards", "SNSTopicNameRDSSnapshots", "value"] } ]
                                           ]},
                "Subscription": [{
                    "Endpoint": {
                        "Fn::GetAtt": ["LambdaEvaluateRDSSnapshots", "Arn"]
                    },
                    "Protocol": "lambda"
                }]
            }
        },
<<<<<<< HEAD
        "SNSNotifyLambdaEvaluateS3Encryption": {
            "Type": "AWS::SNS::Topic",
            "DependsOn": "LambdaEvaluateS3Encryption",
            "Properties": {
                "DisplayName": {"Fn::Join" : ["", [ { "Ref": "ResourcesPrefix" },
                                                    { "Fn::FindInMap": ["NamingStandards", "SNSDisplayNameS3Encryption", "value"] } ]
                                             ]},
                "TopicName": {"Fn::Join" : ["", [ { "Ref": "ResourcesPrefix" },
                                                  { "Fn::FindInMap": ["NamingStandards", "SNSTopicNameS3Encryption", "value"] } ]
                                           ]},
                "Subscription": [{
                    "Endpoint": {
                        "Fn::GetAtt": ["LambdaEvaluateS3Encryption", "Arn"]
=======
        "SNSNotifyLambdaEvaluateRDSEncryption": {
            "Type": "AWS::SNS::Topic",
            "DependsOn": "LambdaEvaluateRDSEncryption",
            "Properties": {
                "DisplayName": {"Fn::Join" : ["", [ { "Ref": "ResourcesPrefix" },
                                                    { "Fn::FindInMap": ["NamingStandards", "SNSDisplayNameRDSEncryption", "value"] } ]
                                             ]},
                "TopicName": {"Fn::Join" : ["", [ { "Ref": "ResourcesPrefix" },
                                                  { "Fn::FindInMap": ["NamingStandards", "SNSTopicNameRDSEncryption", "value"] } ]
                                           ]},
                "Subscription": [{
                    "Endpoint": {
                        "Fn::GetAtt": ["LambdaEvaluateRDSEncryption", "Arn"]
>>>>>>> 9ca7538a
                    },
                    "Protocol": "lambda"
                }]
            }
        },

        "PermissionToInvokeLambdaEvaluateSgSNS": {
            "Type": "AWS::Lambda::Permission",
            "DependsOn": ["SNSNotifyLambdaEvaluateSG", "LambdaEvaluateSG"],
            "Properties": {
                "Action": "lambda:InvokeFunction",
                "Principal": "sns.amazonaws.com",
                "SourceArn": { "Ref": "SNSNotifyLambdaEvaluateSG" },
                "FunctionName": { "Fn::GetAtt": ["LambdaEvaluateSG", "Arn"] }
            }
        },
        "PermissionToInvokeLambdaEvaluateCloudTrailsSNS": {
            "Type": "AWS::Lambda::Permission",
            "DependsOn": ["SNSNotifyLambdaEvaluateCloudTrails", "LambdaEvaluateCloudTrails"],
            "Properties": {
                "Action": "lambda:InvokeFunction",
                "Principal": "sns.amazonaws.com",
                "SourceArn": { "Ref": "SNSNotifyLambdaEvaluateCloudTrails" },
                "FunctionName": { "Fn::GetAtt": ["LambdaEvaluateCloudTrails", "Arn"] }
            }
        },
        "PermissionToInvokeLambdaEvaluateS3AclSNS": {
            "Type": "AWS::Lambda::Permission",
            "DependsOn": "SNSNotifyLambdaEvaluateS3ACL",
            "Properties": {
                "Action": "lambda:InvokeFunction",
                "Principal": "sns.amazonaws.com",
                "SourceArn": { "Ref": "SNSNotifyLambdaEvaluateS3ACL" },
                "FunctionName": { "Fn::GetAtt": ["LambdaEvaluateS3ACL", "Arn"] }
            }
        },
        "PermissionToInvokeLambdaEvaluateS3PolicySNS": {
            "Type": "AWS::Lambda::Permission",
            "DependsOn": ["SNSNotifyLambdaEvaluateS3Policy", "LambdaEvaluateS3Policy"],
            "Properties": {
                "Action": "lambda:InvokeFunction",
                "Principal": "sns.amazonaws.com",
                "SourceArn": { "Ref": "SNSNotifyLambdaEvaluateS3Policy" },
                "FunctionName": { "Fn::GetAtt": ["LambdaEvaluateS3Policy", "Arn"] }
            }
        },
        "PermissionToInvokeLambdaEvaluateIAMUserKeysRotationSNS": {
            "Type": "AWS::Lambda::Permission",
            "DependsOn": ["SNSNotifyLambdaEvaluateIAMUserKeysRotation", "LambdaEvaluateIAMUserKeysRotation"],
            "Properties": {
                "Action": "lambda:InvokeFunction",
                "Principal": "sns.amazonaws.com",
                "SourceArn": { "Ref": "SNSNotifyLambdaEvaluateIAMUserKeysRotation" },
                "FunctionName": { "Fn::GetAtt": ["LambdaEvaluateIAMUserKeysRotation", "Arn"] }
            }
        },
        "PermissionToInvokeLambdaEvaluateIAMUserInactiveKeysSNS": {
            "Type": "AWS::Lambda::Permission",
            "DependsOn": ["SNSNotifyLambdaEvaluateIAMUserInactiveKeys", "LambdaEvaluateIAMUserInactiveKeys"],
            "Properties": {
                "Action": "lambda:InvokeFunction",
                "Principal": "sns.amazonaws.com",
                "SourceArn": { "Ref": "SNSNotifyLambdaEvaluateIAMUserInactiveKeys" },
                "FunctionName": { "Fn::GetAtt": ["LambdaEvaluateIAMUserInactiveKeys", "Arn"] }
            }
        },
        "PermissionToInvokeLambdaEvaluateEBSVolumesSNS": {
            "Type": "AWS::Lambda::Permission",
            "DependsOn": ["SNSNotifyLambdaEvaluateEBSVolumes", "LambdaEvaluateEBSVolumes"],
            "Properties": {
                "Action": "lambda:InvokeFunction",
                "Principal": "sns.amazonaws.com",
                "SourceArn": { "Ref": "SNSNotifyLambdaEvaluateEBSVolumes" },
                "FunctionName": { "Fn::GetAtt": ["LambdaEvaluateEBSVolumes", "Arn"] }
            }
        },
        "PermissionToInvokeLambdaEvaluateEBSSnapshotsSNS": {
            "Type": "AWS::Lambda::Permission",
            "DependsOn": ["SNSNotifyLambdaEvaluateEBSSnapshots", "LambdaEvaluateEBSSnapshots"],
            "Properties": {
                "Action": "lambda:InvokeFunction",
                "Principal": "sns.amazonaws.com",
                "SourceArn": { "Ref": "SNSNotifyLambdaEvaluateEBSSnapshots" },
                "FunctionName": { "Fn::GetAtt": ["LambdaEvaluateEBSSnapshots", "Arn"] }
            }
        },
        "PermissionToInvokeLambdaEvaluateRDSSnapshotsSNS": {
            "Type": "AWS::Lambda::Permission",
            "DependsOn": ["SNSNotifyLambdaEvaluateRDSSnapshots", "LambdaEvaluateRDSSnapshots"],
            "Properties": {
                "Action": "lambda:InvokeFunction",
                "Principal": "sns.amazonaws.com",
                "SourceArn": { "Ref": "SNSNotifyLambdaEvaluateRDSSnapshots" },
                "FunctionName": { "Fn::GetAtt": ["LambdaEvaluateRDSSnapshots", "Arn"] }
            }
        },
<<<<<<< HEAD
        "PermissionToInvokeLambdaEvaluateS3EncryptionSNS": {
            "Type": "AWS::Lambda::Permission",
            "DependsOn": ["SNSNotifyLambdaEvaluateS3Encryption", "LambdaEvaluateS3Encryption"],
            "Properties": {
                "Action": "lambda:InvokeFunction",
                "Principal": "sns.amazonaws.com",
                "SourceArn": { "Ref": "SNSNotifyLambdaEvaluateS3Encryption" },
                "FunctionName": { "Fn::GetAtt": ["LambdaEvaluateS3Encryption", "Arn"] }
=======
        "PermissionToInvokeLambdaEvaluateRDSEncryptionSNS": {
            "Type": "AWS::Lambda::Permission",
            "DependsOn": ["SNSNotifyLambdaEvaluateRDSEncryption", "LambdaEvaluateRDSEncryption"],
            "Properties": {
                "Action": "lambda:InvokeFunction",
                "Principal": "sns.amazonaws.com",
                "SourceArn": { "Ref": "SNSNotifyLambdaEvaluateRDSEncryption" },
                "FunctionName": { "Fn::GetAtt": ["LambdaEvaluateRDSEncryption", "Arn"] }
>>>>>>> 9ca7538a
            }
        },

        "SNSIdentificationErrors": {
            "Type": "AWS::SNS::Topic",
            "Properties": {
                "TopicName": {"Fn::Join" : ["", [ { "Ref": "ResourcesPrefix" },
                                                  { "Fn::FindInMap": ["NamingStandards", "SNSTopicNameIdentificationErrors", "value"] } ]
                                           ]}
            }
        },

        "SubscriptionSNSIdentificationErrorsLambdaLogsForwarder": {
            "Type" : "AWS::SNS::Subscription",
            "DependsOn": ["SNSIdentificationErrors", "LambdaLogsForwarder"],
            "Properties" : {
                "Endpoint" : { "Fn::GetAtt" : [ "LambdaLogsForwarder", "Arn" ] },
                "Protocol" : "lambda",
                "TopicArn" : { "Ref": "SNSIdentificationErrors" }
            }
        },
        "PermissionToInvokeLambdaLogsForwarderSNS": {
            "Type": "AWS::Lambda::Permission",
            "DependsOn": ["SNSIdentificationErrors", "LambdaLogsForwarder"],
            "Properties": {
                "Action": "lambda:InvokeFunction",
                "Principal": "sns.amazonaws.com",
                "SourceArn": { "Ref": "SNSIdentificationErrors" },
                "FunctionName": { "Fn::GetAtt": ["LambdaLogsForwarder", "Arn"] }
            }
        },

        "AlarmErrorsLambdaBackupDDB": {
            "Type": "AWS::CloudWatch::Alarm",
            "DependsOn": ["SNSIdentificationErrors", "LambdaBackupDDB"],
            "Properties": {
                "AlarmActions": [ { "Ref": "SNSIdentificationErrors" } ],
                "OKActions": [ { "Ref": "SNSIdentificationErrors" } ],
                "AlarmName": {"Fn::Join": ["/", [ { "Ref": "LambdaBackupDDB" }, "LambdaError" ] ]},
                "EvaluationPeriods": 1,
                "Namespace": "AWS/Lambda",
                "MetricName": "Errors",
                "Dimensions": [
                    {
                        "Name": "FunctionName",
                        "Value": { "Ref": "LambdaBackupDDB" }
                    }
                ],
                "Period": 86400,
                "Statistic": "Maximum",
                "ComparisonOperator" : "GreaterThanThreshold",
                "Threshold": 0,
                "TreatMissingData": "notBreaching"
            }
        },
        "AlarmErrorsLambdaInitiateSGEvaluation": {
            "Type": "AWS::CloudWatch::Alarm",
            "DependsOn": ["SNSIdentificationErrors", "LambdaInitiateSGEvaluation"],
            "Properties": {
                "AlarmActions": [ { "Ref": "SNSIdentificationErrors" } ],
                "OKActions": [ { "Ref": "SNSIdentificationErrors" } ],
                "AlarmName": {"Fn::Join": ["/", [ { "Ref": "LambdaInitiateSGEvaluation" }, "LambdaError" ] ]},
                "EvaluationPeriods": 1,
                "Namespace": "AWS/Lambda",
                "MetricName": "Errors",
                "Dimensions": [
                    {
                        "Name": "FunctionName",
                        "Value": { "Ref": "LambdaInitiateSGEvaluation" }
                    }
                ],
                "Period": 3600,
                "Statistic": "Maximum",
                "ComparisonOperator" : "GreaterThanThreshold",
                "Threshold": 0,
                "TreatMissingData": "notBreaching"
            }
        },
        "AlarmErrorsLambdaSGEvaluation": {
            "Type": "AWS::CloudWatch::Alarm",
            "DependsOn": ["SNSIdentificationErrors", "LambdaEvaluateSG"],
            "Properties": {
                "AlarmActions": [ { "Ref": "SNSIdentificationErrors" } ],
                "OKActions": [ { "Ref": "SNSIdentificationErrors" } ],
                "AlarmName": {"Fn::Join": ["/", [ { "Ref": "LambdaEvaluateSG" }, "LambdaError" ] ]},
                "EvaluationPeriods": 1,
                "Namespace": "AWS/Lambda",
                "MetricName": "Errors",
                "Dimensions": [
                    {
                        "Name": "FunctionName",
                        "Value": { "Ref": "LambdaEvaluateSG" }
                    }
                ],
                "Period": 3600,
                "Statistic": "Maximum",
                "ComparisonOperator" : "GreaterThanThreshold",
                "Threshold": 0,
                "TreatMissingData": "notBreaching"
            }
        },
        "AlarmErrorsLambdaInitiateCloudTrailsEvaluation": {
            "Type": "AWS::CloudWatch::Alarm",
            "DependsOn": ["SNSIdentificationErrors", "LambdaInitiateCloudTrailsEvaluation"],
            "Properties": {
                "AlarmActions": [ { "Ref": "SNSIdentificationErrors" } ],
                "OKActions": [ { "Ref": "SNSIdentificationErrors" } ],
                "AlarmName": {"Fn::Join": ["/", [ { "Ref": "LambdaInitiateCloudTrailsEvaluation" }, "LambdaError" ] ]},
                "EvaluationPeriods": 1,
                "Namespace": "AWS/Lambda",
                "MetricName": "Errors",
                "Dimensions": [
                    {
                        "Name": "FunctionName",
                        "Value": { "Ref": "LambdaInitiateCloudTrailsEvaluation" }
                    }
                ],
                "Period": 3600,
                "Statistic": "Maximum",
                "ComparisonOperator" : "GreaterThanThreshold",
                "Threshold": 0,
                "TreatMissingData": "notBreaching"
            }
        },
        "AlarmErrorsLambdaEvaluateCloudTrails": {
            "Type": "AWS::CloudWatch::Alarm",
            "DependsOn": ["SNSIdentificationErrors", "LambdaEvaluateCloudTrails"],
            "Properties": {
                "AlarmActions": [ { "Ref": "SNSIdentificationErrors" } ],
                "OKActions": [ { "Ref": "SNSIdentificationErrors" } ],
                "AlarmName": {"Fn::Join": ["/", [ { "Ref": "LambdaEvaluateCloudTrails" }, "LambdaError" ] ]},
                "EvaluationPeriods": 1,
                "Namespace": "AWS/Lambda",
                "MetricName": "Errors",
                "Dimensions": [
                    {
                        "Name": "FunctionName",
                        "Value": { "Ref": "LambdaEvaluateCloudTrails" }
                    }
                ],
                "Period": 3600,
                "Statistic": "Maximum",
                "ComparisonOperator" : "GreaterThanThreshold",
                "Threshold": 0,
                "TreatMissingData": "notBreaching"
            }
        },
        "AlarmErrorsLambdaInitiateS3ACLEvaluation": {
            "Type": "AWS::CloudWatch::Alarm",
            "DependsOn": ["SNSIdentificationErrors", "LambdaInitiateS3ACLEvaluation"],
            "Properties": {
                "AlarmActions": [ { "Ref": "SNSIdentificationErrors" } ],
                "OKActions": [ { "Ref": "SNSIdentificationErrors" } ],
                "AlarmName": {"Fn::Join": ["/", [ { "Ref": "LambdaInitiateS3ACLEvaluation" }, "LambdaError" ] ]},
                "EvaluationPeriods": 1,
                "Namespace": "AWS/Lambda",
                "MetricName": "Errors",
                "Dimensions": [
                    {
                        "Name": "FunctionName",
                        "Value": { "Ref": "LambdaInitiateS3ACLEvaluation" }
                    }
                ],
                "Period": 3600,
                "Statistic": "Maximum",
                "ComparisonOperator" : "GreaterThanThreshold",
                "Threshold": 0,
                "TreatMissingData": "notBreaching"
            }
        },
        "AlarmErrorsLambdaS3ACLEvaluation": {
            "Type": "AWS::CloudWatch::Alarm",
            "DependsOn": ["SNSIdentificationErrors", "LambdaEvaluateS3ACL"],
            "Properties": {
                "AlarmActions": [ { "Ref": "SNSIdentificationErrors" } ],
                "OKActions": [ { "Ref": "SNSIdentificationErrors" } ],
                "AlarmName": {"Fn::Join": ["/", [ { "Ref": "LambdaEvaluateS3ACL" }, "LambdaError" ] ]},
                "EvaluationPeriods": 1,
                "Namespace": "AWS/Lambda",
                "MetricName": "Errors",
                "Dimensions": [
                    {
                        "Name": "FunctionName",
                        "Value": { "Ref": "LambdaEvaluateS3ACL" }
                    }
                ],
                "Period": 3600,
                "Statistic": "Maximum",
                "ComparisonOperator" : "GreaterThanThreshold",
                "Threshold": 0,
                "TreatMissingData": "notBreaching"
            }
        },
        "AlarmErrorsLambdaInitiateS3PolicyEvaluation": {
            "Type": "AWS::CloudWatch::Alarm",
            "DependsOn": ["SNSIdentificationErrors", "LambdaInitiateS3PolicyEvaluation"],
            "Properties": {
                "AlarmActions": [ { "Ref": "SNSIdentificationErrors" } ],
                "OKActions": [ { "Ref": "SNSIdentificationErrors" } ],
                "AlarmName": {"Fn::Join": ["/", [ { "Ref": "LambdaInitiateS3PolicyEvaluation" }, "LambdaError" ] ]},
                "EvaluationPeriods": 1,
                "Namespace": "AWS/Lambda",
                "MetricName": "Errors",
                "Dimensions": [
                    {
                        "Name": "FunctionName",
                        "Value": { "Ref": "LambdaInitiateS3PolicyEvaluation" }
                    }
                ],
                "Period": 3600,
                "Statistic": "Maximum",
                "ComparisonOperator" : "GreaterThanThreshold",
                "Threshold": 0,
                "TreatMissingData": "notBreaching"
            }
        },
        "AlarmErrorsLambdaS3PolicyEvaluation": {
            "Type": "AWS::CloudWatch::Alarm",
            "DependsOn": ["SNSIdentificationErrors", "LambdaEvaluateS3Policy"],
            "Properties": {
                "AlarmActions": [ { "Ref": "SNSIdentificationErrors" } ],
                "OKActions": [ { "Ref": "SNSIdentificationErrors" } ],
                "AlarmName": {"Fn::Join": ["/", [ { "Ref": "LambdaEvaluateS3Policy" }, "LambdaError" ] ]},
                "EvaluationPeriods": 1,
                "Namespace": "AWS/Lambda",
                "MetricName": "Errors",
                "Dimensions": [
                    {
                        "Name": "FunctionName",
                        "Value": { "Ref": "LambdaEvaluateS3Policy" }
                    }
                ],
                "Period": 3600,
                "Statistic": "Maximum",
                "ComparisonOperator" : "GreaterThanThreshold",
                "Threshold": 0,
                "TreatMissingData": "notBreaching"
            }
        },
        "AlarmErrorsLambdaInitiateIAMUserKeysRotationEvaluation": {
            "Type": "AWS::CloudWatch::Alarm",
            "DependsOn": ["SNSIdentificationErrors", "LambdaInitiateIAMUserKeysRotationEvaluation"],
            "Properties": {
                "AlarmActions": [ { "Ref": "SNSIdentificationErrors" } ],
                "OKActions": [ { "Ref": "SNSIdentificationErrors" } ],
                "AlarmName": {"Fn::Join": ["/", [ { "Ref": "LambdaInitiateIAMUserKeysRotationEvaluation" }, "LambdaError" ] ]},
                "EvaluationPeriods": 1,
                "Namespace": "AWS/Lambda",
                "MetricName": "Errors",
                "Dimensions": [
                    {
                        "Name": "FunctionName",
                        "Value": { "Ref": "LambdaInitiateIAMUserKeysRotationEvaluation" }
                    }
                ],
                "Period": 3600,
                "Statistic": "Maximum",
                "ComparisonOperator" : "GreaterThanThreshold",
                "Threshold": 0,
                "TreatMissingData": "notBreaching"
            }
        },
        "AlarmErrorsLambdaIAMUserKeysRotationEvaluation": {
            "Type": "AWS::CloudWatch::Alarm",
            "DependsOn": ["SNSIdentificationErrors", "LambdaEvaluateIAMUserKeysRotation"],
            "Properties": {
                "AlarmActions": [ { "Ref": "SNSIdentificationErrors" } ],
                "OKActions": [ { "Ref": "SNSIdentificationErrors" } ],
                "AlarmName": {"Fn::Join": ["/", [ { "Ref": "LambdaEvaluateIAMUserKeysRotation" }, "LambdaError" ] ]},
                "EvaluationPeriods": 1,
                "Namespace": "AWS/Lambda",
                "MetricName": "Errors",
                "Dimensions": [
                    {
                        "Name": "FunctionName",
                        "Value": { "Ref": "LambdaEvaluateIAMUserKeysRotation" }
                    }
                ],
                "Period": 3600,
                "Statistic": "Maximum",
                "ComparisonOperator" : "GreaterThanThreshold",
                "Threshold": 0,
                "TreatMissingData": "notBreaching"
            }
        },
        "AlarmErrorsLambdaInitiateIAMUserInactiveKeysEvaluation": {
            "Type": "AWS::CloudWatch::Alarm",
            "DependsOn": ["SNSIdentificationErrors", "LambdaInitiateIAMUserInactiveKeysEvaluation"],
            "Properties": {
                "AlarmActions": [ { "Ref": "SNSIdentificationErrors" } ],
                "OKActions": [ { "Ref": "SNSIdentificationErrors" } ],
                "AlarmName": {"Fn::Join": ["/", [ { "Ref": "LambdaInitiateIAMUserInactiveKeysEvaluation" }, "LambdaError" ] ]},
                "EvaluationPeriods": 1,
                "Namespace": "AWS/Lambda",
                "MetricName": "Errors",
                "Dimensions": [
                    {
                        "Name": "FunctionName",
                        "Value": { "Ref": "LambdaInitiateIAMUserInactiveKeysEvaluation" }
                    }
                ],
                "Period": 3600,
                "Statistic": "Maximum",
                "ComparisonOperator" : "GreaterThanThreshold",
                "Threshold": 0,
                "TreatMissingData": "notBreaching"
            }
        },
        "AlarmErrorsLambdaIAMUserInactiveKeysEvaluation": {
            "Type": "AWS::CloudWatch::Alarm",
            "DependsOn": ["SNSIdentificationErrors", "LambdaEvaluateIAMUserInactiveKeys"],
            "Properties": {
                "AlarmActions": [ { "Ref": "SNSIdentificationErrors" } ],
                "OKActions": [ { "Ref": "SNSIdentificationErrors" } ],
                "AlarmName": {"Fn::Join": ["/", [ { "Ref": "LambdaEvaluateIAMUserInactiveKeys" }, "LambdaError" ] ]},
                "EvaluationPeriods": 1,
                "Namespace": "AWS/Lambda",
                "MetricName": "Errors",
                "Dimensions": [
                    {
                        "Name": "FunctionName",
                        "Value": { "Ref": "LambdaEvaluateIAMUserInactiveKeys" }
                    }
                ],
                "Period": 3600,
                "Statistic": "Maximum",
                "ComparisonOperator" : "GreaterThanThreshold",
                "Threshold": 0,
                "TreatMissingData": "notBreaching"
            }
        },
        "AlarmErrorsLambdaInitiateEBSVolumesEvaluation": {
            "Type": "AWS::CloudWatch::Alarm",
            "DependsOn": ["SNSIdentificationErrors", "LambdaInitiateEBSVolumesEvaluation"],
            "Properties": {
                "AlarmActions": [ { "Ref": "SNSIdentificationErrors" } ],
                "OKActions": [ { "Ref": "SNSIdentificationErrors" } ],
                "AlarmName": {"Fn::Join": ["/", [ { "Ref": "LambdaInitiateEBSVolumesEvaluation" }, "LambdaError" ] ]},
                "EvaluationPeriods": 1,
                "Namespace": "AWS/Lambda",
                "MetricName": "Errors",
                "Dimensions": [
                    {
                        "Name": "FunctionName",
                        "Value": { "Ref": "LambdaInitiateEBSVolumesEvaluation" }
                    }
                ],
                "Period": 3600,
                "Statistic": "Maximum",
                "ComparisonOperator" : "GreaterThanThreshold",
                "Threshold": 0,
                "TreatMissingData": "notBreaching"
            }
        },
        "AlarmErrorsLambdaEBSVolumesEvaluation": {
            "Type": "AWS::CloudWatch::Alarm",
            "DependsOn": ["SNSIdentificationErrors", "LambdaEvaluateEBSVolumes"],
            "Properties": {
                "AlarmActions": [ { "Ref": "SNSIdentificationErrors" } ],
                "OKActions": [ { "Ref": "SNSIdentificationErrors" } ],
                "AlarmName": {"Fn::Join": ["/", [ { "Ref": "LambdaEvaluateEBSVolumes" }, "LambdaError" ] ]},
                "EvaluationPeriods": 1,
                "Namespace": "AWS/Lambda",
                "MetricName": "Errors",
                "Dimensions": [
                    {
                        "Name": "FunctionName",
                        "Value": { "Ref": "LambdaEvaluateEBSVolumes" }
                    }
                ],
                "Period": 3600,
                "Statistic": "Maximum",
                "ComparisonOperator" : "GreaterThanThreshold",
                "Threshold": 0,
                "TreatMissingData": "notBreaching"
            }
        },
        "AlarmErrorsLambdaInitiateEBSSnapshotsEvaluation": {
            "Type": "AWS::CloudWatch::Alarm",
            "DependsOn": ["SNSIdentificationErrors", "LambdaInitiateEBSSnapshotsEvaluation"],
            "Properties": {
                "AlarmActions": [ { "Ref": "SNSIdentificationErrors" } ],
                "OKActions": [ { "Ref": "SNSIdentificationErrors" } ],
                "AlarmName": {"Fn::Join": ["/", [ { "Ref": "LambdaInitiateEBSSnapshotsEvaluation" }, "LambdaError" ] ]},
                "EvaluationPeriods": 1,
                "Namespace": "AWS/Lambda",
                "MetricName": "Errors",
                "Dimensions": [
                    {
                        "Name": "FunctionName",
                        "Value": { "Ref": "LambdaInitiateEBSSnapshotsEvaluation" }
                    }
                ],
                "Period": 3600,
                "Statistic": "Maximum",
                "ComparisonOperator" : "GreaterThanThreshold",
                "Threshold": 0,
                "TreatMissingData": "notBreaching"
            }
        },
        "AlarmErrorsLambdaEBSSnapshotsEvaluation": {
            "Type": "AWS::CloudWatch::Alarm",
            "DependsOn": ["SNSIdentificationErrors", "LambdaEvaluateEBSSnapshots"],
            "Properties": {
                "AlarmActions": [ { "Ref": "SNSIdentificationErrors" } ],
                "OKActions": [ { "Ref": "SNSIdentificationErrors" } ],
                "AlarmName": {"Fn::Join": ["/", [ { "Ref": "LambdaEvaluateEBSSnapshots" }, "LambdaError" ] ]},
                "EvaluationPeriods": 1,
                "Namespace": "AWS/Lambda",
                "MetricName": "Errors",
                "Dimensions": [
                    {
                        "Name": "FunctionName",
                        "Value": { "Ref": "LambdaEvaluateEBSSnapshots" }
                    }
                ],
                "Period": 3600,
                "Statistic": "Maximum",
                "ComparisonOperator" : "GreaterThanThreshold",
                "Threshold": 0,
                "TreatMissingData": "notBreaching"
            }
        },
        "AlarmErrorsLambdaInitiateRDSSnapshotsEvaluation": {
            "Type": "AWS::CloudWatch::Alarm",
            "DependsOn": ["SNSIdentificationErrors", "LambdaInitiateRDSSnapshotsEvaluation"],
            "Properties": {
                "AlarmActions": [ { "Ref": "SNSIdentificationErrors" } ],
                "OKActions": [ { "Ref": "SNSIdentificationErrors" } ],
                "AlarmName": {"Fn::Join": ["/", [ { "Ref": "LambdaInitiateRDSSnapshotsEvaluation" }, "LambdaError" ] ]},
                "EvaluationPeriods": 1,
                "Namespace": "AWS/Lambda",
                "MetricName": "Errors",
                "Dimensions": [
                    {
                        "Name": "FunctionName",
                        "Value": { "Ref": "LambdaInitiateRDSSnapshotsEvaluation" }
                    }
                ],
                "Period": 3600,
                "Statistic": "Maximum",
                "ComparisonOperator" : "GreaterThanThreshold",
                "Threshold": 0,
                "TreatMissingData": "notBreaching"
            }
        },
        "AlarmErrorsLambdaRDSSnapshotsEvaluation": {
            "Type": "AWS::CloudWatch::Alarm",
            "DependsOn": ["SNSIdentificationErrors", "LambdaEvaluateRDSSnapshots"],
            "Properties": {
                "AlarmActions": [ { "Ref": "SNSIdentificationErrors" } ],
                "OKActions": [ { "Ref": "SNSIdentificationErrors" } ],
                "AlarmName": {"Fn::Join": ["/", [ { "Ref": "LambdaEvaluateRDSSnapshots" }, "LambdaError" ] ]},
                "EvaluationPeriods": 1,
                "Namespace": "AWS/Lambda",
                "MetricName": "Errors",
                "Dimensions": [
                    {
                        "Name": "FunctionName",
                        "Value": { "Ref": "LambdaEvaluateRDSSnapshots" }
                    }
                ],
                "Period": 3600,
                "Statistic": "Maximum",
                "ComparisonOperator" : "GreaterThanThreshold",
                "Threshold": 0,
                "TreatMissingData": "notBreaching"
            }
        },
<<<<<<< HEAD
        "AlarmErrorsLambdaInitiateS3EncryptionEvaluation": {
            "Type": "AWS::CloudWatch::Alarm",
            "DependsOn": ["SNSIdentificationErrors", "LambdaInitiateS3EncryptionEvaluation"],
            "Properties": {
                "AlarmActions": [ { "Ref": "SNSIdentificationErrors" } ],
                "OKActions": [ { "Ref": "SNSIdentificationErrors" } ],
                "AlarmName": {"Fn::Join": ["/", [ { "Ref": "LambdaInitiateS3EncryptionEvaluation" }, "LambdaError" ] ]},
=======
        "AlarmErrorsLambdaInitiateRDSEncryptionEvaluation": {
            "Type": "AWS::CloudWatch::Alarm",
            "DependsOn": ["SNSIdentificationErrors", "LambdaInitiateRDSEncryptionEvaluation"],
            "Properties": {
                "AlarmActions": [ { "Ref": "SNSIdentificationErrors" } ],
                "OKActions": [ { "Ref": "SNSIdentificationErrors" } ],
                "AlarmName": {"Fn::Join": ["/", [ { "Ref": "LambdaInitiateRDSEncryptionEvaluation" }, "LambdaError" ] ]},
>>>>>>> 9ca7538a
                "EvaluationPeriods": 1,
                "Namespace": "AWS/Lambda",
                "MetricName": "Errors",
                "Dimensions": [
                    {
                        "Name": "FunctionName",
<<<<<<< HEAD
                        "Value": { "Ref": "LambdaInitiateS3EncryptionEvaluation" }
=======
                        "Value": { "Ref": "LambdaInitiateRDSEncryptionEvaluation" }
>>>>>>> 9ca7538a
                    }
                ],
                "Period": 3600,
                "Statistic": "Maximum",
                "ComparisonOperator" : "GreaterThanThreshold",
                "Threshold": 0,
                "TreatMissingData": "notBreaching"
            }
        },
<<<<<<< HEAD
        "AlarmErrorsLambdaS3EncryptionEvaluation": {
            "Type": "AWS::CloudWatch::Alarm",
            "DependsOn": ["SNSIdentificationErrors", "LambdaEvaluateS3Encryption"],
            "Properties": {
                "AlarmActions": [ { "Ref": "SNSIdentificationErrors" } ],
                "OKActions": [ { "Ref": "SNSIdentificationErrors" } ],
                "AlarmName": {"Fn::Join": ["/", [ { "Ref": "LambdaEvaluateS3Encryption" }, "LambdaError" ] ]},
=======
        "AlarmErrorsLambdaRDSEncryptionEvaluation": {
            "Type": "AWS::CloudWatch::Alarm",
            "DependsOn": ["SNSIdentificationErrors", "LambdaEvaluateRDSEncryption"],
            "Properties": {
                "AlarmActions": [ { "Ref": "SNSIdentificationErrors" } ],
                "OKActions": [ { "Ref": "SNSIdentificationErrors" } ],
                "AlarmName": {"Fn::Join": ["/", [ { "Ref": "LambdaEvaluateRDSEncryption" }, "LambdaError" ] ]},
>>>>>>> 9ca7538a
                "EvaluationPeriods": 1,
                "Namespace": "AWS/Lambda",
                "MetricName": "Errors",
                "Dimensions": [
                    {
                        "Name": "FunctionName",
<<<<<<< HEAD
                        "Value": { "Ref": "LambdaEvaluateS3Encryption" }
=======
                        "Value": { "Ref": "LambdaEvaluateRDSEncryption" }
>>>>>>> 9ca7538a
                    }
                ],
                "Period": 3600,
                "Statistic": "Maximum",
                "ComparisonOperator" : "GreaterThanThreshold",
                "Threshold": 0,
                "TreatMissingData": "notBreaching"
            }
        }
    },
    "Outputs": {
        "LambdaLogsForwarderArn": {"Value": { "Fn::GetAtt": ["LambdaLogsForwarder", "Arn"] }}
    }
}<|MERGE_RESOLUTION|>--- conflicted
+++ resolved
@@ -165,15 +165,13 @@
             "Type": "String",
             "Default": "rds-public-snapshots-identification.zip"
         },
-<<<<<<< HEAD
         "SourceIdentificationS3Encryption": {
             "Type": "String",
             "Default": "s3-unencrypted-bucket-issues-identification.zip"
-=======
+        },
         "SourceIdentificationRDSEncryption": {
             "Type": "String",
             "Default": "rds-unencrypted-instance-identification.zip"
->>>>>>> 9ca7538a
         }
     },
     "Conditions": {
@@ -219,13 +217,11 @@
             "IdentificationMetricRDSSnapshotsError": {
                 "value": "RDSSnapshotsError"
             },
-<<<<<<< HEAD
             "IdentificationMetricS3EncryptionError": {
                 "value": "S3EncryptionError"
-=======
+            },
             "IdentificationMetricRDSEncryptionError": {
                 "value": "RDSEncryptionError"
->>>>>>> 9ca7538a
             },
             "SNSDisplayNameSecurityGroups": {
                 "value": "describe-security-groups-sns"
@@ -281,19 +277,17 @@
             "SNSTopicNameRDSSnapshots": {
                 "value": "describe-rds-public-snapshots-lambda"
             },
-<<<<<<< HEAD
             "SNSDisplayNameS3Encryption": {
                 "value": "describe-s3-encryption-sns"
             },
             "SNSTopicNameS3Encryption": {
                 "value": "describe-s3-encryption-lambda"
-=======
+            },
             "SNSDisplayNameRDSEncryption": {
                 "value": "describe-rds-encryption-sns"
             },
             "SNSTopicNameRDSEncryption": {
                 "value": "describe-rds-encryption-lambda"
->>>>>>> 9ca7538a
             },
             "LogsForwarderLambdaFunctionName": {
                 "value": "logs-forwarder"
@@ -355,19 +349,17 @@
             "IdentifyRDSSnapshotsLambdaFunctionName": {
                 "value": "describe-rds-public-snapshots"
             },
-<<<<<<< HEAD
             "InitiateS3EncryptionLambdaFunctionName": {
                 "value": "initiate-s3-encryption"
             },
             "IdentifyS3EncryptionLambdaFunctionName": {
                 "value": "describe-s3-encryption"
-=======
+            },
             "InitiateRDSEncryptionLambdaFunctionName": {
                 "value": "initiate-rds-encryption"
             },
             "IdentifyRDSEncryptionLambdaFunctionName": {
                 "value": "describe-rds-encryption"
->>>>>>> 9ca7538a
             }
         }
     },
@@ -1510,7 +1502,6 @@
             }
         },
 
-<<<<<<< HEAD
         "LambdaInitiateS3EncryptionEvaluation": {
             "Type": "AWS::Lambda::Function",
             "DependsOn": ["SNSNotifyLambdaEvaluateS3Encryption", "LogGroupLambdaInitiateS3EncryptionEvaluation"],
@@ -1529,26 +1520,6 @@
                                                      { "Fn::FindInMap": ["NamingStandards", "InitiateS3EncryptionLambdaFunctionName", "value"] } ]
                                               ]},
                 "Handler": "initiate_to_desc_s3_encryption.lambda_handler",
-=======
-        "LambdaInitiateRDSEncryptionEvaluation": {
-            "Type": "AWS::Lambda::Function",
-            "DependsOn": ["SNSNotifyLambdaEvaluateRDSEncryption", "LogGroupLambdaInitiateRDSEncryptionEvaluation"],
-            "Properties": {
-                "Code": {
-                    "S3Bucket": { "Ref": "SourceS3Bucket" },
-                    "S3Key": { "Ref": "SourceIdentificationRDSEncryption" }
-                },
-                "Environment": {
-                    "Variables": {
-                        "SNS_RDS_ENCRYPT_ARN": { "Ref": "SNSNotifyLambdaEvaluateRDSEncryption" }
-                    }
-                },
-                "Description": "Lambda function for initiate to identify unencrypted RDS instances.",
-                "FunctionName": {"Fn::Join" : ["", [ { "Ref": "ResourcesPrefix" },
-                                                     { "Fn::FindInMap": ["NamingStandards", "InitiateRDSEncryptionLambdaFunctionName", "value"] } ]
-                                              ]},
-                "Handler": "initiate_to_desc_rds_instance_encryption.lambda_handler",
->>>>>>> 9ca7538a
                 "MemorySize": 128,
                 "Timeout": "300",
                 "Role": {"Fn::Join" : ["", [ "arn:aws:iam::",
@@ -1560,27 +1531,18 @@
                 "Runtime": "python3.6"
             }
         },
-<<<<<<< HEAD
         "LogGroupLambdaInitiateS3EncryptionEvaluation": {
-=======
-        "LogGroupLambdaInitiateRDSEncryptionEvaluation": {
->>>>>>> 9ca7538a
             "Type" : "AWS::Logs::LogGroup",
             "Properties" : {
                 "LogGroupName": {"Fn::Join": ["", [ "/aws/lambda/",
                                                     { "Ref": "ResourcesPrefix" },
                                                     { "Fn::FindInMap": ["NamingStandards",
-<<<<<<< HEAD
                                                                         "InitiateS3EncryptionLambdaFunctionName",
-=======
-                                                                        "InitiateRDSEncryptionLambdaFunctionName",
->>>>>>> 9ca7538a
                                                                         "value"]
                                                     } ] ] },
                 "RetentionInDays": "7"
             }
         },
-<<<<<<< HEAD
         "SubscriptionFilterLambdaInitiateS3EncryptionEvaluation": {
             "Type" : "AWS::Logs::SubscriptionFilter",
             "DependsOn": ["LambdaLogsForwarder",
@@ -1606,33 +1568,6 @@
                                                      { "Fn::FindInMap": ["NamingStandards", "IdentifyS3EncryptionLambdaFunctionName", "value"] } ]
                                               ]},
                 "Handler": "describe_s3_encryption.lambda_handler",
-=======
-        "SubscriptionFilterLambdaInitiateRDSEncryptionEvaluation": {
-            "Type" : "AWS::Logs::SubscriptionFilter",
-            "DependsOn": ["LambdaLogsForwarder",
-                          "PermissionToInvokeLambdaLogsForwarderCloudWatchLogs",
-                          "LogGroupLambdaInitiateRDSEncryptionEvaluation"],
-            "Properties" : {
-                "DestinationArn" : { "Fn::GetAtt" : [ "LambdaLogsForwarder", "Arn" ] },
-                "FilterPattern" : "[level != START && level != END && level != DEBUG, ...]",
-                "LogGroupName" : { "Ref": "LogGroupLambdaInitiateRDSEncryptionEvaluation" }
-            }
-        },
-
-        "LambdaEvaluateRDSEncryption": {
-            "Type": "AWS::Lambda::Function",
-            "DependsOn": ["LogGroupLambdaEvaluateRDSEncryption"],
-            "Properties": {
-                "Code": {
-                    "S3Bucket": { "Ref": "SourceS3Bucket" },
-                    "S3Key": { "Ref": "SourceIdentificationRDSEncryption" }
-                },
-                "Description": "Lambda function to describe un-encrypted RDS instances.",
-                "FunctionName": {"Fn::Join" : ["", [ { "Ref": "ResourcesPrefix" },
-                                                     { "Fn::FindInMap": ["NamingStandards", "IdentifyRDSEncryptionLambdaFunctionName", "value"] } ]
-                                              ]},
-                "Handler": "describe_rds_instance_encryption.lambda_handler",
->>>>>>> 9ca7538a
                 "MemorySize": 256,
                 "Timeout": "300",
                 "Role": {"Fn::Join" : ["", [ "arn:aws:iam::",
@@ -1644,27 +1579,18 @@
                 "Runtime": "python3.6"
             }
         },
-<<<<<<< HEAD
         "LogGroupLambdaEvaluateS3Encryption": {
-=======
-        "LogGroupLambdaEvaluateRDSEncryption": {
->>>>>>> 9ca7538a
             "Type" : "AWS::Logs::LogGroup",
             "Properties" : {
                 "LogGroupName": {"Fn::Join": ["", [ "/aws/lambda/",
                                                     { "Ref": "ResourcesPrefix" },
                                                     { "Fn::FindInMap": ["NamingStandards",
-<<<<<<< HEAD
                                                                         "IdentifyS3EncryptionLambdaFunctionName",
-=======
-                                                                        "IdentifyRDSEncryptionLambdaFunctionName",
->>>>>>> 9ca7538a
                                                                         "value"]
                                                     } ] ] },
                 "RetentionInDays": "7"
             }
         },
-<<<<<<< HEAD
         "SubscriptionFilterLambdaEvaluateS3Encryption": {
             "Type" : "AWS::Logs::SubscriptionFilter",
             "DependsOn": ["LambdaLogsForwarder",
@@ -1674,7 +1600,98 @@
                 "DestinationArn" : { "Fn::GetAtt" : [ "LambdaLogsForwarder", "Arn" ] },
                 "FilterPattern" : "[level != START && level != END && level != DEBUG, ...]",
                 "LogGroupName" : { "Ref": "LogGroupLambdaEvaluateS3Encryption" }
-=======
+            }
+        },
+
+        "LambdaInitiateRDSEncryptionEvaluation": {
+            "Type": "AWS::Lambda::Function",
+            "DependsOn": ["SNSNotifyLambdaEvaluateRDSEncryption", "LogGroupLambdaInitiateRDSEncryptionEvaluation"],
+            "Properties": {
+                "Code": {
+                    "S3Bucket": { "Ref": "SourceS3Bucket" },
+                    "S3Key": { "Ref": "SourceIdentificationRDSEncryption" }
+                },
+                "Environment": {
+                    "Variables": {
+                        "SNS_RDS_ENCRYPT_ARN": { "Ref": "SNSNotifyLambdaEvaluateRDSEncryption" }
+                    }
+                },
+                "Description": "Lambda function for initiate to identify unencrypted RDS instances.",
+                "FunctionName": {"Fn::Join" : ["", [ { "Ref": "ResourcesPrefix" },
+                                                     { "Fn::FindInMap": ["NamingStandards", "InitiateRDSEncryptionLambdaFunctionName", "value"] } ]
+                                              ]},
+                "Handler": "initiate_to_desc_rds_instance_encryption.lambda_handler",
+                "MemorySize": 128,
+                "Timeout": "300",
+                "Role": {"Fn::Join" : ["", [ "arn:aws:iam::",
+                                             { "Ref": "AWS::AccountId" },
+                                             ":role/",
+                                             { "Ref": "ResourcesPrefix" },
+                                             { "Ref": "IdentificationIAMRole" }
+                                           ] ]},
+                "Runtime": "python3.6"
+            }
+        },
+        "LogGroupLambdaInitiateRDSEncryptionEvaluation": {
+            "Type" : "AWS::Logs::LogGroup",
+            "Properties" : {
+                "LogGroupName": {"Fn::Join": ["", [ "/aws/lambda/",
+                                                    { "Ref": "ResourcesPrefix" },
+                                                    { "Fn::FindInMap": ["NamingStandards",
+                                                                        "InitiateRDSEncryptionLambdaFunctionName",
+                                                                        "value"]
+                                                    } ] ] },
+                "RetentionInDays": "7"
+            }
+        },
+        "SubscriptionFilterLambdaInitiateRDSEncryptionEvaluation": {
+            "Type" : "AWS::Logs::SubscriptionFilter",
+            "DependsOn": ["LambdaLogsForwarder",
+                          "PermissionToInvokeLambdaLogsForwarderCloudWatchLogs",
+                          "LogGroupLambdaInitiateRDSEncryptionEvaluation"],
+            "Properties" : {
+                "DestinationArn" : { "Fn::GetAtt" : [ "LambdaLogsForwarder", "Arn" ] },
+                "FilterPattern" : "[level != START && level != END && level != DEBUG, ...]",
+                "LogGroupName" : { "Ref": "LogGroupLambdaInitiateRDSEncryptionEvaluation" }
+            }
+        },
+
+        "LambdaEvaluateRDSEncryption": {
+            "Type": "AWS::Lambda::Function",
+            "DependsOn": ["LogGroupLambdaEvaluateRDSEncryption"],
+            "Properties": {
+                "Code": {
+                    "S3Bucket": { "Ref": "SourceS3Bucket" },
+                    "S3Key": { "Ref": "SourceIdentificationRDSEncryption" }
+                },
+                "Description": "Lambda function to describe un-encrypted RDS instances.",
+                "FunctionName": {"Fn::Join" : ["", [ { "Ref": "ResourcesPrefix" },
+                                                     { "Fn::FindInMap": ["NamingStandards", "IdentifyRDSEncryptionLambdaFunctionName", "value"] } ]
+                                              ]},
+                "Handler": "describe_rds_instance_encryption.lambda_handler",
+                "MemorySize": 256,
+                "Timeout": "300",
+                "Role": {"Fn::Join" : ["", [ "arn:aws:iam::",
+                                             { "Ref": "AWS::AccountId" },
+                                             ":role/",
+                                             { "Ref": "ResourcesPrefix" },
+                                             { "Ref": "IdentificationIAMRole" }
+                                           ] ]},
+                "Runtime": "python3.6"
+            }
+        },
+        "LogGroupLambdaEvaluateRDSEncryption": {
+            "Type" : "AWS::Logs::LogGroup",
+            "Properties" : {
+                "LogGroupName": {"Fn::Join": ["", [ "/aws/lambda/",
+                                                    { "Ref": "ResourcesPrefix" },
+                                                    { "Fn::FindInMap": ["NamingStandards",
+                                                                        "IdentifyRDSEncryptionLambdaFunctionName",
+                                                                        "value"]
+                                                    } ] ] },
+                "RetentionInDays": "7"
+            }
+        },
         "SubscriptionFilterLambdaEvaluateRDSEncryption": {
             "Type" : "AWS::Logs::SubscriptionFilter",
             "DependsOn": ["LambdaLogsForwarder",
@@ -1684,7 +1701,6 @@
                 "DestinationArn" : { "Fn::GetAtt" : [ "LambdaLogsForwarder", "Arn" ] },
                 "FilterPattern" : "[level != START && level != END && level != DEBUG, ...]",
                 "LogGroupName" : { "Ref": "LogGroupLambdaEvaluateRDSEncryption" }
->>>>>>> 9ca7538a
             }
         },
 
@@ -1949,7 +1965,6 @@
                 "SourceArn": { "Fn::GetAtt": ["EventInitiateEvaluationRDSSnapshots", "Arn"] }
             }
         },
-<<<<<<< HEAD
         "PermissionToInvokeLambdaInitiateS3EncryptionEvaluationCloudWatchEvents": {
             "Type": "AWS::Lambda::Permission",
             "DependsOn": ["LambdaInitiateS3EncryptionEvaluation", "EventInitiateEvaluationS3IAM"],
@@ -1958,7 +1973,8 @@
                 "Action": "lambda:InvokeFunction",
                 "Principal": "events.amazonaws.com",
                 "SourceArn": { "Fn::GetAtt": ["EventInitiateEvaluationS3IAM", "Arn"] }
-=======
+            }
+        },
         "PermissionToInvokeLambdaInitiateRDSEncryptionEvaluationCloudWatchEvents": {
             "Type": "AWS::Lambda::Permission",
             "DependsOn": ["LambdaInitiateRDSEncryptionEvaluation", "EventInitiateEvaluationRDSEncryption"],
@@ -1967,7 +1983,6 @@
                 "Action": "lambda:InvokeFunction",
                 "Principal": "events.amazonaws.com",
                 "SourceArn": { "Fn::GetAtt": ["EventInitiateEvaluationRDSEncryption", "Arn"] }
->>>>>>> 9ca7538a
             }
         },
 
@@ -2133,7 +2148,6 @@
                 }]
             }
         },
-<<<<<<< HEAD
         "SNSNotifyLambdaEvaluateS3Encryption": {
             "Type": "AWS::SNS::Topic",
             "DependsOn": "LambdaEvaluateS3Encryption",
@@ -2147,7 +2161,11 @@
                 "Subscription": [{
                     "Endpoint": {
                         "Fn::GetAtt": ["LambdaEvaluateS3Encryption", "Arn"]
-=======
+                    },
+                    "Protocol": "lambda"
+                }]
+            }
+        },
         "SNSNotifyLambdaEvaluateRDSEncryption": {
             "Type": "AWS::SNS::Topic",
             "DependsOn": "LambdaEvaluateRDSEncryption",
@@ -2161,7 +2179,6 @@
                 "Subscription": [{
                     "Endpoint": {
                         "Fn::GetAtt": ["LambdaEvaluateRDSEncryption", "Arn"]
->>>>>>> 9ca7538a
                     },
                     "Protocol": "lambda"
                 }]
@@ -2258,7 +2275,6 @@
                 "FunctionName": { "Fn::GetAtt": ["LambdaEvaluateRDSSnapshots", "Arn"] }
             }
         },
-<<<<<<< HEAD
         "PermissionToInvokeLambdaEvaluateS3EncryptionSNS": {
             "Type": "AWS::Lambda::Permission",
             "DependsOn": ["SNSNotifyLambdaEvaluateS3Encryption", "LambdaEvaluateS3Encryption"],
@@ -2267,7 +2283,8 @@
                 "Principal": "sns.amazonaws.com",
                 "SourceArn": { "Ref": "SNSNotifyLambdaEvaluateS3Encryption" },
                 "FunctionName": { "Fn::GetAtt": ["LambdaEvaluateS3Encryption", "Arn"] }
-=======
+            }
+        },
         "PermissionToInvokeLambdaEvaluateRDSEncryptionSNS": {
             "Type": "AWS::Lambda::Permission",
             "DependsOn": ["SNSNotifyLambdaEvaluateRDSEncryption", "LambdaEvaluateRDSEncryption"],
@@ -2276,7 +2293,6 @@
                 "Principal": "sns.amazonaws.com",
                 "SourceArn": { "Ref": "SNSNotifyLambdaEvaluateRDSEncryption" },
                 "FunctionName": { "Fn::GetAtt": ["LambdaEvaluateRDSEncryption", "Arn"] }
->>>>>>> 9ca7538a
             }
         },
 
@@ -2288,7 +2304,6 @@
                                            ]}
             }
         },
-
         "SubscriptionSNSIdentificationErrorsLambdaLogsForwarder": {
             "Type" : "AWS::SNS::Subscription",
             "DependsOn": ["SNSIdentificationErrors", "LambdaLogsForwarder"],
@@ -2746,7 +2761,6 @@
                 "TreatMissingData": "notBreaching"
             }
         },
-<<<<<<< HEAD
         "AlarmErrorsLambdaInitiateS3EncryptionEvaluation": {
             "Type": "AWS::CloudWatch::Alarm",
             "DependsOn": ["SNSIdentificationErrors", "LambdaInitiateS3EncryptionEvaluation"],
@@ -2754,26 +2768,13 @@
                 "AlarmActions": [ { "Ref": "SNSIdentificationErrors" } ],
                 "OKActions": [ { "Ref": "SNSIdentificationErrors" } ],
                 "AlarmName": {"Fn::Join": ["/", [ { "Ref": "LambdaInitiateS3EncryptionEvaluation" }, "LambdaError" ] ]},
-=======
-        "AlarmErrorsLambdaInitiateRDSEncryptionEvaluation": {
-            "Type": "AWS::CloudWatch::Alarm",
-            "DependsOn": ["SNSIdentificationErrors", "LambdaInitiateRDSEncryptionEvaluation"],
-            "Properties": {
-                "AlarmActions": [ { "Ref": "SNSIdentificationErrors" } ],
-                "OKActions": [ { "Ref": "SNSIdentificationErrors" } ],
-                "AlarmName": {"Fn::Join": ["/", [ { "Ref": "LambdaInitiateRDSEncryptionEvaluation" }, "LambdaError" ] ]},
->>>>>>> 9ca7538a
                 "EvaluationPeriods": 1,
                 "Namespace": "AWS/Lambda",
                 "MetricName": "Errors",
                 "Dimensions": [
                     {
                         "Name": "FunctionName",
-<<<<<<< HEAD
                         "Value": { "Ref": "LambdaInitiateS3EncryptionEvaluation" }
-=======
-                        "Value": { "Ref": "LambdaInitiateRDSEncryptionEvaluation" }
->>>>>>> 9ca7538a
                     }
                 ],
                 "Period": 3600,
@@ -2783,7 +2784,6 @@
                 "TreatMissingData": "notBreaching"
             }
         },
-<<<<<<< HEAD
         "AlarmErrorsLambdaS3EncryptionEvaluation": {
             "Type": "AWS::CloudWatch::Alarm",
             "DependsOn": ["SNSIdentificationErrors", "LambdaEvaluateS3Encryption"],
@@ -2791,26 +2791,13 @@
                 "AlarmActions": [ { "Ref": "SNSIdentificationErrors" } ],
                 "OKActions": [ { "Ref": "SNSIdentificationErrors" } ],
                 "AlarmName": {"Fn::Join": ["/", [ { "Ref": "LambdaEvaluateS3Encryption" }, "LambdaError" ] ]},
-=======
-        "AlarmErrorsLambdaRDSEncryptionEvaluation": {
-            "Type": "AWS::CloudWatch::Alarm",
-            "DependsOn": ["SNSIdentificationErrors", "LambdaEvaluateRDSEncryption"],
-            "Properties": {
-                "AlarmActions": [ { "Ref": "SNSIdentificationErrors" } ],
-                "OKActions": [ { "Ref": "SNSIdentificationErrors" } ],
-                "AlarmName": {"Fn::Join": ["/", [ { "Ref": "LambdaEvaluateRDSEncryption" }, "LambdaError" ] ]},
->>>>>>> 9ca7538a
                 "EvaluationPeriods": 1,
                 "Namespace": "AWS/Lambda",
                 "MetricName": "Errors",
                 "Dimensions": [
                     {
                         "Name": "FunctionName",
-<<<<<<< HEAD
                         "Value": { "Ref": "LambdaEvaluateS3Encryption" }
-=======
-                        "Value": { "Ref": "LambdaEvaluateRDSEncryption" }
->>>>>>> 9ca7538a
                     }
                 ],
                 "Period": 3600,
@@ -2819,6 +2806,52 @@
                 "Threshold": 0,
                 "TreatMissingData": "notBreaching"
             }
+        },
+        "AlarmErrorsLambdaInitiateRDSEncryptionEvaluation": {
+            "Type": "AWS::CloudWatch::Alarm",
+            "DependsOn": ["SNSIdentificationErrors", "LambdaInitiateRDSEncryptionEvaluation"],
+            "Properties": {
+                "AlarmActions": [ { "Ref": "SNSIdentificationErrors" } ],
+                "OKActions": [ { "Ref": "SNSIdentificationErrors" } ],
+                "AlarmName": {"Fn::Join": ["/", [ { "Ref": "LambdaInitiateRDSEncryptionEvaluation" }, "LambdaError" ] ]},
+                "EvaluationPeriods": 1,
+                "Namespace": "AWS/Lambda",
+                "MetricName": "Errors",
+                "Dimensions": [
+                    {
+                        "Name": "FunctionName",
+                        "Value": { "Ref": "LambdaInitiateRDSEncryptionEvaluation" }
+                    }
+                ],
+                "Period": 3600,
+                "Statistic": "Maximum",
+                "ComparisonOperator" : "GreaterThanThreshold",
+                "Threshold": 0,
+                "TreatMissingData": "notBreaching"
+            }
+        },
+        "AlarmErrorsLambdaRDSEncryptionEvaluation": {
+            "Type": "AWS::CloudWatch::Alarm",
+            "DependsOn": ["SNSIdentificationErrors", "LambdaEvaluateRDSEncryption"],
+            "Properties": {
+                "AlarmActions": [ { "Ref": "SNSIdentificationErrors" } ],
+                "OKActions": [ { "Ref": "SNSIdentificationErrors" } ],
+                "AlarmName": {"Fn::Join": ["/", [ { "Ref": "LambdaEvaluateRDSEncryption" }, "LambdaError" ] ]},
+                "EvaluationPeriods": 1,
+                "Namespace": "AWS/Lambda",
+                "MetricName": "Errors",
+                "Dimensions": [
+                    {
+                        "Name": "FunctionName",
+                        "Value": { "Ref": "LambdaEvaluateRDSEncryption" }
+                    }
+                ],
+                "Period": 3600,
+                "Statistic": "Maximum",
+                "ComparisonOperator" : "GreaterThanThreshold",
+                "Threshold": 0,
+                "TreatMissingData": "notBreaching"
+            }
         }
     },
     "Outputs": {
