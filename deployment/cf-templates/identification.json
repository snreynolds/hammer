{
    "AWSTemplateFormatVersion": "2010-09-09",
    "Description": "Hammer identification stack",
    "Metadata": {
        "AWS::CloudFormation::Interface": {
            "ParameterGroups": [
                {
                    "Label": { "default": "Identification setup" },
                    "Parameters": [
                        "ResourcesPrefix",
                        "IdentificationIAMRole",
                        "IdentificationCheckRateExpression"
                    ]
                },
                {
                    "Label": { "default": "Sources" },
                    "Parameters": [
                        "SourceS3Bucket",
                        "SourceLogsForwarder",
                        "SourceBackupDDB",
                        "SourceIdentificationSG",
                        "SourceIdentificationCloudTrails",
                        "SourceIdentificationS3ACL",
                        "SourceIdentificationS3Policy",
                        "SourceIdentificationIAMUserKeysRotation",
                        "SourceIdentificationIAMUserInactiveKeys",
                        "SourceIdentificationEBSVolumes",
                        "SourceIdentificationEBSSnapshots",
                        "SourceIdentificationRDSSnapshots",
                        "SourceIdentificationAMIPublicAccess"
                    ]
                },
                {
                    "Label": { "default": "VPC config (optional)" },
                    "Parameters": [
                        "LambdaSubnets",
                        "LambdaSecurityGroups"
                    ]
                }
            ],
            "ParameterLabels": {
                "ResourcesPrefix": {
                    "default": "The prefix for all created resources"
                },
                "SourceS3Bucket": {
                    "default": "The name of the S3 bucket with sources"
                },
                "IdentificationIAMRole": {
                    "default": "The name of identification IAM role"
                },
                "IdentificationCheckRateExpression": {
                    "default": "CloudWatch Schedule Cron Expression for the interval between identification runs"
                },
                "LambdaSubnets": {
                    "default": "Subnet IDs in your VPC to run identification lambdas in"
                },
                "LambdaSecurityGroups": {
                    "default": "SecurityGroup IDs in your VPC to associate identification lambdas with"
                },
                "SourceLogsForwarder": {
                    "default": "Relative path to LogsForwarder lambda sources"
                },
                "SourceBackupDDB": {
                    "default": "Relative path to BackupDDB lambda sources"
                },
                "SourceIdentificationSG": {
                    "default": "Relative path to Insecure services lambda sources"
                },
                "SourceIdentificationCloudTrails": {
                    "default": "Relative path to CloudTrails lambda sources"
                },
                "SourceIdentificationS3ACL": {
                    "default": "Relative path to public S3 ACL lambda sources"
                },
                "SourceIdentificationS3Policy": {
                    "default": "Relative path to public S3 policy lambda sources"
                },
                "SourceIdentificationIAMUserKeysRotation": {
                    "default": "Relative path to IAM keys rotation lambda sources"
                },
                "SourceIdentificationIAMUserInactiveKeys": {
                    "default": "Relative path to IAM inactive keys lambda sources"
                },
                "SourceIdentificationEBSVolumes": {
                    "default": "Relative path to unencrypted EBS volumes lambda sources"
                },
                "SourceIdentificationEBSSnapshots": {
                    "default": "Relative path to public EBS snapshots lambda sources"
                },
                "SourceIdentificationRDSSnapshots": {
                    "default": "Relative path to public RDS snapshots lambda sources"
                },
                "SourceIdentificationAMIPublicAccess":{
                    "default": "Relative path to Public AMI sources"
                }
            }
        }
    },
    "Parameters": {
        "ResourcesPrefix": {
            "Type": "String",
            "MinLength": "3",
            "Default": "hammer-"
        },
        "SourceS3Bucket": {
            "Type": "String",
            "Default": ""
        },
        "IdentificationIAMRole": {
            "Type": "String",
            "Default": "cloudsec-master-id"
        },
        "IdentificationCheckRateExpression": {
          "Type": "String",
          "Default": "* * * ? *",
          "Description": "should not include minutes part"
        },
        "LambdaSubnets": {
            "Type" : "String",
            "Description" : "Comma-separated list, without spaces. Leave empty to run lambdas in default system-managed VPC (recommended). All specified security groups and subnets must be in the same VPC.",
            "Default": ""
        },
        "LambdaSecurityGroups": {
            "Type" : "String",
            "Description" : "Comma-separated list, without spaces. Leave empty to run lambdas with default access rules (recommended). All specified security groups and subnets must be in the same VPC.",
            "Default": ""
        },
        "SourceLogsForwarder": {
            "Type": "String",
            "Default": "logs-forwarder.zip"
        },
        "SourceBackupDDB": {
            "Type": "String",
            "Default": "ddb-tables-backup.zip"
        },
        "SourceIdentificationSG": {
            "Type": "String",
            "Default": "sg-issues-identification.zip"
        },
        "SourceIdentificationCloudTrails": {
            "Type": "String",
            "Default": "cloudtrails-issues-identification.zip"
        },
        "SourceIdentificationS3ACL": {
            "Type": "String",
            "Default": "s3-acl-issues-identification.zip"
        },
        "SourceIdentificationS3Policy": {
            "Type": "String",
            "Default": "s3-policy-issues-identification.zip"
        },
        "SourceIdentificationIAMUserKeysRotation": {
            "Type": "String",
            "Default": "iam-keyrotation-issues-identification.zip"
        },
        "SourceIdentificationIAMUserInactiveKeys": {
            "Type": "String",
            "Default": "iam-user-inactive-keys-identification.zip"
        },
        "SourceIdentificationEBSVolumes": {
            "Type": "String",
            "Default": "ebs-unencrypted-volume-identification.zip"
        },
        "SourceIdentificationEBSSnapshots": {
            "Type": "String",
            "Default": "ebs-public-snapshots-identification.zip"
        },
        "SourceIdentificationRDSSnapshots": {
            "Type": "String",
            "Default": "rds-public-snapshots-identification.zip"
        },
<<<<<<< HEAD
        "SourceIdentificationAMIPublicAccess": {
            "Type": "String",
            "Default": "ami-public-access-issues-identification.zip"
=======
        "SourceIdentificationSQSPublicPolicy": {
            "Type": "String",
            "Default": "sqs-public-policy-identification.zip"
        },
        "SourceIdentificationS3Encryption": {
            "Type": "String",
            "Default": "s3-unencrypted-bucket-issues-identification.zip"
        },
        "SourceIdentificationRDSEncryption": {
            "Type": "String",
            "Default": "rds-unencrypted-instance-identification.zip"
>>>>>>> 1698e825
        }
    },
    "Conditions": {
        "LambdaSubnetsEmpty": {
            "Fn::Equals": [ {"Ref": "LambdaSubnets"}, "" ]
        },
        "LambdaSecurityGroupsEmpty": {
            "Fn::Equals": [ {"Ref": "LambdaSecurityGroups"}, "" ]
        }
    },
    "Mappings": {
        "NamingStandards": {
            "IdentificationMetricsNamespace": {
                "value": "HammerIdentification"
            },
            "SNSTopicNameIdentificationErrors": {
                "value": "identification-errors"
            },
            "IdentificationMetricSecurityGroupsError": {
                "value": "SecurityGroupsError"
            },
            "IdentificationMetricCloudTrailsError": {
                "value": "CloudTrailsError"
            },
            "IdentificationMetricS3ACLError": {
                "value": "S3ACLError"
            },
            "IdentificationMetricS3PolicyError": {
                "value": "S3PolicyError"
            },
            "IdentificationMetricIAMUserKeysRotationError": {
                "value": "IAMUserKeysRotationError"
            },
            "IdentificationMetricIAMUserInactiveKeysError": {
                "value": "IAMUserInactiveKeysError"
            },
            "IdentificationMetricEBSVolumesError": {
                "value": "EBSVolumesError"
            },
            "IdentificationMetricEBSSnapshotsError": {
                "value": "EBSSnapshotsError"
            },
            "IdentificationMetricRDSSnapshotsError": {
                "value": "RDSSnapshotsError"
            },
<<<<<<< HEAD
            "IdentificationMetricAMIPublicAccessError": {
                "value": "AMIPublicAccessError"
=======
            "IdentificationMetricSQSPublicPolicyError": {
                "value": "SQSPublicPolicyError"
            },
            "IdentificationMetricS3EncryptionError": {
                "value": "S3EncryptionError"
            },
            "IdentificationMetricRDSEncryptionError": {
                "value": "RDSEncryptionError"
>>>>>>> 1698e825
            },
            "SNSDisplayNameSecurityGroups": {
                "value": "describe-security-groups-sns"
            },
            "SNSTopicNameSecurityGroups": {
                "value": "describe-security-groups-lambda"
            },
            "SNSDisplayNameCloudTrails": {
                "value": "describe-cloudtrails-sns"
            },
            "SNSTopicNameCloudTrails": {
                "value": "describe-cloudtrails-lambda"
            },
            "SNSDisplayNameS3ACL": {
                "value": "describe-s3-acl-sns"
            },
            "SNSTopicNameS3ACL": {
                "value": "describe-s3-acl-lambda"
            },
            "SNSDisplayNameS3Policy": {
                "value": "describe-s3-policy-sns"
            },
            "SNSTopicNameS3Policy": {
                "value": "describe-s3-policy-lambda"
            },
            "SNSDisplayNameIAMUserKeysRotation": {
                "value": "describe-iam-user-keys-rotation-sns"
            },
            "SNSTopicNameIAMUserKeysRotation": {
                "value": "describe-iam-user-keys-rotation-lambda"
            },
            "SNSDisplayNameIAMUserInactiveKeys": {
                "value": "describe-iam-user-inactive-keys-sns"
            },
            "SNSTopicNameIAMUserInactiveKeys": {
                "value": "describe-iam-user-inactive-keys-lambda"
            },
            "SNSDisplayNameEBSVolumes": {
                "value": "describe-ebs-volumes-sns"
            },
            "SNSTopicNameEBSVolumes": {
                "value": "describe-ebs-unencrypted-volumes-lambda"
            },
            "SNSDisplayNameEBSSnapshots": {
                "value": "describe-ebs-snapshots-sns"
            },
            "SNSTopicNameEBSSnapshots": {
                "value": "describe-ebs-public-snapshots-lambda"
            },
            "SNSDisplayNameRDSSnapshots": {
                "value": "describe-rds-snapshots-sns"
            },
            "SNSTopicNameRDSSnapshots": {
                "value": "describe-rds-public-snapshots-lambda"
            },
<<<<<<< HEAD
            "SNSDisplayNameAMIPublicAccess": {
                "value": "describe-ami-public-access-sns"
            },
            "SNSTopicNameAMIPublicAccess": {
                "value": "describe-ami-public-access-lambda"
=======
            "SNSDisplayNameSQSPublicPolicy": {
                "value": "describe-sqs-public-policy-sns"
            },
            "SNSTopicNameSQSPublicPolicy": {
                "value": "describe-sqs-public-policy-lambda"
            },
            "SNSDisplayNameS3Encryption": {
                "value": "describe-s3-encryption-sns"
            },
            "SNSTopicNameS3Encryption": {
                "value": "describe-s3-encryption-lambda"
            },
            "SNSDisplayNameRDSEncryption": {
                "value": "describe-rds-encryption-sns"
            },
            "SNSTopicNameRDSEncryption": {
                "value": "describe-rds-encryption-lambda"
>>>>>>> 1698e825
            },
            "LogsForwarderLambdaFunctionName": {
                "value": "logs-forwarder"
            },
            "BackupDDBLambdaFunctionName": {
                "value": "backup-ddb"
            },
            "InitiateSecurityGroupLambdaFunctionName": {
                "value": "initiate-security-groups"
            },
            "IdentifySecurityGroupLambdaFunctionName": {
                "value": "describe-security-groups"
            },
            "InitiateCloudTrailsLambdaFunctionName": {
                "value": "initiate-cloudtrails"
            },
            "IdentifyCloudTrailsLambdaFunctionName": {
                "value": "describe-cloudtrails"
            },
            "InitiateS3ACLLambdaFunctionName": {
                "value": "initiate-s3-acl"
            },
            "IdentifyS3ACLLambdaFunctionName": {
                "value": "describe-s3-acl"
            },
            "InitiateS3PolicyLambdaFunctionName": {
                "value": "initiate-s3-policy"
            },
            "IdentifyS3PolicyLambdaFunctionName": {
                "value": "describe-s3-policy"
            },
            "InitiateIAMUserKeysRotationLambdaFunctionName": {
                "value": "initiate-iam-user-keys-rotation"
            },
            "IdentifyIAMUserKeysRotationLambdaFunctionName": {
                "value": "describe-iam-user-keys-rotation"
            },
            "InitiateIAMUserInactiveKeysLambdaFunctionName": {
                "value": "initiate-iam-user-inactive-keys"
            },
            "IdentifyIAMUserInactiveKeysLambdaFunctionName": {
                "value": "describe-iam-user-inactive-keys"
            },
            "InitiateEBSVolumesLambdaFunctionName": {
                "value": "initiate-ebs-unencrypted-volumes"
            },
            "IdentifyEBSVolumesLambdaFunctionName": {
                "value": "describe-ebs-unencrypted-volumes"
            },
            "InitiateEBSSnapshotsLambdaFunctionName": {
                "value": "initiate-ebs-public-snapshots"
            },
            "IdentifyEBSSnapshotsLambdaFunctionName": {
                "value": "describe-ebs-public-snapshots"
            },
            "InitiateRDSSnapshotsLambdaFunctionName": {
                "value": "initiate-rds-public-snapshots"
            },
            "IdentifyRDSSnapshotsLambdaFunctionName": {
                "value": "describe-rds-public-snapshots"
            },
<<<<<<< HEAD
            "InitiateAMIPublicAccessLambdaFunctionName": {
                "value": "initiate-ami-public-access"
            },
            "IdentifyAMIPublicAccessLambdaFunctionName": {
                "value": "describe-ami-public-access"
=======
            "InitiateSQSPublicPolicyLambdaFunctionName": {
                "value": "initiate-sqs-public-policy"
            },
            "IdentifySQSPublicPolicyLambdaFunctionName": {
                "value": "describe-sqs-public-policy"
            },
            "InitiateS3EncryptionLambdaFunctionName": {
                "value": "initiate-s3-encryption"
            },
            "IdentifyS3EncryptionLambdaFunctionName": {
                "value": "describe-s3-encryption"
            },
            "InitiateRDSEncryptionLambdaFunctionName": {
                "value": "initiate-rds-encryption"
            },
            "IdentifyRDSEncryptionLambdaFunctionName": {
                "value": "describe-rds-encryption"
>>>>>>> 1698e825
            }
        }
    },
    "Resources": {
        "LambdaLogsForwarder": {
            "Type": "AWS::Lambda::Function",
            "DependsOn": ["LogGroupLambdaLogsForwarder"],
            "Properties": {
                "Code": {
                    "S3Bucket": { "Ref": "SourceS3Bucket" },
                    "S3Key": { "Ref": "SourceLogsForwarder" }
                },
                "Description": "Lambda function for parsing logs",
                "FunctionName": {"Fn::Join" : ["", [ { "Ref": "ResourcesPrefix" },
                                                     { "Fn::FindInMap": ["NamingStandards", "LogsForwarderLambdaFunctionName", "value"] } ]
                                              ]},
                "Handler": "logs_forwarder.lambda_handler",
                "MemorySize": 256,
                "Timeout": "300",
                "Role": {"Fn::Join" : ["", [ "arn:aws:iam::",
                                             { "Ref": "AWS::AccountId" },
                                             ":role/",
                                             { "Ref": "ResourcesPrefix" },
                                             { "Ref": "IdentificationIAMRole" }
                                           ] ]},
                "Runtime": "python3.6"
            }
        },
        "LogGroupLambdaLogsForwarder": {
            "Type" : "AWS::Logs::LogGroup",
            "Properties" : {
                "LogGroupName": {"Fn::Join": ["", [ "/aws/lambda/",
                                                    { "Ref": "ResourcesPrefix" },
                                                    { "Fn::FindInMap": ["NamingStandards",
                                                                        "LogsForwarderLambdaFunctionName",
                                                                        "value"]
                                                    } ] ] },
                "RetentionInDays": "7"
            }
        },

        "LambdaBackupDDB": {
            "Type": "AWS::Lambda::Function",
            "DependsOn": ["LogGroupLambdaBackupDDB"],
            "Properties": {
                "Code": {
                    "S3Bucket": { "Ref": "SourceS3Bucket" },
                    "S3Key": { "Ref": "SourceBackupDDB" }
                },
                "Description": "Lambda function for backup hammer DDB tables",
                "FunctionName": {"Fn::Join" : ["", [ { "Ref": "ResourcesPrefix" },
                                                     { "Fn::FindInMap": ["NamingStandards", "BackupDDBLambdaFunctionName", "value"] } ]
                                              ]},
                "Handler": "ddb_tables_backup.lambda_handler",
                "MemorySize": 256,
                "Timeout": "300",
                "Role": {"Fn::Join" : ["", [ "arn:aws:iam::",
                                             { "Ref": "AWS::AccountId" },
                                             ":role/",
                                             { "Ref": "ResourcesPrefix" },
                                             { "Ref": "IdentificationIAMRole" }
                                           ] ]},
                "Runtime": "python3.6"
            }
        },
        "LogGroupLambdaBackupDDB": {
            "Type" : "AWS::Logs::LogGroup",
            "Properties" : {
                "LogGroupName": {"Fn::Join": ["", [ "/aws/lambda/",
                                                    { "Ref": "ResourcesPrefix" },
                                                    { "Fn::FindInMap": ["NamingStandards",
                                                                        "BackupDDBLambdaFunctionName",
                                                                        "value"]
                                                    } ] ] },
                "RetentionInDays": "7"
            }
        },
        "SubscriptionFilterLambdaBackupDDB": {
            "Type" : "AWS::Logs::SubscriptionFilter",
            "DependsOn": ["LambdaLogsForwarder",
                          "PermissionToInvokeLambdaLogsForwarderCloudWatchLogs",
                          "LogGroupLambdaBackupDDB"],
            "Properties" : {
                "DestinationArn" : { "Fn::GetAtt" : [ "LambdaLogsForwarder", "Arn" ] },
                "FilterPattern" : "[level != START && level != END && level != DEBUG, ...]",
                "LogGroupName" : { "Ref": "LogGroupLambdaBackupDDB" }
            }
        },

        "LambdaInitiateSGEvaluation": {
            "Type": "AWS::Lambda::Function",
            "DependsOn": ["SNSNotifyLambdaEvaluateSG", "LogGroupLambdaInitiateSGEvaluation"],
            "Properties": {
                "Code": {
                    "S3Bucket": { "Ref": "SourceS3Bucket" },
                    "S3Key": { "Ref": "SourceIdentificationSG" }
                },
                "Environment": {
                    "Variables": {
                        "SNS_SG_ARN": { "Ref": "SNSNotifyLambdaEvaluateSG" }
                    }
                },
                "Description": "Lambda function for initiate to identify bad security groups",
                "FunctionName": {"Fn::Join" : ["", [ { "Ref": "ResourcesPrefix" },
                                                     { "Fn::FindInMap": ["NamingStandards", "InitiateSecurityGroupLambdaFunctionName", "value"] } ]
                                              ]},
                "Handler": "initiate_to_desc_sec_grps.lambda_handler",
                "MemorySize": 128,
                "Timeout": "300",
                "Role": {"Fn::Join" : ["", [ "arn:aws:iam::",
                                             { "Ref": "AWS::AccountId" },
                                             ":role/",
                                             { "Ref": "ResourcesPrefix" },
                                             { "Ref": "IdentificationIAMRole" }
                                           ] ]},
                "Runtime": "python3.6"
            }
        },
        "LogGroupLambdaInitiateSGEvaluation": {
            "Type" : "AWS::Logs::LogGroup",
            "Properties" : {
                "LogGroupName": {"Fn::Join": ["", [ "/aws/lambda/",
                                                    { "Ref": "ResourcesPrefix" },
                                                    { "Fn::FindInMap": ["NamingStandards",
                                                                        "InitiateSecurityGroupLambdaFunctionName",
                                                                        "value"]
                                                    } ] ] },
                "RetentionInDays": "7"
            }
        },
        "SubscriptionFilterLambdaInitiateSGEvaluation": {
            "Type" : "AWS::Logs::SubscriptionFilter",
            "DependsOn": ["LambdaLogsForwarder",
                          "PermissionToInvokeLambdaLogsForwarderCloudWatchLogs",
                          "LogGroupLambdaInitiateSGEvaluation"],
            "Properties" : {
                "DestinationArn" : { "Fn::GetAtt" : [ "LambdaLogsForwarder", "Arn" ] },
                "FilterPattern" : "[level != START && level != END && level != DEBUG, ...]",
                "LogGroupName" : { "Ref": "LogGroupLambdaInitiateSGEvaluation" }
            }
        },

        "LambdaEvaluateSG": {
            "Type": "AWS::Lambda::Function",
            "DependsOn": ["LogGroupLambdaEvaluateSG"],
            "Properties": {
                "Code": {
                    "S3Bucket": { "Ref": "SourceS3Bucket" },
                    "S3Key": { "Ref": "SourceIdentificationSG" }
                },
                "VpcConfig": {
                    "SecurityGroupIds": {
                        "Fn::If": [
                           "LambdaSecurityGroupsEmpty",
                            [],
                            { "Fn::Split" : [",", { "Ref": "LambdaSecurityGroups" }] }
                        ]
                    },
                    "SubnetIds": {
                        "Fn::If": [
                           "LambdaSubnetsEmpty",
                            [],
                            { "Fn::Split" : [",", { "Ref": "LambdaSubnets" }] }
                        ]
                    }
                },
                "Description": "Lambda function to describe security groups unrestricted access.",
                "FunctionName": {"Fn::Join" : ["", [ { "Ref": "ResourcesPrefix" },
                                                     { "Fn::FindInMap": ["NamingStandards", "IdentifySecurityGroupLambdaFunctionName", "value"] } ]
                                              ]},
                "Handler": "describe_sec_grps_unrestricted_access.lambda_handler",
                "MemorySize": 512,
                "Timeout": "300",
                "Role": {"Fn::Join" : ["", [ "arn:aws:iam::",
                                             { "Ref": "AWS::AccountId" },
                                             ":role/",
                                             { "Ref": "ResourcesPrefix" },
                                             { "Ref": "IdentificationIAMRole" }
                                           ] ]},
                "Runtime": "python3.6"
            }
        },
        "LogGroupLambdaEvaluateSG": {
            "Type" : "AWS::Logs::LogGroup",
            "Properties" : {
                "LogGroupName": {"Fn::Join": ["", [ "/aws/lambda/",
                                                    { "Ref": "ResourcesPrefix" },
                                                    { "Fn::FindInMap": ["NamingStandards",
                                                                        "IdentifySecurityGroupLambdaFunctionName",
                                                                        "value"]
                                                    } ] ] },
                "RetentionInDays": "7"
            }
        },
        "SubscriptionFilterLambdaLambdaEvaluateSG": {
            "Type" : "AWS::Logs::SubscriptionFilter",
            "DependsOn": ["LambdaLogsForwarder",
                          "PermissionToInvokeLambdaLogsForwarderCloudWatchLogs",
                          "LogGroupLambdaEvaluateSG"],
            "Properties" : {
                "DestinationArn" : { "Fn::GetAtt" : [ "LambdaLogsForwarder", "Arn" ] },
                "FilterPattern" : "[level != START && level != END && level != DEBUG, ...]",
                "LogGroupName" : { "Ref": "LogGroupLambdaEvaluateSG" }
            }
        },

        "LambdaInitiateCloudTrailsEvaluation": {
            "Type": "AWS::Lambda::Function",
            "DependsOn": ["SNSNotifyLambdaEvaluateCloudTrails", "LogGroupLambdaInitiateCloudTrailsEvaluation"],
            "Properties": {
                "Code": {
                    "S3Bucket": { "Ref": "SourceS3Bucket" },
                    "S3Key": { "Ref": "SourceIdentificationCloudTrails" }
                },
                "Environment": {
                    "Variables": {
                        "SNS_CLOUDTRAILS_ARN": { "Ref": "SNSNotifyLambdaEvaluateCloudTrails" }
                    }
                },
                "Description": "Lambda function for initiate identification of CloudTrail issues",
                "FunctionName": {"Fn::Join" : ["", [ { "Ref": "ResourcesPrefix" },
                                                     { "Fn::FindInMap": ["NamingStandards", "InitiateCloudTrailsLambdaFunctionName", "value"] } ]
                                              ]},
                "Handler": "initiate_to_desc_cloudtrails.lambda_handler",
                "MemorySize": 128,
                "Timeout": "300",
                "Role": {"Fn::Join" : ["", [ "arn:aws:iam::",
                                             { "Ref": "AWS::AccountId" },
                                             ":role/",
                                             { "Ref": "ResourcesPrefix" },
                                             { "Ref": "IdentificationIAMRole" }
                                           ] ]},
                "Runtime": "python3.6"
            }
        },
        "LogGroupLambdaInitiateCloudTrailsEvaluation": {
            "Type" : "AWS::Logs::LogGroup",
            "Properties" : {
                "LogGroupName": {"Fn::Join": ["", [ "/aws/lambda/",
                                                    { "Ref": "ResourcesPrefix" },
                                                    { "Fn::FindInMap": ["NamingStandards",
                                                                        "InitiateCloudTrailsLambdaFunctionName",
                                                                        "value"]
                                                    } ] ] },
                "RetentionInDays": "7"
            }
        },
        "SubscriptionFilterLambdaInitiateCloudTrailsEvaluation": {
            "Type" : "AWS::Logs::SubscriptionFilter",
            "DependsOn": ["LambdaLogsForwarder",
                          "PermissionToInvokeLambdaLogsForwarderCloudWatchLogs",
                          "LogGroupLambdaInitiateCloudTrailsEvaluation"],
            "Properties" : {
                "DestinationArn" : { "Fn::GetAtt" : [ "LambdaLogsForwarder", "Arn" ] },
                "FilterPattern" : "[level != START && level != END && level != DEBUG, ...]",
                "LogGroupName" : { "Ref": "LogGroupLambdaInitiateCloudTrailsEvaluation" }
            }
        },

        "LambdaEvaluateCloudTrails": {
            "Type": "AWS::Lambda::Function",
            "DependsOn": ["LogGroupLambdaEvaluateCloudTrails"],
            "Properties": {
                "Code": {
                    "S3Bucket": { "Ref": "SourceS3Bucket" },
                    "S3Key": { "Ref": "SourceIdentificationCloudTrails" }
                },
                "VpcConfig": {
                    "SecurityGroupIds": {
                        "Fn::If": [
                           "LambdaSecurityGroupsEmpty",
                            [],
                            { "Fn::Split" : [",", { "Ref": "LambdaSecurityGroups" }] }
                        ]
                    },
                    "SubnetIds": {
                        "Fn::If": [
                           "LambdaSubnetsEmpty",
                            [],
                            { "Fn::Split" : [",", { "Ref": "LambdaSubnets" }] }
                        ]
                    }
                },
                "Description": "Lambda function to describe CloudTrail issues",
                "FunctionName": {"Fn::Join" : ["", [ { "Ref": "ResourcesPrefix" },
                                                     { "Fn::FindInMap": ["NamingStandards", "IdentifyCloudTrailsLambdaFunctionName", "value"] } ]
                                              ]},
                "Handler": "describe_cloudtrails.lambda_handler",
                "MemorySize": 256,
                "Timeout": "300",
                "Role": {"Fn::Join" : ["", [ "arn:aws:iam::",
                                             { "Ref": "AWS::AccountId" },
                                             ":role/",
                                             { "Ref": "ResourcesPrefix" },
                                             { "Ref": "IdentificationIAMRole" }
                                           ] ]},
                "Runtime": "python3.6"
            }
        },
        "LogGroupLambdaEvaluateCloudTrails": {
            "Type" : "AWS::Logs::LogGroup",
            "Properties" : {
                "LogGroupName": {"Fn::Join": ["", [ "/aws/lambda/",
                                                    { "Ref": "ResourcesPrefix" },
                                                    { "Fn::FindInMap": ["NamingStandards",
                                                                        "IdentifyCloudTrailsLambdaFunctionName",
                                                                        "value"]
                                                    } ] ] },
                "RetentionInDays": "7"
            }
        },
        "SubscriptionFilterLambdaEvaluateCloudTrails": {
            "Type" : "AWS::Logs::SubscriptionFilter",
            "DependsOn": ["LambdaLogsForwarder",
                          "PermissionToInvokeLambdaLogsForwarderCloudWatchLogs",
                          "LogGroupLambdaEvaluateCloudTrails"],
            "Properties" : {
                "DestinationArn" : { "Fn::GetAtt" : [ "LambdaLogsForwarder", "Arn" ] },
                "FilterPattern" : "[level != START && level != END && level != DEBUG, ...]",
                "LogGroupName" : { "Ref": "LogGroupLambdaEvaluateCloudTrails" }
            }
        },

        "LambdaInitiateS3ACLEvaluation": {
            "Type": "AWS::Lambda::Function",
            "DependsOn": ["SNSNotifyLambdaEvaluateS3ACL", "LogGroupLambdaInitiateS3ACLEvaluation"],
            "Properties": {
                "Code": {
                    "S3Bucket": { "Ref": "SourceS3Bucket" },
                    "S3Key": { "Ref": "SourceIdentificationS3ACL" }
                },
                "Environment": {
                    "Variables": {
                        "SNS_S3_ACL_ARN": { "Ref": "SNSNotifyLambdaEvaluateS3ACL" }
                    }
                },
                "Description": "Lambda function for initiate to identify public s3 buckets.",
                "FunctionName": {"Fn::Join" : ["", [ { "Ref": "ResourcesPrefix" },
                                                     { "Fn::FindInMap": ["NamingStandards", "InitiateS3ACLLambdaFunctionName", "value"] } ]
                                              ]},
                "Handler": "initiate_to_desc_s3_bucket_acl.lambda_handler",
                "MemorySize": 128,
                "Timeout": "300",
                "Role": {"Fn::Join" : ["", [ "arn:aws:iam::",
                                             { "Ref": "AWS::AccountId" },
                                             ":role/",
                                             { "Ref": "ResourcesPrefix" },
                                             { "Ref": "IdentificationIAMRole" }
                                           ] ]},
                "Runtime": "python3.6"
            }
        },
        "LogGroupLambdaInitiateS3ACLEvaluation": {
            "Type" : "AWS::Logs::LogGroup",
            "Properties" : {
                "LogGroupName": {"Fn::Join": ["", [ "/aws/lambda/",
                                                    { "Ref": "ResourcesPrefix" },
                                                    { "Fn::FindInMap": ["NamingStandards",
                                                                        "InitiateS3ACLLambdaFunctionName",
                                                                        "value"]
                                                    } ] ] },
                "RetentionInDays": "7"
            }
        },
        "SubscriptionFilterLambdaInitiateS3ACLEvaluation": {
            "Type" : "AWS::Logs::SubscriptionFilter",
            "DependsOn": ["LambdaLogsForwarder",
                          "PermissionToInvokeLambdaLogsForwarderCloudWatchLogs",
                          "LogGroupLambdaInitiateS3ACLEvaluation"],
            "Properties" : {
                "DestinationArn" : { "Fn::GetAtt" : [ "LambdaLogsForwarder", "Arn" ] },
                "FilterPattern" : "[level != START && level != END && level != DEBUG, ...]",
                "LogGroupName" : { "Ref": "LogGroupLambdaInitiateS3ACLEvaluation" }
            }
        },

        "LambdaEvaluateS3ACL": {
            "Type": "AWS::Lambda::Function",
            "DependsOn": ["LogGroupLambdaEvaluateS3ACL"],
            "Properties": {
                "Code": {
                    "S3Bucket": { "Ref": "SourceS3Bucket" },
                    "S3Key": { "Ref": "SourceIdentificationS3ACL" }
                },
                "VpcConfig": {
                    "SecurityGroupIds": {
                        "Fn::If": [
                           "LambdaSecurityGroupsEmpty",
                            [],
                            { "Fn::Split" : [",", { "Ref": "LambdaSecurityGroups" }] }
                        ]
                    },
                    "SubnetIds": {
                        "Fn::If": [
                           "LambdaSubnetsEmpty",
                            [],
                            { "Fn::Split" : [",", { "Ref": "LambdaSubnets" }] }
                        ]
                    }
                },
                "Description": "Lambda function to describe public s3 buckets.",
                "FunctionName": {"Fn::Join" : ["", [ { "Ref": "ResourcesPrefix" },
                                                     { "Fn::FindInMap": ["NamingStandards", "IdentifyS3ACLLambdaFunctionName", "value"] } ]
                                              ]},
                "Handler": "describe_s3_bucket_acl.lambda_handler",
                "MemorySize": 128,
                "Timeout": "300",
                "Role": {"Fn::Join" : ["", [ "arn:aws:iam::",
                                             { "Ref": "AWS::AccountId" },
                                             ":role/",
                                             { "Ref": "ResourcesPrefix" },
                                             { "Ref": "IdentificationIAMRole" }
                                           ] ]},
                "Runtime": "python3.6"
            }
        },
        "LogGroupLambdaEvaluateS3ACL": {
            "Type" : "AWS::Logs::LogGroup",
            "Properties" : {
                "LogGroupName": {"Fn::Join": ["", [ "/aws/lambda/",
                                                    { "Ref": "ResourcesPrefix" },
                                                    { "Fn::FindInMap": ["NamingStandards",
                                                                        "IdentifyS3ACLLambdaFunctionName",
                                                                        "value"]
                                                    } ] ] },
                "RetentionInDays": "7"
            }
        },
        "SubscriptionFilterLambdaEvaluateS3ACL": {
            "Type" : "AWS::Logs::SubscriptionFilter",
            "DependsOn": ["LambdaLogsForwarder",
                          "PermissionToInvokeLambdaLogsForwarderCloudWatchLogs",
                          "LogGroupLambdaEvaluateS3ACL"],
            "Properties" : {
                "DestinationArn" : { "Fn::GetAtt" : [ "LambdaLogsForwarder", "Arn" ] },
                "FilterPattern" : "[level != START && level != END && level != DEBUG, ...]",
                "LogGroupName" : { "Ref": "LogGroupLambdaEvaluateS3ACL" }
            }
        },

        "LambdaInitiateS3PolicyEvaluation": {
            "Type": "AWS::Lambda::Function",
            "DependsOn": ["SNSNotifyLambdaEvaluateS3Policy", "LogGroupLambdaInitiateS3PolicyEvaluation"],
            "Properties": {
                "Code": {
                    "S3Bucket": { "Ref": "SourceS3Bucket" },
                    "S3Key": { "Ref": "SourceIdentificationS3Policy" }
                },
                "Environment": {
                    "Variables": {
                        "SNS_S3_POLICY_ARN": { "Ref": "SNSNotifyLambdaEvaluateS3Policy" }
                    }
                },
                "Description": "Lambda function for initiate to identify public s3 buckets.",
                "FunctionName": {"Fn::Join" : ["", [ { "Ref": "ResourcesPrefix" },
                                                     { "Fn::FindInMap": ["NamingStandards", "InitiateS3PolicyLambdaFunctionName", "value"] } ]
                                              ]},
                "Handler": "initiate_to_desc_s3_bucket_policy.lambda_handler",
                "MemorySize": 128,
                "Timeout": "300",
                "Role": {"Fn::Join" : ["", [ "arn:aws:iam::",
                                             { "Ref": "AWS::AccountId" },
                                             ":role/",
                                             { "Ref": "ResourcesPrefix" },
                                             { "Ref": "IdentificationIAMRole" }
                                           ] ]},
                "Runtime": "python3.6"
            }
        },
        "LogGroupLambdaInitiateS3PolicyEvaluation": {
            "Type" : "AWS::Logs::LogGroup",
            "Properties" : {
                "LogGroupName": {"Fn::Join": ["", [ "/aws/lambda/",
                                                    { "Ref": "ResourcesPrefix" },
                                                    { "Fn::FindInMap": ["NamingStandards",
                                                                        "InitiateS3PolicyLambdaFunctionName",
                                                                        "value"]
                                                    } ] ] },
                "RetentionInDays": "7"
            }
        },
        "SubscriptionFilterLambdaInitiateS3PolicyEvaluation": {
            "Type" : "AWS::Logs::SubscriptionFilter",
            "DependsOn": ["LambdaLogsForwarder",
                          "PermissionToInvokeLambdaLogsForwarderCloudWatchLogs",
                          "LogGroupLambdaInitiateS3PolicyEvaluation"],
            "Properties" : {
                "DestinationArn" : { "Fn::GetAtt" : [ "LambdaLogsForwarder", "Arn" ] },
                "FilterPattern" : "[level != START && level != END && level != DEBUG, ...]",
                "LogGroupName" : { "Ref": "LogGroupLambdaInitiateS3PolicyEvaluation" }
            }
        },

        "LambdaEvaluateS3Policy": {
            "Type": "AWS::Lambda::Function",
            "DependsOn": ["LogGroupLambdaEvaluateS3Policy"],
            "Properties": {
                "Code": {
                    "S3Bucket": { "Ref": "SourceS3Bucket" },
                    "S3Key": { "Ref": "SourceIdentificationS3Policy" }
                },
                "VpcConfig": {
                    "SecurityGroupIds": {
                        "Fn::If": [
                           "LambdaSecurityGroupsEmpty",
                            [],
                            { "Fn::Split" : [",", { "Ref": "LambdaSecurityGroups" }] }
                        ]
                    },
                    "SubnetIds": {
                        "Fn::If": [
                           "LambdaSubnetsEmpty",
                            [],
                            { "Fn::Split" : [",", { "Ref": "LambdaSubnets" }] }
                        ]
                    }
                },
                "Description": "Lambda function to describe public s3 buckets.",
                "FunctionName": {"Fn::Join" : ["", [ { "Ref": "ResourcesPrefix" },
                                                     { "Fn::FindInMap": ["NamingStandards", "IdentifyS3PolicyLambdaFunctionName", "value"] } ]
                                              ]},
                "Handler": "describe_s3_bucket_policy.lambda_handler",
                "MemorySize": 128,
                "Timeout": "300",
                "Role": {"Fn::Join" : ["", [ "arn:aws:iam::",
                                             { "Ref": "AWS::AccountId" },
                                             ":role/",
                                             { "Ref": "ResourcesPrefix" },
                                             { "Ref": "IdentificationIAMRole" }
                                           ] ]},
                "Runtime": "python3.6"
            }
        },
        "LogGroupLambdaEvaluateS3Policy": {
            "Type" : "AWS::Logs::LogGroup",
            "Properties" : {
                "LogGroupName": {"Fn::Join": ["", [ "/aws/lambda/",
                                                    { "Ref": "ResourcesPrefix" },
                                                    { "Fn::FindInMap": ["NamingStandards",
                                                                        "IdentifyS3PolicyLambdaFunctionName",
                                                                        "value"]
                                                    } ] ] },
                "RetentionInDays": "7"
            }
        },
        "SubscriptionFilterLambdaEvaluateS3Policy": {
            "Type" : "AWS::Logs::SubscriptionFilter",
            "DependsOn": ["LambdaLogsForwarder",
                          "PermissionToInvokeLambdaLogsForwarderCloudWatchLogs",
                          "LogGroupLambdaEvaluateS3Policy"],
            "Properties" : {
                "DestinationArn" : { "Fn::GetAtt" : [ "LambdaLogsForwarder", "Arn" ] },
                "FilterPattern" : "[level != START && level != END && level != DEBUG, ...]",
                "LogGroupName" : { "Ref": "LogGroupLambdaEvaluateS3Policy" }
            }
        },

        "LambdaInitiateIAMUserKeysRotationEvaluation": {
            "Type": "AWS::Lambda::Function",
            "DependsOn": ["SNSNotifyLambdaEvaluateIAMUserKeysRotation", "LogGroupLambdaInitiateIAMUserKeysRotationEvaluation"],
            "Properties": {
                "Code": {
                    "S3Bucket": { "Ref": "SourceS3Bucket" },
                    "S3Key": { "Ref": "SourceIdentificationIAMUserKeysRotation" }
                },
                "Environment": {
                    "Variables": {
                        "SNS_IAM_USER_KEYS_ROTATION_ARN": { "Ref": "SNSNotifyLambdaEvaluateIAMUserKeysRotation" }
                    }
                },
                "Description": "Lambda function for initiate to identify IAM user keys which to be rotate.",
                "FunctionName": {"Fn::Join" : ["", [ { "Ref": "ResourcesPrefix" },
                                                     { "Fn::FindInMap": ["NamingStandards", "InitiateIAMUserKeysRotationLambdaFunctionName", "value"] } ]
                                              ]},
                "Handler": "initiate_to_desc_iam_users_key_rotation.lambda_handler",
                "MemorySize": 128,
                "Timeout": "300",
                "Role": {"Fn::Join" : ["", [ "arn:aws:iam::",
                                             { "Ref": "AWS::AccountId" },
                                             ":role/",
                                             { "Ref": "ResourcesPrefix" },
                                             { "Ref": "IdentificationIAMRole" }
                                           ] ]},
                "Runtime": "python3.6"
            }
        },
        "LogGroupLambdaInitiateIAMUserKeysRotationEvaluation": {
            "Type" : "AWS::Logs::LogGroup",
            "Properties" : {
                "LogGroupName": {"Fn::Join": ["", [ "/aws/lambda/",
                                                    { "Ref": "ResourcesPrefix" },
                                                    { "Fn::FindInMap": ["NamingStandards",
                                                                        "InitiateIAMUserKeysRotationLambdaFunctionName",
                                                                        "value"]
                                                    } ] ] },
                "RetentionInDays": "7"
            }
        },
        "SubscriptionFilterLambdaInitiateIAMUserKeysRotationEvaluation": {
            "Type" : "AWS::Logs::SubscriptionFilter",
            "DependsOn": ["LambdaLogsForwarder",
                          "PermissionToInvokeLambdaLogsForwarderCloudWatchLogs",
                          "LogGroupLambdaInitiateIAMUserKeysRotationEvaluation"],
            "Properties" : {
                "DestinationArn" : { "Fn::GetAtt" : [ "LambdaLogsForwarder", "Arn" ] },
                "FilterPattern" : "[level != START && level != END && level != DEBUG, ...]",
                "LogGroupName" : { "Ref": "LogGroupLambdaInitiateIAMUserKeysRotationEvaluation" }
            }
        },

        "LambdaEvaluateIAMUserKeysRotation": {
            "Type": "AWS::Lambda::Function",
            "DependsOn": ["LogGroupLambdaEvaluateIAMUserKeysRotation"],
            "Properties": {
                "Code": {
                    "S3Bucket": { "Ref": "SourceS3Bucket" },
                    "S3Key": { "Ref": "SourceIdentificationIAMUserKeysRotation" }
                },
                "VpcConfig": {
                    "SecurityGroupIds": {
                        "Fn::If": [
                           "LambdaSecurityGroupsEmpty",
                            [],
                            { "Fn::Split" : [",", { "Ref": "LambdaSecurityGroups" }] }
                        ]
                    },
                    "SubnetIds": {
                        "Fn::If": [
                           "LambdaSubnetsEmpty",
                            [],
                            { "Fn::Split" : [",", { "Ref": "LambdaSubnets" }] }
                        ]
                    }
                },
                "Description": "Lambda function to describe IAM user keys to be rotated.",
                "FunctionName": {"Fn::Join" : ["", [ { "Ref": "ResourcesPrefix" },
                                                     { "Fn::FindInMap": ["NamingStandards", "IdentifyIAMUserKeysRotationLambdaFunctionName", "value"] } ]
                                              ]},
                "Handler": "describe_iam_key_rotation.lambda_handler",
                "MemorySize": 128,
                "Timeout": "300",
                "Role": {"Fn::Join" : ["", [ "arn:aws:iam::",
                                             { "Ref": "AWS::AccountId" },
                                             ":role/",
                                             { "Ref": "ResourcesPrefix" },
                                             { "Ref": "IdentificationIAMRole" }
                                           ] ]},
                "Runtime": "python3.6"
            }
        },
        "LogGroupLambdaEvaluateIAMUserKeysRotation": {
            "Type" : "AWS::Logs::LogGroup",
            "Properties" : {
                "LogGroupName": {"Fn::Join": ["", [ "/aws/lambda/",
                                                    { "Ref": "ResourcesPrefix" },
                                                    { "Fn::FindInMap": ["NamingStandards",
                                                                        "IdentifyIAMUserKeysRotationLambdaFunctionName",
                                                                        "value"]
                                                    } ] ] },
                "RetentionInDays": "7"
            }
        },
        "SubscriptionFilterLambdaEvaluateIAMUserKeysRotation": {
            "Type" : "AWS::Logs::SubscriptionFilter",
            "DependsOn": ["LambdaLogsForwarder",
                          "PermissionToInvokeLambdaLogsForwarderCloudWatchLogs",
                          "LogGroupLambdaEvaluateIAMUserKeysRotation"],
            "Properties" : {
                "DestinationArn" : { "Fn::GetAtt" : [ "LambdaLogsForwarder", "Arn" ] },
                "FilterPattern" : "[level != START && level != END && level != DEBUG, ...]",
                "LogGroupName" : { "Ref": "LogGroupLambdaEvaluateIAMUserKeysRotation" }
            }
        },

        "LambdaInitiateIAMUserInactiveKeysEvaluation": {
            "Type": "AWS::Lambda::Function",
            "DependsOn": ["SNSNotifyLambdaEvaluateIAMUserInactiveKeys", "LogGroupLambdaInitiateIAMUserInactiveKeysEvaluation"],
            "Properties": {
                "Code": {
                    "S3Bucket": { "Ref": "SourceS3Bucket" },
                    "S3Key": { "Ref": "SourceIdentificationIAMUserInactiveKeys" }
                },
                "Environment": {
                    "Variables": {
                        "SNS_IAM_USER_INACTIVE_KEYS_ARN": { "Ref": "SNSNotifyLambdaEvaluateIAMUserInactiveKeys" }
                    }
                },
                "Description": "Lambda function for initiate to identify IAM user keys which last used.",
                "FunctionName": {"Fn::Join" : ["", [ { "Ref": "ResourcesPrefix" },
                                                     { "Fn::FindInMap": ["NamingStandards", "InitiateIAMUserInactiveKeysLambdaFunctionName", "value"] } ]
                                              ]},
                "Handler": "initiate_to_desc_iam_access_keys.lambda_handler",
                "MemorySize": 128,
                "Timeout": "300",
                "Role": {"Fn::Join" : ["", [ "arn:aws:iam::",
                                             { "Ref": "AWS::AccountId" },
                                             ":role/",
                                             { "Ref": "ResourcesPrefix" },
                                             { "Ref": "IdentificationIAMRole" }
                                           ] ]},
                "Runtime": "python3.6"
            }
        },
        "LogGroupLambdaInitiateIAMUserInactiveKeysEvaluation": {
            "Type" : "AWS::Logs::LogGroup",
            "Properties" : {
                "LogGroupName": {"Fn::Join": ["", [ "/aws/lambda/",
                                                    { "Ref": "ResourcesPrefix" },
                                                    { "Fn::FindInMap": ["NamingStandards",
                                                                        "InitiateIAMUserInactiveKeysLambdaFunctionName",
                                                                        "value"]
                                                    } ] ] },
                "RetentionInDays": "7"
            }
        },
        "SubscriptionFilterLambdaInitiateIAMUserInactiveKeysEvaluation": {
            "Type" : "AWS::Logs::SubscriptionFilter",
            "DependsOn": ["LambdaLogsForwarder",
                          "PermissionToInvokeLambdaLogsForwarderCloudWatchLogs",
                          "LogGroupLambdaInitiateIAMUserInactiveKeysEvaluation"],
            "Properties" : {
                "DestinationArn" : { "Fn::GetAtt" : [ "LambdaLogsForwarder", "Arn" ] },
                "FilterPattern" : "[level != START && level != END && level != DEBUG, ...]",
                "LogGroupName" : { "Ref": "LogGroupLambdaInitiateIAMUserInactiveKeysEvaluation" }
            }
        },

        "LambdaEvaluateIAMUserInactiveKeys": {
            "Type": "AWS::Lambda::Function",
            "DependsOn": ["LogGroupLambdaEvaluateIAMUserInactiveKeys"],
            "Properties": {
                "Code": {
                    "S3Bucket": { "Ref": "SourceS3Bucket" },
                    "S3Key": { "Ref": "SourceIdentificationIAMUserInactiveKeys" }
                },
                "VpcConfig": {
                    "SecurityGroupIds": {
                        "Fn::If": [
                           "LambdaSecurityGroupsEmpty",
                            [],
                            { "Fn::Split" : [",", { "Ref": "LambdaSecurityGroups" }] }
                        ]
                    },
                    "SubnetIds": {
                        "Fn::If": [
                           "LambdaSubnetsEmpty",
                            [],
                            { "Fn::Split" : [",", { "Ref": "LambdaSubnets" }] }
                        ]
                    }
                },
                "Description": "Lambda function to describe IAM user keys last used.",
                "FunctionName": {"Fn::Join" : ["", [ { "Ref": "ResourcesPrefix" },
                                                     { "Fn::FindInMap": ["NamingStandards", "IdentifyIAMUserInactiveKeysLambdaFunctionName", "value"] } ]
                                              ]},
                "Handler": "describe_iam_accesskey_details.lambda_handler",
                "MemorySize": 128,
                "Timeout": "300",
                "Role": {"Fn::Join" : ["", [ "arn:aws:iam::",
                                             { "Ref": "AWS::AccountId" },
                                             ":role/",
                                             { "Ref": "ResourcesPrefix" },
                                             { "Ref": "IdentificationIAMRole" }
                                           ] ]},
                "Runtime": "python3.6"
            }
        },
        "LogGroupLambdaEvaluateIAMUserInactiveKeys": {
            "Type" : "AWS::Logs::LogGroup",
            "Properties" : {
                "LogGroupName": {"Fn::Join": ["", [ "/aws/lambda/",
                                                    { "Ref": "ResourcesPrefix" },
                                                    { "Fn::FindInMap": ["NamingStandards",
                                                                        "IdentifyIAMUserInactiveKeysLambdaFunctionName",
                                                                        "value"]
                                                    } ] ] },
                "RetentionInDays": "7"
            }
        },
        "SubscriptionFilterLambdaEvaluateIAMUserInactiveKeys": {
            "Type" : "AWS::Logs::SubscriptionFilter",
            "DependsOn": ["LambdaLogsForwarder",
                          "PermissionToInvokeLambdaLogsForwarderCloudWatchLogs",
                          "LogGroupLambdaEvaluateIAMUserInactiveKeys"],
            "Properties" : {
                "DestinationArn" : { "Fn::GetAtt" : [ "LambdaLogsForwarder", "Arn" ] },
                "FilterPattern" : "[level != START && level != END && level != DEBUG, ...]",
                "LogGroupName" : { "Ref": "LogGroupLambdaEvaluateIAMUserInactiveKeys" }
            }
        },

        "LambdaInitiateEBSVolumesEvaluation": {
            "Type": "AWS::Lambda::Function",
            "DependsOn": ["SNSNotifyLambdaEvaluateEBSVolumes", "LogGroupLambdaInitiateEBSVolumesEvaluation"],
            "Properties": {
                "Code": {
                    "S3Bucket": { "Ref": "SourceS3Bucket" },
                    "S3Key": { "Ref": "SourceIdentificationEBSVolumes" }
                },
                "Environment": {
                    "Variables": {
                        "SNS_EBS_VOLUMES_ARN": { "Ref": "SNSNotifyLambdaEvaluateEBSVolumes" }
                    }
                },
                "Description": "Lambda function for initiate to identify unencrypted EBS volumes.",
                "FunctionName": {"Fn::Join" : ["", [ { "Ref": "ResourcesPrefix" },
                                                     { "Fn::FindInMap": ["NamingStandards", "InitiateEBSVolumesLambdaFunctionName", "value"] } ]
                                              ]},
                "Handler": "initiate_to_desc_ebs_unencrypted_volumes.lambda_handler",
                "MemorySize": 128,
                "Timeout": "300",
                "Role": {"Fn::Join" : ["", [ "arn:aws:iam::",
                                             { "Ref": "AWS::AccountId" },
                                             ":role/",
                                             { "Ref": "ResourcesPrefix" },
                                             { "Ref": "IdentificationIAMRole" }
                                           ] ]},
                "Runtime": "python3.6"
            }
        },
        "LogGroupLambdaInitiateEBSVolumesEvaluation": {
            "Type" : "AWS::Logs::LogGroup",
            "Properties" : {
                "LogGroupName": {"Fn::Join": ["", [ "/aws/lambda/",
                                                    { "Ref": "ResourcesPrefix" },
                                                    { "Fn::FindInMap": ["NamingStandards",
                                                                        "InitiateEBSVolumesLambdaFunctionName",
                                                                        "value"]
                                                    } ] ] },
                "RetentionInDays": "7"
            }
        },
        "SubscriptionFilterLambdaInitiateEBSVolumesEvaluation": {
            "Type" : "AWS::Logs::SubscriptionFilter",
            "DependsOn": ["LambdaLogsForwarder",
                          "PermissionToInvokeLambdaLogsForwarderCloudWatchLogs",
                          "LogGroupLambdaInitiateEBSVolumesEvaluation"],
            "Properties" : {
                "DestinationArn" : { "Fn::GetAtt" : [ "LambdaLogsForwarder", "Arn" ] },
                "FilterPattern" : "[level != START && level != END && level != DEBUG, ...]",
                "LogGroupName" : { "Ref": "LogGroupLambdaInitiateEBSVolumesEvaluation" }
            }
        },

        "LambdaEvaluateEBSVolumes": {
            "Type": "AWS::Lambda::Function",
            "DependsOn": ["LogGroupLambdaEvaluateEBSVolumes"],
            "Properties": {
                "Code": {
                    "S3Bucket": { "Ref": "SourceS3Bucket" },
                    "S3Key": { "Ref": "SourceIdentificationEBSVolumes" }
                },
                "VpcConfig": {
                    "SecurityGroupIds": {
                        "Fn::If": [
                           "LambdaSecurityGroupsEmpty",
                            [],
                            { "Fn::Split" : [",", { "Ref": "LambdaSecurityGroups" }] }
                        ]
                    },
                    "SubnetIds": {
                        "Fn::If": [
                           "LambdaSubnetsEmpty",
                            [],
                            { "Fn::Split" : [",", { "Ref": "LambdaSubnets" }] }
                        ]
                    }
                },
                "Description": "Lambda function to describe unencrypted ebs volumes.",
                "FunctionName": {"Fn::Join" : ["", [ { "Ref": "ResourcesPrefix" },
                                                     { "Fn::FindInMap": ["NamingStandards", "IdentifyEBSVolumesLambdaFunctionName", "value"] } ]
                                              ]},
                "Handler": "describe_ebs_unencrypted_volumes.lambda_handler",
                "MemorySize": 256,
                "Timeout": "300",
                "Role": {"Fn::Join" : ["", [ "arn:aws:iam::",
                                             { "Ref": "AWS::AccountId" },
                                             ":role/",
                                             { "Ref": "ResourcesPrefix" },
                                             { "Ref": "IdentificationIAMRole" }
                                           ] ]},
                "Runtime": "python3.6"
            }
        },
        "LogGroupLambdaEvaluateEBSVolumes": {
            "Type" : "AWS::Logs::LogGroup",
            "Properties" : {
                "LogGroupName": {"Fn::Join": ["", [ "/aws/lambda/",
                                                    { "Ref": "ResourcesPrefix" },
                                                    { "Fn::FindInMap": ["NamingStandards",
                                                                        "IdentifyEBSVolumesLambdaFunctionName",
                                                                        "value"]
                                                    } ] ] },
                "RetentionInDays": "7"
            }
        },
        "SubscriptionFilterLambdaEvaluateEBSVolumes": {
            "Type" : "AWS::Logs::SubscriptionFilter",
            "DependsOn": ["LambdaLogsForwarder",
                          "PermissionToInvokeLambdaLogsForwarderCloudWatchLogs",
                          "LogGroupLambdaEvaluateEBSVolumes"],
            "Properties" : {
                "DestinationArn" : { "Fn::GetAtt" : [ "LambdaLogsForwarder", "Arn" ] },
                "FilterPattern" : "[level != START && level != END && level != DEBUG, ...]",
                "LogGroupName" : { "Ref": "LogGroupLambdaEvaluateEBSVolumes" }
            }
        },

        "LambdaInitiateEBSSnapshotsEvaluation": {
            "Type": "AWS::Lambda::Function",
            "DependsOn": ["SNSNotifyLambdaEvaluateEBSSnapshots", "LogGroupLambdaInitiateEBSSnapshotsEvaluation"],
            "Properties": {
                "Code": {
                    "S3Bucket": { "Ref": "SourceS3Bucket" },
                    "S3Key": { "Ref": "SourceIdentificationEBSSnapshots" }
                },
                "Environment": {
                    "Variables": {
                        "SNS_EBS_SNAPSHOTS_ARN": { "Ref": "SNSNotifyLambdaEvaluateEBSSnapshots" }
                    }
                },
                "Description": "Lambda function for initiate to identify public EBS snapshots.",
                "FunctionName": {"Fn::Join" : ["", [ { "Ref": "ResourcesPrefix" },
                                                     { "Fn::FindInMap": ["NamingStandards", "InitiateEBSSnapshotsLambdaFunctionName", "value"] } ]
                                              ]},
                "Handler": "initiate_to_desc_ebs_public_snapshots.lambda_handler",
                "MemorySize": 128,
                "Timeout": "300",
                "Role": {"Fn::Join" : ["", [ "arn:aws:iam::",
                                             { "Ref": "AWS::AccountId" },
                                             ":role/",
                                             { "Ref": "ResourcesPrefix" },
                                             { "Ref": "IdentificationIAMRole" }
                                           ] ]},
                "Runtime": "python3.6"
            }
        },
        "LogGroupLambdaInitiateEBSSnapshotsEvaluation": {
            "Type" : "AWS::Logs::LogGroup",
            "Properties" : {
                "LogGroupName": {"Fn::Join": ["", [ "/aws/lambda/",
                                                    { "Ref": "ResourcesPrefix" },
                                                    { "Fn::FindInMap": ["NamingStandards",
                                                                        "InitiateEBSSnapshotsLambdaFunctionName",
                                                                        "value"]
                                                    } ] ] },
                "RetentionInDays": "7"
            }
        },
        "SubscriptionFilterLambdaInitiateEBSSnapshotsEvaluation": {
            "Type" : "AWS::Logs::SubscriptionFilter",
            "DependsOn": ["LambdaLogsForwarder",
                          "PermissionToInvokeLambdaLogsForwarderCloudWatchLogs",
                          "LogGroupLambdaInitiateEBSSnapshotsEvaluation"],
            "Properties" : {
                "DestinationArn" : { "Fn::GetAtt" : [ "LambdaLogsForwarder", "Arn" ] },
                "FilterPattern" : "[level != START && level != END && level != DEBUG, ...]",
                "LogGroupName" : { "Ref": "LogGroupLambdaInitiateEBSSnapshotsEvaluation" }
            }
        },

        "LambdaEvaluateEBSSnapshots": {
            "Type": "AWS::Lambda::Function",
            "DependsOn": ["LogGroupLambdaEvaluateEBSSnapshots"],
            "Properties": {
                "Code": {
                    "S3Bucket": { "Ref": "SourceS3Bucket" },
                    "S3Key": { "Ref": "SourceIdentificationEBSSnapshots" }
                },
                "VpcConfig": {
                    "SecurityGroupIds": {
                        "Fn::If": [
                           "LambdaSecurityGroupsEmpty",
                            [],
                            { "Fn::Split" : [",", { "Ref": "LambdaSecurityGroups" }] }
                        ]
                    },
                    "SubnetIds": {
                        "Fn::If": [
                           "LambdaSubnetsEmpty",
                            [],
                            { "Fn::Split" : [",", { "Ref": "LambdaSubnets" }] }
                        ]
                    }
                },
                "Description": "Lambda function to describe public ebs snapshots.",
                "FunctionName": {"Fn::Join" : ["", [ { "Ref": "ResourcesPrefix" },
                                                     { "Fn::FindInMap": ["NamingStandards", "IdentifyEBSSnapshotsLambdaFunctionName", "value"] } ]
                                              ]},
                "Handler": "describe_ebs_public_snapshots.lambda_handler",
                "MemorySize": 512,
                "Timeout": "300",
                "Role": {"Fn::Join" : ["", [ "arn:aws:iam::",
                                             { "Ref": "AWS::AccountId" },
                                             ":role/",
                                             { "Ref": "ResourcesPrefix" },
                                             { "Ref": "IdentificationIAMRole" }
                                           ] ]},
                "Runtime": "python3.6"
            }
        },
        "LogGroupLambdaEvaluateEBSSnapshots": {
            "Type" : "AWS::Logs::LogGroup",
            "Properties" : {
                "LogGroupName": {"Fn::Join": ["", [ "/aws/lambda/",
                                                    { "Ref": "ResourcesPrefix" },
                                                    { "Fn::FindInMap": ["NamingStandards",
                                                                        "IdentifyEBSSnapshotsLambdaFunctionName",
                                                                        "value"]
                                                    } ] ] },
                "RetentionInDays": "7"
            }
        },
        "SubscriptionFilterLambdaEvaluateEBSSnapshots": {
            "Type" : "AWS::Logs::SubscriptionFilter",
            "DependsOn": ["LambdaLogsForwarder",
                          "PermissionToInvokeLambdaLogsForwarderCloudWatchLogs",
                          "LogGroupLambdaEvaluateEBSSnapshots"],
            "Properties" : {
                "DestinationArn" : { "Fn::GetAtt" : [ "LambdaLogsForwarder", "Arn" ] },
                "FilterPattern" : "[level != START && level != END && level != DEBUG, ...]",
                "LogGroupName" : { "Ref": "LogGroupLambdaEvaluateEBSSnapshots" }
            }
        },

        "LambdaInitiateRDSSnapshotsEvaluation": {
            "Type": "AWS::Lambda::Function",
            "DependsOn": ["SNSNotifyLambdaEvaluateRDSSnapshots", "LogGroupLambdaInitiateRDSSnapshotsEvaluation"],
            "Properties": {
                "Code": {
                    "S3Bucket": { "Ref": "SourceS3Bucket" },
                    "S3Key": { "Ref": "SourceIdentificationRDSSnapshots" }
                },
                "Environment": {
                    "Variables": {
                        "SNS_RDS_SNAPSHOTS_ARN": { "Ref": "SNSNotifyLambdaEvaluateRDSSnapshots" }
                    }
                },
                "Description": "Lambda function for initiate to identify public RDS snapshots.",
                "FunctionName": {"Fn::Join" : ["", [ { "Ref": "ResourcesPrefix" },
                                                     { "Fn::FindInMap": ["NamingStandards", "InitiateRDSSnapshotsLambdaFunctionName", "value"] } ]
                                              ]},
                "Handler": "initiate_to_desc_rds_public_snapshots.lambda_handler",
                "MemorySize": 128,
                "Timeout": "300",
                "Role": {"Fn::Join" : ["", [ "arn:aws:iam::",
                                             { "Ref": "AWS::AccountId" },
                                             ":role/",
                                             { "Ref": "ResourcesPrefix" },
                                             { "Ref": "IdentificationIAMRole" }
                                           ] ]},
                "Runtime": "python3.6"
            }
        },
        "LogGroupLambdaInitiateRDSSnapshotsEvaluation": {
            "Type" : "AWS::Logs::LogGroup",
            "Properties" : {
                "LogGroupName": {"Fn::Join": ["", [ "/aws/lambda/",
                                                    { "Ref": "ResourcesPrefix" },
                                                    { "Fn::FindInMap": ["NamingStandards",
                                                                        "InitiateRDSSnapshotsLambdaFunctionName",
                                                                        "value"]
                                                    } ] ] },
                "RetentionInDays": "7"
            }
        },
        "SubscriptionFilterLambdaInitiateRDSSnapshotsEvaluation": {
            "Type" : "AWS::Logs::SubscriptionFilter",
            "DependsOn": ["LambdaLogsForwarder",
                          "PermissionToInvokeLambdaLogsForwarderCloudWatchLogs",
                          "LogGroupLambdaInitiateRDSSnapshotsEvaluation"],
            "Properties" : {
                "DestinationArn" : { "Fn::GetAtt" : [ "LambdaLogsForwarder", "Arn" ] },
                "FilterPattern" : "[level != START && level != END && level != DEBUG, ...]",
                "LogGroupName" : { "Ref": "LogGroupLambdaInitiateRDSSnapshotsEvaluation" }
            }
        },

        "LambdaEvaluateRDSSnapshots": {
            "Type": "AWS::Lambda::Function",
            "DependsOn": ["LogGroupLambdaEvaluateRDSSnapshots"],
            "Properties": {
                "Code": {
                    "S3Bucket": { "Ref": "SourceS3Bucket" },
                    "S3Key": { "Ref": "SourceIdentificationRDSSnapshots" }
                },
                "VpcConfig": {
                    "SecurityGroupIds": {
                        "Fn::If": [
                           "LambdaSecurityGroupsEmpty",
                            [],
                            { "Fn::Split" : [",", { "Ref": "LambdaSecurityGroups" }] }
                        ]
                    },
                    "SubnetIds": {
                        "Fn::If": [
                           "LambdaSubnetsEmpty",
                            [],
                            { "Fn::Split" : [",", { "Ref": "LambdaSubnets" }] }
                        ]
                    }
                },
                "Description": "Lambda function to describe public rds snapshots.",
                "FunctionName": {"Fn::Join" : ["", [ { "Ref": "ResourcesPrefix" },
                                                     { "Fn::FindInMap": ["NamingStandards", "IdentifyRDSSnapshotsLambdaFunctionName", "value"] } ]
                                              ]},
                "Handler": "describe_rds_public_snapshots.lambda_handler",
                "MemorySize": 256,
                "Timeout": "300",
                "Role": {"Fn::Join" : ["", [ "arn:aws:iam::",
                                             { "Ref": "AWS::AccountId" },
                                             ":role/",
                                             { "Ref": "ResourcesPrefix" },
                                             { "Ref": "IdentificationIAMRole" }
                                           ] ]},
                "Runtime": "python3.6"
            }
        },
        "LogGroupLambdaEvaluateRDSSnapshots": {
            "Type" : "AWS::Logs::LogGroup",
            "Properties" : {
                "LogGroupName": {"Fn::Join": ["", [ "/aws/lambda/",
                                                    { "Ref": "ResourcesPrefix" },
                                                    { "Fn::FindInMap": ["NamingStandards",
                                                                        "IdentifyRDSSnapshotsLambdaFunctionName",
                                                                        "value"]
                                                    } ] ] },
                "RetentionInDays": "7"
            }
        },
        "SubscriptionFilterLambdaEvaluateRDSSnapshots": {
            "Type" : "AWS::Logs::SubscriptionFilter",
            "DependsOn": ["LambdaLogsForwarder",
                          "PermissionToInvokeLambdaLogsForwarderCloudWatchLogs",
                          "LogGroupLambdaEvaluateRDSSnapshots"],
            "Properties" : {
                "DestinationArn" : { "Fn::GetAtt" : [ "LambdaLogsForwarder", "Arn" ] },
                "FilterPattern" : "[level != START && level != END && level != DEBUG, ...]",
                "LogGroupName" : { "Ref": "LogGroupLambdaEvaluateRDSSnapshots" }
            }
        },
        "LambdaInitiateAMIPublicAccessEvaluation": {
            "Type": "AWS::Lambda::Function",
            "DependsOn": ["SNSNotifyLambdaEvaluateAMIPublicAccess", "LogGroupLambdaInitiateAMIPublicAccessEvaluation"],
            "Properties": {
                "Code": {
                    "S3Bucket": { "Ref": "SourceS3Bucket" },
                    "S3Key": { "Ref": "SourceIdentificationAMIPublicAccess" }
                },
                "Environment": {
                    "Variables": {
                        "SNS_PUBLIC_AMI_ARN": { "Ref": "SNSNotifyLambdaEvaluateAMIPublicAccess" }
                    }
                },
                "Description": "Lambda function for initiate to identify public AMI access issues.",
                "FunctionName": {"Fn::Join" : ["", [ { "Ref": "ResourcesPrefix" },
                                                     { "Fn::FindInMap": ["NamingStandards", "InitiateAMIPublicAccessLambdaFunctionName", "value"] } ]
                                              ]},
                "Handler": "initiate_to_desc_public_ami_issues.lambda_handler",
                "MemorySize": 128,
                "Timeout": "300",
                "Role": {"Fn::Join" : ["", [ "arn:aws:iam::",
                                             { "Ref": "AWS::AccountId" },
                                             ":role/",
                                             { "Ref": "ResourcesPrefix" },
                                             { "Ref": "IdentificationIAMRole" }
                                           ] ]},
                "Runtime": "python3.6"
            }
        },
        "LogGroupLambdaInitiateAMIPublicAccessEvaluation": {
            "Type" : "AWS::Logs::LogGroup",
            "Properties" : {
                "LogGroupName": {"Fn::Join": ["", [ "/aws/lambda/",
                                                    { "Ref": "ResourcesPrefix" },
                                                    { "Fn::FindInMap": ["NamingStandards",
                                                                        "InitiateAMIPublicAccessLambdaFunctionName",
                                                                        "value"]
                                                    } ] ] },
                "RetentionInDays": "7"
            }
        },
        "SubscriptionFilterLambdaInitiateAMIPublicAccessEvaluation": {
            "Type" : "AWS::Logs::SubscriptionFilter",
            "DependsOn": ["LambdaLogsForwarder",
                          "PermissionToInvokeLambdaLogsForwarderCloudWatchLogs",
                          "LogGroupLambdaInitiateAMIPublicAccessEvaluation"],
            "Properties" : {
                "DestinationArn" : { "Fn::GetAtt" : [ "LambdaLogsForwarder", "Arn" ] },
                "FilterPattern" : "[level != START && level != END && level != DEBUG, ...]",
                "LogGroupName" : { "Ref": "LogGroupLambdaInitiateAMIPublicAccessEvaluation" }
            }
        },

<<<<<<< HEAD
        "LambdaEvaluateAMIPublicAccess": {
            "Type": "AWS::Lambda::Function",
            "DependsOn": ["LogGroupLambdaEvaluateAMIPublicAccess"],
            "Properties": {
                "Code": {
                    "S3Bucket": { "Ref": "SourceS3Bucket" },
                    "S3Key": { "Ref": "SourceIdentificationAMIPublicAccess" }
                },
                "Description": "Lambda function to describe public AMI issues.",
                "FunctionName": {"Fn::Join" : ["", [ { "Ref": "ResourcesPrefix" },
                                                     { "Fn::FindInMap": ["NamingStandards", "IdentifyAMIPublicAccessLambdaFunctionName", "value"] } ]
                                              ]},
                "Handler": "describe_public_ami_issues.lambda_handler",
=======
        "LambdaInitiateSQSPublicPolicyEvaluation": {
            "Type": "AWS::Lambda::Function",
            "DependsOn": ["SNSNotifyLambdaEvaluateSQSPublicPolicy", "LogGroupLambdaInitiateSQSPublicPolicyEvaluation"],
            "Properties": {
                "Code": {
                    "S3Bucket": { "Ref": "SourceS3Bucket" },
                    "S3Key": { "Ref": "SourceIdentificationSQSPublicPolicy" }
                },
                "Environment": {
                    "Variables": {
                        "SNS_SQS_POLICY_ARN": { "Ref": "SNSNotifyLambdaEvaluateSQSPublicPolicy" }
                    }
                },
                "Description": "Lambda function for initiate to identify public SQS queues.",
                "FunctionName": {"Fn::Join" : ["", [ { "Ref": "ResourcesPrefix" },
                                                     { "Fn::FindInMap": ["NamingStandards", "InitiateSQSPublicPolicyLambdaFunctionName", "value"] } ]
                                              ]},
                "Handler": "initiate_to_desc_sqs_public_policy.lambda_handler",
                "MemorySize": 128,
                "Timeout": "300",
                "Role": {"Fn::Join" : ["", [ "arn:aws:iam::",
                                             { "Ref": "AWS::AccountId" },
                                             ":role/",
                                             { "Ref": "ResourcesPrefix" },
                                             { "Ref": "IdentificationIAMRole" }
                                           ] ]},
                "Runtime": "python3.6"
            }
        },
        "LogGroupLambdaInitiateSQSPublicPolicyEvaluation": {
            "Type" : "AWS::Logs::LogGroup",
            "Properties" : {
                "LogGroupName": {"Fn::Join": ["", [ "/aws/lambda/",
                                                    { "Ref": "ResourcesPrefix" },
                                                    { "Fn::FindInMap": ["NamingStandards",
                                                                        "InitiateSQSPublicPolicyLambdaFunctionName",
                                                                        "value"]
                                                    } ] ] },
                "RetentionInDays": "7"
            }
        },
        "SubscriptionFilterLambdaInitiateSQSPublicPolicyEvaluation": {
            "Type" : "AWS::Logs::SubscriptionFilter",
            "DependsOn": ["LambdaLogsForwarder",
                          "PermissionToInvokeLambdaLogsForwarderCloudWatchLogs",
                          "LogGroupLambdaInitiateSQSPublicPolicyEvaluation"],
            "Properties" : {
                "DestinationArn" : { "Fn::GetAtt" : [ "LambdaLogsForwarder", "Arn" ] },
                "FilterPattern" : "[level != START && level != END && level != DEBUG, ...]",
                "LogGroupName" : { "Ref": "LogGroupLambdaInitiateSQSPublicPolicyEvaluation" }
            }
        },

        "LambdaEvaluateSQSPublicPolicy": {
            "Type": "AWS::Lambda::Function",
            "DependsOn": ["LogGroupLambdaEvaluateSQSPublicPolicy"],
            "Properties": {
                "Code": {
                    "S3Bucket": { "Ref": "SourceS3Bucket" },
                    "S3Key": { "Ref": "SourceIdentificationSQSPublicPolicy" }
                },
                "VpcConfig": {
                    "SecurityGroupIds": {
                        "Fn::If": [
                           "LambdaSecurityGroupsEmpty",
                            [],
                            { "Fn::Split" : [",", { "Ref": "LambdaSecurityGroups" }] }
                        ]
                    },
                    "SubnetIds": {
                        "Fn::If": [
                           "LambdaSubnetsEmpty",
                            [],
                            { "Fn::Split" : [",", { "Ref": "LambdaSubnets" }] }
                        ]
                    }
                },
                "Description": "Lambda function to describe public SQS queues.",
                "FunctionName": {"Fn::Join" : ["", [ { "Ref": "ResourcesPrefix" },
                                                     { "Fn::FindInMap": ["NamingStandards", "IdentifySQSPublicPolicyLambdaFunctionName", "value"] } ]
                                              ]},
                "Handler": "describe_sqs_public_policy.lambda_handler",
                "MemorySize": 256,
                "Timeout": "300",
                "Role": {"Fn::Join" : ["", [ "arn:aws:iam::",
                                             { "Ref": "AWS::AccountId" },
                                             ":role/",
                                             { "Ref": "ResourcesPrefix" },
                                             { "Ref": "IdentificationIAMRole" }
                                           ] ]},
                "Runtime": "python3.6"
            }
        },
        "LogGroupLambdaEvaluateSQSPublicPolicy": {
            "Type" : "AWS::Logs::LogGroup",
            "Properties" : {
                "LogGroupName": {"Fn::Join": ["", [ "/aws/lambda/",
                                                    { "Ref": "ResourcesPrefix" },
                                                    { "Fn::FindInMap": ["NamingStandards",
                                                                        "IdentifySQSPublicPolicyLambdaFunctionName",
                                                                        "value"]
                                                    } ] ] },
                "RetentionInDays": "7"
            }
        },
        "SubscriptionFilterLambdaEvaluateSQSPublicPolicy": {
            "Type" : "AWS::Logs::SubscriptionFilter",
            "DependsOn": ["LambdaLogsForwarder",
                          "PermissionToInvokeLambdaLogsForwarderCloudWatchLogs",
                          "LogGroupLambdaEvaluateSQSPublicPolicy"],
            "Properties" : {
                "DestinationArn" : { "Fn::GetAtt" : [ "LambdaLogsForwarder", "Arn" ] },
                "FilterPattern" : "[level != START && level != END && level != DEBUG, ...]",
                "LogGroupName" : { "Ref": "LogGroupLambdaEvaluateSQSPublicPolicy" }
            }
        },

        "LambdaInitiateS3EncryptionEvaluation": {
            "Type": "AWS::Lambda::Function",
            "DependsOn": ["SNSNotifyLambdaEvaluateS3Encryption", "LogGroupLambdaInitiateS3EncryptionEvaluation"],
            "Properties": {
                "Code": {
                    "S3Bucket": { "Ref": "SourceS3Bucket" },
                    "S3Key": { "Ref": "SourceIdentificationS3Encryption" }
                },
                "Environment": {
                    "Variables": {
                        "SNS_S3_ENCRYPT_ARN": { "Ref": "SNSNotifyLambdaEvaluateS3Encryption" }
                    }
                },
                "Description": "Lambda function for initiate to identify S3 unencrypted buckets.",
                "FunctionName": {"Fn::Join" : ["", [ { "Ref": "ResourcesPrefix" },
                                                     { "Fn::FindInMap": ["NamingStandards", "InitiateS3EncryptionLambdaFunctionName", "value"] } ]
                                              ]},
                "Handler": "initiate_to_desc_s3_encryption.lambda_handler",
                "MemorySize": 128,
                "Timeout": "300",
                "Role": {"Fn::Join" : ["", [ "arn:aws:iam::",
                                             { "Ref": "AWS::AccountId" },
                                             ":role/",
                                             { "Ref": "ResourcesPrefix" },
                                             { "Ref": "IdentificationIAMRole" }
                                           ] ]},
                "Runtime": "python3.6"
            }
        },
        "LogGroupLambdaInitiateS3EncryptionEvaluation": {
            "Type" : "AWS::Logs::LogGroup",
            "Properties" : {
                "LogGroupName": {"Fn::Join": ["", [ "/aws/lambda/",
                                                    { "Ref": "ResourcesPrefix" },
                                                    { "Fn::FindInMap": ["NamingStandards",
                                                                        "InitiateS3EncryptionLambdaFunctionName",
                                                                        "value"]
                                                    } ] ] },
                "RetentionInDays": "7"
            }
        },
        "SubscriptionFilterLambdaInitiateS3EncryptionEvaluation": {
            "Type" : "AWS::Logs::SubscriptionFilter",
            "DependsOn": ["LambdaLogsForwarder",
                          "PermissionToInvokeLambdaLogsForwarderCloudWatchLogs",
                          "LogGroupLambdaInitiateS3EncryptionEvaluation"],
            "Properties" : {
                "DestinationArn" : { "Fn::GetAtt" : [ "LambdaLogsForwarder", "Arn" ] },
                "FilterPattern" : "[level != START && level != END && level != DEBUG, ...]",
                "LogGroupName" : { "Ref": "LogGroupLambdaInitiateS3EncryptionEvaluation" }
            }
        },

        "LambdaEvaluateS3Encryption": {
            "Type": "AWS::Lambda::Function",
            "DependsOn": ["LogGroupLambdaEvaluateS3Encryption"],
            "Properties": {
                "Code": {
                    "S3Bucket": { "Ref": "SourceS3Bucket" },
                    "S3Key": { "Ref": "SourceIdentificationS3Encryption" }
                },
                "Description": "Lambda function to describe un-encrypted S3 buckets.",
                "FunctionName": {"Fn::Join" : ["", [ { "Ref": "ResourcesPrefix" },
                                                     { "Fn::FindInMap": ["NamingStandards", "IdentifyS3EncryptionLambdaFunctionName", "value"] } ]
                                              ]},
                "Handler": "describe_s3_encryption.lambda_handler",
                "MemorySize": 256,
                "Timeout": "300",
                "Role": {"Fn::Join" : ["", [ "arn:aws:iam::",
                                             { "Ref": "AWS::AccountId" },
                                             ":role/",
                                             { "Ref": "ResourcesPrefix" },
                                             { "Ref": "IdentificationIAMRole" }
                                           ] ]},
                "Runtime": "python3.6"
            }
        },
        "LogGroupLambdaEvaluateS3Encryption": {
            "Type" : "AWS::Logs::LogGroup",
            "Properties" : {
                "LogGroupName": {"Fn::Join": ["", [ "/aws/lambda/",
                                                    { "Ref": "ResourcesPrefix" },
                                                    { "Fn::FindInMap": ["NamingStandards",
                                                                        "IdentifyS3EncryptionLambdaFunctionName",
                                                                        "value"]
                                                    } ] ] },
                "RetentionInDays": "7"
            }
        },
        "SubscriptionFilterLambdaEvaluateS3Encryption": {
            "Type" : "AWS::Logs::SubscriptionFilter",
            "DependsOn": ["LambdaLogsForwarder",
                          "PermissionToInvokeLambdaLogsForwarderCloudWatchLogs",
                          "LogGroupLambdaEvaluateS3Encryption"],
            "Properties" : {
                "DestinationArn" : { "Fn::GetAtt" : [ "LambdaLogsForwarder", "Arn" ] },
                "FilterPattern" : "[level != START && level != END && level != DEBUG, ...]",
                "LogGroupName" : { "Ref": "LogGroupLambdaEvaluateS3Encryption" }
            }
        },

        "LambdaInitiateRDSEncryptionEvaluation": {
            "Type": "AWS::Lambda::Function",
            "DependsOn": ["SNSNotifyLambdaEvaluateRDSEncryption", "LogGroupLambdaInitiateRDSEncryptionEvaluation"],
            "Properties": {
                "Code": {
                    "S3Bucket": { "Ref": "SourceS3Bucket" },
                    "S3Key": { "Ref": "SourceIdentificationRDSEncryption" }
                },
                "Environment": {
                    "Variables": {
                        "SNS_RDS_ENCRYPT_ARN": { "Ref": "SNSNotifyLambdaEvaluateRDSEncryption" }
                    }
                },
                "Description": "Lambda function for initiate to identify unencrypted RDS instances.",
                "FunctionName": {"Fn::Join" : ["", [ { "Ref": "ResourcesPrefix" },
                                                     { "Fn::FindInMap": ["NamingStandards", "InitiateRDSEncryptionLambdaFunctionName", "value"] } ]
                                              ]},
                "Handler": "initiate_to_desc_rds_instance_encryption.lambda_handler",
                "MemorySize": 128,
                "Timeout": "300",
                "Role": {"Fn::Join" : ["", [ "arn:aws:iam::",
                                             { "Ref": "AWS::AccountId" },
                                             ":role/",
                                             { "Ref": "ResourcesPrefix" },
                                             { "Ref": "IdentificationIAMRole" }
                                           ] ]},
                "Runtime": "python3.6"
            }
        },
        "LogGroupLambdaInitiateRDSEncryptionEvaluation": {
            "Type" : "AWS::Logs::LogGroup",
            "Properties" : {
                "LogGroupName": {"Fn::Join": ["", [ "/aws/lambda/",
                                                    { "Ref": "ResourcesPrefix" },
                                                    { "Fn::FindInMap": ["NamingStandards",
                                                                        "InitiateRDSEncryptionLambdaFunctionName",
                                                                        "value"]
                                                    } ] ] },
                "RetentionInDays": "7"
            }
        },
        "SubscriptionFilterLambdaInitiateRDSEncryptionEvaluation": {
            "Type" : "AWS::Logs::SubscriptionFilter",
            "DependsOn": ["LambdaLogsForwarder",
                          "PermissionToInvokeLambdaLogsForwarderCloudWatchLogs",
                          "LogGroupLambdaInitiateRDSEncryptionEvaluation"],
            "Properties" : {
                "DestinationArn" : { "Fn::GetAtt" : [ "LambdaLogsForwarder", "Arn" ] },
                "FilterPattern" : "[level != START && level != END && level != DEBUG, ...]",
                "LogGroupName" : { "Ref": "LogGroupLambdaInitiateRDSEncryptionEvaluation" }
            }
        },

        "LambdaEvaluateRDSEncryption": {
            "Type": "AWS::Lambda::Function",
            "DependsOn": ["LogGroupLambdaEvaluateRDSEncryption"],
            "Properties": {
                "Code": {
                    "S3Bucket": { "Ref": "SourceS3Bucket" },
                    "S3Key": { "Ref": "SourceIdentificationRDSEncryption" }
                },
                "Description": "Lambda function to describe un-encrypted RDS instances.",
                "FunctionName": {"Fn::Join" : ["", [ { "Ref": "ResourcesPrefix" },
                                                     { "Fn::FindInMap": ["NamingStandards", "IdentifyRDSEncryptionLambdaFunctionName", "value"] } ]
                                              ]},
                "Handler": "describe_rds_instance_encryption.lambda_handler",
>>>>>>> 1698e825
                "MemorySize": 256,
                "Timeout": "300",
                "Role": {"Fn::Join" : ["", [ "arn:aws:iam::",
                                             { "Ref": "AWS::AccountId" },
                                             ":role/",
                                             { "Ref": "ResourcesPrefix" },
                                             { "Ref": "IdentificationIAMRole" }
                                           ] ]},
                "Runtime": "python3.6"
            }
        },
<<<<<<< HEAD
        "LogGroupLambdaEvaluateAMIPublicAccess": {
=======
        "LogGroupLambdaEvaluateRDSEncryption": {
>>>>>>> 1698e825
            "Type" : "AWS::Logs::LogGroup",
            "Properties" : {
                "LogGroupName": {"Fn::Join": ["", [ "/aws/lambda/",
                                                    { "Ref": "ResourcesPrefix" },
                                                    { "Fn::FindInMap": ["NamingStandards",
<<<<<<< HEAD
                                                                        "IdentifyAMIPublicAccessLambdaFunctionName",
=======
                                                                        "IdentifyRDSEncryptionLambdaFunctionName",
>>>>>>> 1698e825
                                                                        "value"]
                                                    } ] ] },
                "RetentionInDays": "7"
            }
        },
<<<<<<< HEAD
        "SubscriptionFilterLambdaEvaluateAMIPublicAccess": {
            "Type" : "AWS::Logs::SubscriptionFilter",
            "DependsOn": ["LambdaLogsForwarder",
                          "PermissionToInvokeLambdaLogsForwarderCloudWatchLogs",
                          "LogGroupLambdaEvaluateAMIPublicAccess"],
            "Properties" : {
                "DestinationArn" : { "Fn::GetAtt" : [ "LambdaLogsForwarder", "Arn" ] },
                "FilterPattern" : "[level != START && level != END && level != DEBUG, ...]",
                "LogGroupName" : { "Ref": "LogGroupLambdaEvaluateAMIPublicAccess" }
            }
        },
=======
        "SubscriptionFilterLambdaEvaluateRDSEncryption": {
            "Type" : "AWS::Logs::SubscriptionFilter",
            "DependsOn": ["LambdaLogsForwarder",
                          "PermissionToInvokeLambdaLogsForwarderCloudWatchLogs",
                          "LogGroupLambdaEvaluateRDSEncryption"],
            "Properties" : {
                "DestinationArn" : { "Fn::GetAtt" : [ "LambdaLogsForwarder", "Arn" ] },
                "FilterPattern" : "[level != START && level != END && level != DEBUG, ...]",
                "LogGroupName" : { "Ref": "LogGroupLambdaEvaluateRDSEncryption" }
            }
        },

>>>>>>> 1698e825
        "EventBackupDDB": {
            "Type": "AWS::Events::Rule",
            "DependsOn": ["LambdaBackupDDB"],
            "Properties": {
                "Description": "Hammer ScheduledRule for DDB tables backup",
                "Name": {"Fn::Join" : ["", [{ "Ref": "ResourcesPrefix" }, "BackupDDB"] ] },
                "ScheduleExpression": "rate(1 day)",
                "State": "ENABLED",
                "Targets": [
                  {
                    "Arn": { "Fn::GetAtt": ["LambdaBackupDDB", "Arn"] },
                    "Id": "LambdaBackupDDB"
                  }
                ]
            }
        },
        "EventInitiateEvaluationS3IAM": {
            "Type": "AWS::Events::Rule",
            "DependsOn": ["LambdaInitiateIAMUserKeysRotationEvaluation",
                          "LambdaInitiateIAMUserInactiveKeysEvaluation",
                          "LambdaInitiateS3EncryptionEvaluation",
                          "LambdaInitiateS3ACLEvaluation",
                          "LambdaInitiateS3PolicyEvaluation"],
            "Properties": {
                "Description": "Hammer ScheduledRule to initiate S3 and IAM evaluations",
                "Name": {"Fn::Join" : ["", [{ "Ref": "ResourcesPrefix" }, "InitiateEvaluationS3IAM"] ] },
                "ScheduleExpression": {"Fn::Join": ["", [ "cron(", "10 ", { "Ref": "IdentificationCheckRateExpression" }, ")" ] ]},
                "State": "ENABLED",
                "Targets": [
                  {
                    "Arn": { "Fn::GetAtt": ["LambdaInitiateIAMUserKeysRotationEvaluation", "Arn"] },
                    "Id": "LambdaInitiateIAMUserKeysRotationEvaluation"
                  },
                  {
                    "Arn": { "Fn::GetAtt": ["LambdaInitiateIAMUserInactiveKeysEvaluation", "Arn"] },
                    "Id": "LambdaInitiateIAMUserInactiveKeysEvaluation"
                  },
                  {
                    "Arn": { "Fn::GetAtt": ["LambdaInitiateS3EncryptionEvaluation", "Arn"] },
                    "Id": "LambdaInitiateS3EncryptionEvaluation"
                  },
                  {
                    "Arn": { "Fn::GetAtt": ["LambdaInitiateS3ACLEvaluation", "Arn"] },
                    "Id": "LambdaInitiateS3ACLEvaluation"
                  },
                  {
                    "Arn": { "Fn::GetAtt": ["LambdaInitiateS3PolicyEvaluation", "Arn"] },
                    "Id": "LambdaInitiateS3PolicyEvaluation"
                  }
                ]
            }
        },
        "EventInitiateEvaluationCloudTrails": {
            "Type": "AWS::Events::Rule",
            "DependsOn": ["LambdaInitiateCloudTrailsEvaluation"],
            "Properties": {
                "Description": "Hammer ScheduledRule to initiate CloudTrails evaluations",
                "Name": {"Fn::Join" : ["", [{ "Ref": "ResourcesPrefix" }, "InitiateEvaluationCloudTrails"] ] },
                "ScheduleExpression": {"Fn::Join": ["", [ "cron(", "15 ", { "Ref": "IdentificationCheckRateExpression" }, ")" ] ]},
                "State": "ENABLED",
                "Targets": [
                  {
                    "Arn": { "Fn::GetAtt": ["LambdaInitiateCloudTrailsEvaluation", "Arn"] },
                    "Id": "LambdaInitiateCloudTrailsEvaluation"
                  }
                ]
            }
        },
        "EventInitiateEvaluationEBSVolumes": {
            "Type": "AWS::Events::Rule",
            "DependsOn": ["LambdaInitiateEBSVolumesEvaluation"],
            "Properties": {
                "Description": "Hammer ScheduledRule to initiate EBS volumes evaluations",
                "Name": {"Fn::Join" : ["", [{ "Ref": "ResourcesPrefix" }, "InitiateEvaluationEBSVolumes"] ] },
                "ScheduleExpression": {"Fn::Join": ["", [ "cron(", "20 ", { "Ref": "IdentificationCheckRateExpression" }, ")" ] ]},
                "State": "ENABLED",
                "Targets": [
                  {
                    "Arn": { "Fn::GetAtt": ["LambdaInitiateEBSVolumesEvaluation", "Arn"] },
                    "Id": "LambdaInitiateEBSVolumesEvaluation"
                  }
                ]
            }
        },
        "EventInitiateEvaluationEBSSnapshots": {
            "Type": "AWS::Events::Rule",
            "DependsOn": ["LambdaInitiateEBSSnapshotsEvaluation"],
            "Properties": {
                "Description": "Hammer ScheduledRule to initiate EBS snapshots evaluations",
                "Name": {"Fn::Join" : ["", [{ "Ref": "ResourcesPrefix" }, "InitiateEvaluationEBSSnapshots"] ] },
                "ScheduleExpression": {"Fn::Join": ["", [ "cron(", "25 ", { "Ref": "IdentificationCheckRateExpression" }, ")" ] ]},
                "State": "ENABLED",
                "Targets": [
                  {
                    "Arn": { "Fn::GetAtt": ["LambdaInitiateEBSSnapshotsEvaluation", "Arn"] },
                    "Id": "LambdaInitiateEBSSnapshotsEvaluation"
                  }
                ]
            }
        },
        "EventInitiateEvaluationRDSSnapshots": {
            "Type": "AWS::Events::Rule",
            "DependsOn": ["LambdaInitiateRDSSnapshotsEvaluation"],
            "Properties": {
                "Description": "Hammer ScheduledRule to initiate RDS snapshots evaluations",
                "Name": {"Fn::Join" : ["", [{ "Ref": "ResourcesPrefix" }, "InitiateEvaluationRDSSnapshots"] ] },
                "ScheduleExpression": {"Fn::Join": ["", [ "cron(", "30 ", { "Ref": "IdentificationCheckRateExpression" }, ")" ] ]},
                "State": "ENABLED",
                "Targets": [
                  {
                    "Arn": { "Fn::GetAtt": ["LambdaInitiateRDSSnapshotsEvaluation", "Arn"] },
                    "Id": "LambdaInitiateRDSSnapshotsEvaluation"
                  }
                ]
            }
        },
        "EventInitiateEvaluationSG": {
            "Type": "AWS::Events::Rule",
            "DependsOn": ["LambdaInitiateSGEvaluation"],
            "Properties": {
                "Description": "Hammer ScheduledRule to initiate Security Groups evaluations",
                "Name": {"Fn::Join" : ["", [{ "Ref": "ResourcesPrefix" }, "InitiateEvaluationSG"] ] },
                "ScheduleExpression": {"Fn::Join": ["", [ "cron(", "35 ", { "Ref": "IdentificationCheckRateExpression" }, ")" ] ]},
                "State": "ENABLED",
                "Targets": [
                  {
                    "Arn": { "Fn::GetAtt": ["LambdaInitiateSGEvaluation", "Arn"] },
                    "Id": "LambdaInitiateSGEvaluation"
                  }
                ]
            }
        },
<<<<<<< HEAD
        "EventInitiateEvaluationAMIPublicAccess": {
            "Type": "AWS::Events::Rule",
            "DependsOn": ["LambdaInitiateAMIPublicAccessEvaluation"],
            "Properties": {
                "Description": "Hammer ScheduledRule to initiate public AMI access evaluations",
                "Name": {"Fn::Join" : ["", [{ "Ref": "ResourcesPrefix" }, "InitiateEvaluationAMIPublicAccess"] ] },
=======
        "EventInitiateEvaluationSQSPublicPolicy": {
            "Type": "AWS::Events::Rule",
            "DependsOn": ["LambdaInitiateSQSPublicPolicyEvaluation"],
            "Properties": {
                "Description": "Hammer ScheduledRule to initiate SQS queue evaluations",
                "Name": {"Fn::Join" : ["", [{ "Ref": "ResourcesPrefix" }, "InitiateEvaluationSQSPublicPolicy"] ] },
>>>>>>> 1698e825
                "ScheduleExpression": {"Fn::Join": ["", [ "cron(", "40 ", { "Ref": "IdentificationCheckRateExpression" }, ")" ] ]},
                "State": "ENABLED",
                "Targets": [
                  {
<<<<<<< HEAD
                    "Arn": { "Fn::GetAtt": ["LambdaInitiateAMIPublicAccessEvaluation", "Arn"] },
                    "Id": "LambdaInitiateAMIPublicAccessEvaluation"
                  }
                ]
            }
        },
=======
                    "Arn": { "Fn::GetAtt": ["LambdaInitiateSQSPublicPolicyEvaluation", "Arn"] },
                    "Id": "LambdaInitiateSQSPublicPolicyEvaluation"
                  }
                ]
            }
        },
        "EventInitiateEvaluationRDSEncryption": {
            "Type": "AWS::Events::Rule",
            "DependsOn": ["LambdaInitiateRDSEncryptionEvaluation"],
            "Properties": {
                "Description": "Hammer ScheduledRule to initiate rds instance encryption evaluations",
                "Name": {"Fn::Join" : ["", [{ "Ref": "ResourcesPrefix" }, "InitiateEvaluationRDSEncryption"] ] },
                "ScheduleExpression": {"Fn::Join": ["", [ "cron(", "40 ", { "Ref": "IdentificationCheckRateExpression" }, ")" ] ]},
                "State": "ENABLED",
                "Targets": [
                  {
                    "Arn": { "Fn::GetAtt": ["LambdaInitiateRDSEncryptionEvaluation", "Arn"] },
                    "Id": "LambdaInitiateRDSEncryptionEvaluation"
                  }
                ]
            }
        },

>>>>>>> 1698e825
        "PermissionToInvokeLambdaLogsForwarderCloudWatchLogs": {
            "Type": "AWS::Lambda::Permission",
            "DependsOn": ["LambdaLogsForwarder"],
            "Properties": {
                "FunctionName": { "Ref": "LambdaLogsForwarder" },
                "Action": "lambda:InvokeFunction",
                "Principal": {"Fn::Join": ["", [ "logs.", { "Ref": "AWS::Region" }, ".amazonaws.com" ] ]},
                "SourceArn": {"Fn::Join": ["", [ "arn:aws:logs:", { "Ref": "AWS::Region" }, ":", { "Ref": "AWS::AccountId" }, ":log-group:*" ] ]}
            }
        },
        "PermissionToInvokeLambdaBackupDDBCloudWatchEvents": {
            "Type": "AWS::Lambda::Permission",
            "DependsOn": ["LambdaBackupDDB", "EventBackupDDB"],
            "Properties": {
                "FunctionName": { "Ref": "LambdaBackupDDB" },
                "Action": "lambda:InvokeFunction",
                "Principal": "events.amazonaws.com",
                "SourceArn": { "Fn::GetAtt": ["EventBackupDDB", "Arn"] }
            }
        },
        "PermissionToInvokeLambdaInitiateSGEvaluationCloudWatchEvents": {
            "Type": "AWS::Lambda::Permission",
            "DependsOn": ["LambdaInitiateSGEvaluation", "EventInitiateEvaluationSG"],
            "Properties": {
                "FunctionName": { "Ref": "LambdaInitiateSGEvaluation" },
                "Action": "lambda:InvokeFunction",
                "Principal": "events.amazonaws.com",
                "SourceArn": { "Fn::GetAtt": ["EventInitiateEvaluationSG", "Arn"] }
            }
        },
        "PermissionToInvokeLambdaInitiateCloudTrailsEvaluationCloudWatchEvents": {
            "Type": "AWS::Lambda::Permission",
            "DependsOn": ["LambdaInitiateCloudTrailsEvaluation", "EventInitiateEvaluationCloudTrails"],
            "Properties": {
                "FunctionName": { "Ref": "LambdaInitiateCloudTrailsEvaluation" },
                "Action": "lambda:InvokeFunction",
                "Principal": "events.amazonaws.com",
                "SourceArn": { "Fn::GetAtt": ["EventInitiateEvaluationCloudTrails", "Arn"] }
            }
        },
        "PermissionToInvokeLambdaInitiateS3ACLEvaluationCloudWatchEvents": {
            "Type": "AWS::Lambda::Permission",
            "DependsOn": ["LambdaInitiateS3ACLEvaluation", "EventInitiateEvaluationS3IAM"],
            "Properties": {
                "FunctionName": { "Ref": "LambdaInitiateS3ACLEvaluation" },
                "Action": "lambda:InvokeFunction",
                "Principal": "events.amazonaws.com",
                "SourceArn": { "Fn::GetAtt": ["EventInitiateEvaluationS3IAM", "Arn"] }
            }
        },
        "PermissionToInvokeLambdaInitiateS3PolicyEvaluationCloudWatchEvents": {
            "Type": "AWS::Lambda::Permission",
            "DependsOn": ["LambdaInitiateS3PolicyEvaluation", "EventInitiateEvaluationS3IAM"],
            "Properties": {
                "FunctionName": { "Ref": "LambdaInitiateS3PolicyEvaluation" },
                "Action": "lambda:InvokeFunction",
                "Principal": "events.amazonaws.com",
                "SourceArn": { "Fn::GetAtt": ["EventInitiateEvaluationS3IAM", "Arn"] }
            }
        },
        "PermissionToInvokeLambdaInitiateIAMUserKeysRotationEvaluationCloudWatchEvents": {
            "Type": "AWS::Lambda::Permission",
            "DependsOn": ["LambdaInitiateIAMUserKeysRotationEvaluation", "EventInitiateEvaluationS3IAM"],
            "Properties": {
                "FunctionName": { "Ref": "LambdaInitiateIAMUserKeysRotationEvaluation" },
                "Action": "lambda:InvokeFunction",
                "Principal": "events.amazonaws.com",
                "SourceArn": {
                    "Fn::GetAtt": ["EventInitiateEvaluationS3IAM", "Arn"]
                }
            }
        },
        "PermissionToInvokeLambdaInitiateIAMUserInactiveKeysEvaluationCloudWatchEvents": {
            "Type": "AWS::Lambda::Permission",
            "DependsOn": ["LambdaInitiateIAMUserInactiveKeysEvaluation", "EventInitiateEvaluationS3IAM"],
            "Properties": {
                "FunctionName": { "Ref": "LambdaInitiateIAMUserInactiveKeysEvaluation" },
                "Action": "lambda:InvokeFunction",
                "Principal": "events.amazonaws.com",
                "SourceArn": { "Fn::GetAtt": ["EventInitiateEvaluationS3IAM", "Arn"] }
            }
        },
        "PermissionToInvokeLambdaInitiateEBSVolumesEvaluationCloudWatchEvents": {
            "Type": "AWS::Lambda::Permission",
            "DependsOn": ["LambdaInitiateEBSVolumesEvaluation", "EventInitiateEvaluationEBSVolumes"],
            "Properties": {
                "FunctionName": { "Ref": "LambdaInitiateEBSVolumesEvaluation" },
                "Action": "lambda:InvokeFunction",
                "Principal": "events.amazonaws.com",
                "SourceArn": { "Fn::GetAtt": ["EventInitiateEvaluationEBSVolumes", "Arn"] }
            }
        },
        "PermissionToInvokeLambdaInitiateEBSSnapshotsEvaluationCloudWatchEvents": {
            "Type": "AWS::Lambda::Permission",
            "DependsOn": ["LambdaInitiateEBSSnapshotsEvaluation", "EventInitiateEvaluationEBSSnapshots"],
            "Properties": {
                "FunctionName": { "Ref": "LambdaInitiateEBSSnapshotsEvaluation" },
                "Action": "lambda:InvokeFunction",
                "Principal": "events.amazonaws.com",
                "SourceArn": { "Fn::GetAtt": ["EventInitiateEvaluationEBSSnapshots", "Arn"] }
            }
        },
        "PermissionToInvokeLambdaInitiateRDSSnapshotsEvaluationCloudWatchEvents": {
            "Type": "AWS::Lambda::Permission",
            "DependsOn": ["LambdaInitiateRDSSnapshotsEvaluation", "EventInitiateEvaluationRDSSnapshots"],
            "Properties": {
                "FunctionName": { "Ref": "LambdaInitiateRDSSnapshotsEvaluation" },
                "Action": "lambda:InvokeFunction",
                "Principal": "events.amazonaws.com",
                "SourceArn": { "Fn::GetAtt": ["EventInitiateEvaluationRDSSnapshots", "Arn"] }
            }
        },
<<<<<<< HEAD
        "PermissionToInvokeLambdaInitiateAMIPublicAccessEvaluationCloudWatchEvents": {
            "Type": "AWS::Lambda::Permission",
            "DependsOn": ["LambdaInitiateAMIPublicAccessEvaluation", "EventInitiateEvaluationAMIPublicAccess"],
            "Properties": {
                "FunctionName": { "Ref": "LambdaInitiateAMIPublicAccessEvaluation" },
                "Action": "lambda:InvokeFunction",
                "Principal": "events.amazonaws.com",
                "SourceArn": { "Fn::GetAtt": ["EventInitiateEvaluationAMIPublicAccess", "Arn"] }
            }
        },
=======
        "PermissionToInvokeLambdaInitiateSQSPublicPolicyEvaluationCloudWatchEvents": {
            "Type": "AWS::Lambda::Permission",
            "DependsOn": ["LambdaInitiateSQSPublicPolicyEvaluation", "EventInitiateEvaluationSQSPublicPolicy"],
            "Properties": {
                "FunctionName": { "Ref": "LambdaInitiateSQSPublicPolicyEvaluation" },
                "Action": "lambda:InvokeFunction",
                "Principal": "events.amazonaws.com",
                "SourceArn": { "Fn::GetAtt": ["EventInitiateEvaluationSQSPublicPolicy", "Arn"] }
            }
        },
        "PermissionToInvokeLambdaInitiateS3EncryptionEvaluationCloudWatchEvents": {
            "Type": "AWS::Lambda::Permission",
            "DependsOn": ["LambdaInitiateS3EncryptionEvaluation", "EventInitiateEvaluationS3IAM"],
            "Properties": {
                "FunctionName": { "Ref": "LambdaInitiateS3EncryptionEvaluation" },
                "Action": "lambda:InvokeFunction",
                "Principal": "events.amazonaws.com",
                "SourceArn": { "Fn::GetAtt": ["EventInitiateEvaluationS3IAM", "Arn"] }
            }
        },
        "PermissionToInvokeLambdaInitiateRDSEncryptionEvaluationCloudWatchEvents": {
            "Type": "AWS::Lambda::Permission",
            "DependsOn": ["LambdaInitiateRDSEncryptionEvaluation", "EventInitiateEvaluationRDSEncryption"],
            "Properties": {
                "FunctionName": { "Ref": "LambdaInitiateRDSEncryptionEvaluation" },
                "Action": "lambda:InvokeFunction",
                "Principal": "events.amazonaws.com",
                "SourceArn": { "Fn::GetAtt": ["EventInitiateEvaluationRDSEncryption", "Arn"] }
            }
        },

>>>>>>> 1698e825
        "SNSNotifyLambdaEvaluateSG": {
            "Type": "AWS::SNS::Topic",
            "DependsOn": ["LambdaEvaluateSG"],
            "Properties": {
                "DisplayName": {"Fn::Join" : ["", [ { "Ref": "ResourcesPrefix" },
                                                    { "Fn::FindInMap": ["NamingStandards", "SNSDisplayNameSecurityGroups", "value"] } ]
                                             ]},
                "TopicName": {"Fn::Join" : ["", [ { "Ref": "ResourcesPrefix" },
                                                  { "Fn::FindInMap": ["NamingStandards", "SNSTopicNameSecurityGroups", "value"] } ]
                                           ]},
                "Subscription": [{
                    "Endpoint": {
                        "Fn::GetAtt": ["LambdaEvaluateSG", "Arn"]
                    },
                    "Protocol": "lambda"
                }]
            }
        },
        "SNSNotifyLambdaEvaluateCloudTrails": {
            "Type": "AWS::SNS::Topic",
            "DependsOn": ["LambdaEvaluateCloudTrails"],
            "Properties": {
                "DisplayName": {"Fn::Join" : ["", [ { "Ref": "ResourcesPrefix" },
                                                    { "Fn::FindInMap": ["NamingStandards", "SNSDisplayNameCloudTrails", "value"] } ]
                                             ]},
                "TopicName": {"Fn::Join" : ["", [ { "Ref": "ResourcesPrefix" },
                                                  { "Fn::FindInMap": ["NamingStandards", "SNSTopicNameCloudTrails", "value"] } ]
                                           ]},
                "Subscription": [{
                    "Endpoint": {
                        "Fn::GetAtt": ["LambdaEvaluateCloudTrails", "Arn"]
                    },
                    "Protocol": "lambda"
                }]
            }
        },
        "SNSNotifyLambdaEvaluateS3ACL": {
            "Type": "AWS::SNS::Topic",
            "DependsOn": ["LambdaEvaluateS3ACL"],
            "Properties": {
                "DisplayName": {"Fn::Join" : ["", [ { "Ref": "ResourcesPrefix" },
                                                    { "Fn::FindInMap": ["NamingStandards", "SNSDisplayNameS3ACL", "value"] } ]
                                             ]},
                "TopicName": {"Fn::Join" : ["", [ { "Ref": "ResourcesPrefix" },
                                                  { "Fn::FindInMap": ["NamingStandards", "SNSTopicNameS3ACL", "value"] } ]
                                           ]},
                "Subscription": [{
                    "Endpoint": {
                        "Fn::GetAtt": ["LambdaEvaluateS3ACL", "Arn"]
                    },
                    "Protocol": "lambda"
                }]
            }
        },
        "SNSNotifyLambdaEvaluateS3Policy": {
            "Type": "AWS::SNS::Topic",
            "DependsOn": ["LambdaEvaluateS3Policy"],
            "Properties": {
                "DisplayName": {"Fn::Join" : ["", [ { "Ref": "ResourcesPrefix" },
                                                    { "Fn::FindInMap": ["NamingStandards", "SNSDisplayNameS3Policy", "value"] } ]
                                             ]},
                "TopicName": {"Fn::Join" : ["", [ { "Ref": "ResourcesPrefix" },
                                                  { "Fn::FindInMap": ["NamingStandards", "SNSTopicNameS3Policy", "value"] } ]
                                           ]},
                "Subscription": [{
                    "Endpoint": {
                        "Fn::GetAtt": ["LambdaEvaluateS3Policy", "Arn"]
                    },
                    "Protocol": "lambda"
                }]
            }
        },
        "SNSNotifyLambdaEvaluateIAMUserKeysRotation": {
            "Type": "AWS::SNS::Topic",
            "DependsOn": ["LambdaEvaluateIAMUserKeysRotation"],
            "Properties": {
                "DisplayName": {"Fn::Join" : ["", [ { "Ref": "ResourcesPrefix" },
                                                    { "Fn::FindInMap": ["NamingStandards", "SNSDisplayNameIAMUserKeysRotation", "value"] } ]
                                             ]},
                "TopicName": {"Fn::Join" : ["", [ { "Ref": "ResourcesPrefix" },
                                                  { "Fn::FindInMap": ["NamingStandards", "SNSTopicNameIAMUserKeysRotation", "value"] } ]
                                           ]},
                "Subscription": [{
                    "Endpoint": {
                        "Fn::GetAtt": ["LambdaEvaluateIAMUserKeysRotation", "Arn"]
                    },
                    "Protocol": "lambda"
                }]
            }
        },
        "SNSNotifyLambdaEvaluateIAMUserInactiveKeys": {
            "Type": "AWS::SNS::Topic",
            "DependsOn": ["LambdaEvaluateIAMUserInactiveKeys"],
            "Properties": {
                "DisplayName": {"Fn::Join" : ["", [ { "Ref": "ResourcesPrefix" },
                                                    { "Fn::FindInMap": ["NamingStandards", "SNSDisplayNameIAMUserInactiveKeys", "value"] } ]
                                             ]},
                "TopicName": {"Fn::Join" : ["", [ { "Ref": "ResourcesPrefix" },
                                                  { "Fn::FindInMap": ["NamingStandards", "SNSTopicNameIAMUserInactiveKeys", "value"] } ]
                                           ]},
                "Subscription": [{
                    "Endpoint": {
                        "Fn::GetAtt": ["LambdaEvaluateIAMUserInactiveKeys", "Arn"]
                    },
                    "Protocol": "lambda"
                }]
            }
        },
        "SNSNotifyLambdaEvaluateEBSVolumes": {
            "Type": "AWS::SNS::Topic",
            "DependsOn": ["LambdaEvaluateEBSVolumes"],
            "Properties": {
                "DisplayName": {"Fn::Join" : ["", [ { "Ref": "ResourcesPrefix" },
                                                    { "Fn::FindInMap": ["NamingStandards", "SNSDisplayNameEBSVolumes", "value"] } ]
                                             ]},
                "TopicName": {"Fn::Join" : ["", [ { "Ref": "ResourcesPrefix" },
                                                  { "Fn::FindInMap": ["NamingStandards", "SNSTopicNameEBSVolumes", "value"] } ]
                                           ]},
                "Subscription": [{
                    "Endpoint": {
                        "Fn::GetAtt": ["LambdaEvaluateEBSVolumes", "Arn"]
                    },
                    "Protocol": "lambda"
                }]
            }
        },
        "SNSNotifyLambdaEvaluateEBSSnapshots": {
            "Type": "AWS::SNS::Topic",
            "DependsOn": ["LambdaEvaluateEBSSnapshots"],
            "Properties": {
                "DisplayName": {"Fn::Join" : ["", [ { "Ref": "ResourcesPrefix" },
                                                    { "Fn::FindInMap": ["NamingStandards", "SNSDisplayNameEBSSnapshots", "value"] } ]
                                             ]},
                "TopicName": {"Fn::Join" : ["", [ { "Ref": "ResourcesPrefix" },
                                                  { "Fn::FindInMap": ["NamingStandards", "SNSTopicNameEBSSnapshots", "value"] } ]
                                           ]},
                "Subscription": [{
                    "Endpoint": {
                        "Fn::GetAtt": ["LambdaEvaluateEBSSnapshots", "Arn"]
                    },
                    "Protocol": "lambda"
                }]
            }
        },
        "SNSNotifyLambdaEvaluateRDSSnapshots": {
            "Type": "AWS::SNS::Topic",
            "DependsOn": "LambdaEvaluateRDSSnapshots",
            "Properties": {
                "DisplayName": {"Fn::Join" : ["", [ { "Ref": "ResourcesPrefix" },
                                                    { "Fn::FindInMap": ["NamingStandards", "SNSDisplayNameRDSSnapshots", "value"] } ]
                                             ]},
                "TopicName": {"Fn::Join" : ["", [ { "Ref": "ResourcesPrefix" },
                                                  { "Fn::FindInMap": ["NamingStandards", "SNSTopicNameRDSSnapshots", "value"] } ]
                                           ]},
                "Subscription": [{
                    "Endpoint": {
                        "Fn::GetAtt": ["LambdaEvaluateRDSSnapshots", "Arn"]
                    },
                    "Protocol": "lambda"
                }]
            }
        },
<<<<<<< HEAD
        "SNSNotifyLambdaEvaluateAMIPublicAccess": {
            "Type": "AWS::SNS::Topic",
            "DependsOn": "LambdaEvaluateAMIPublicAccess",
            "Properties": {
                "DisplayName": {"Fn::Join" : ["", [ { "Ref": "ResourcesPrefix" },
                                                    { "Fn::FindInMap": ["NamingStandards", "SNSDisplayNameAMIPublicAccess", "value"] } ]
                                             ]},
                "TopicName": {"Fn::Join" : ["", [ { "Ref": "ResourcesPrefix" },
                                                  { "Fn::FindInMap": ["NamingStandards", "SNSTopicNameAMIPublicAccess", "value"] } ]
                                           ]},
                "Subscription": [{
                    "Endpoint": {
                        "Fn::GetAtt": ["LambdaEvaluateAMIPublicAccess", "Arn"]
=======
        "SNSNotifyLambdaEvaluateSQSPublicPolicy": {
            "Type": "AWS::SNS::Topic",
            "DependsOn": "LambdaEvaluateSQSPublicPolicy",
            "Properties": {
                "DisplayName": {"Fn::Join" : ["", [ { "Ref": "ResourcesPrefix" },
                                                    { "Fn::FindInMap": ["NamingStandards", "SNSDisplayNameSQSPublicPolicy", "value"] } ]
                                             ]},
                "TopicName": {"Fn::Join" : ["", [ { "Ref": "ResourcesPrefix" },
                                                  { "Fn::FindInMap": ["NamingStandards", "SNSTopicNameSQSPublicPolicy", "value"] } ]
                                           ]},
                "Subscription": [{
                    "Endpoint": {
                        "Fn::GetAtt": ["LambdaEvaluateSQSPublicPolicy", "Arn"]
>>>>>>> 1698e825
                    },
                    "Protocol": "lambda"
                }]
            }
        },
<<<<<<< HEAD
=======
        "SNSNotifyLambdaEvaluateS3Encryption": {
            "Type": "AWS::SNS::Topic",
            "DependsOn": "LambdaEvaluateS3Encryption",
            "Properties": {
                "DisplayName": {"Fn::Join" : ["", [ { "Ref": "ResourcesPrefix" },
                                                    { "Fn::FindInMap": ["NamingStandards", "SNSDisplayNameS3Encryption", "value"] } ]
                                             ]},
                "TopicName": {"Fn::Join" : ["", [ { "Ref": "ResourcesPrefix" },
                                                  { "Fn::FindInMap": ["NamingStandards", "SNSTopicNameS3Encryption", "value"] } ]
                                           ]},
                "Subscription": [{
                    "Endpoint": {
                        "Fn::GetAtt": ["LambdaEvaluateS3Encryption", "Arn"]
                    },
                    "Protocol": "lambda"
                }]
            }
        },
        "SNSNotifyLambdaEvaluateRDSEncryption": {
            "Type": "AWS::SNS::Topic",
            "DependsOn": "LambdaEvaluateRDSEncryption",
            "Properties": {
                "DisplayName": {"Fn::Join" : ["", [ { "Ref": "ResourcesPrefix" },
                                                    { "Fn::FindInMap": ["NamingStandards", "SNSDisplayNameRDSEncryption", "value"] } ]
                                             ]},
                "TopicName": {"Fn::Join" : ["", [ { "Ref": "ResourcesPrefix" },
                                                  { "Fn::FindInMap": ["NamingStandards", "SNSTopicNameRDSEncryption", "value"] } ]
                                           ]},
                "Subscription": [{
                    "Endpoint": {
                        "Fn::GetAtt": ["LambdaEvaluateRDSEncryption", "Arn"]
                    },
                    "Protocol": "lambda"
                }]
            }
        },

>>>>>>> 1698e825
        "PermissionToInvokeLambdaEvaluateSgSNS": {
            "Type": "AWS::Lambda::Permission",
            "DependsOn": ["SNSNotifyLambdaEvaluateSG", "LambdaEvaluateSG"],
            "Properties": {
                "Action": "lambda:InvokeFunction",
                "Principal": "sns.amazonaws.com",
                "SourceArn": { "Ref": "SNSNotifyLambdaEvaluateSG" },
                "FunctionName": { "Fn::GetAtt": ["LambdaEvaluateSG", "Arn"] }
            }
        },
        "PermissionToInvokeLambdaEvaluateCloudTrailsSNS": {
            "Type": "AWS::Lambda::Permission",
            "DependsOn": ["SNSNotifyLambdaEvaluateCloudTrails", "LambdaEvaluateCloudTrails"],
            "Properties": {
                "Action": "lambda:InvokeFunction",
                "Principal": "sns.amazonaws.com",
                "SourceArn": { "Ref": "SNSNotifyLambdaEvaluateCloudTrails" },
                "FunctionName": { "Fn::GetAtt": ["LambdaEvaluateCloudTrails", "Arn"] }
            }
        },
        "PermissionToInvokeLambdaEvaluateS3AclSNS": {
            "Type": "AWS::Lambda::Permission",
            "DependsOn": "SNSNotifyLambdaEvaluateS3ACL",
            "Properties": {
                "Action": "lambda:InvokeFunction",
                "Principal": "sns.amazonaws.com",
                "SourceArn": { "Ref": "SNSNotifyLambdaEvaluateS3ACL" },
                "FunctionName": { "Fn::GetAtt": ["LambdaEvaluateS3ACL", "Arn"] }
            }
        },
        "PermissionToInvokeLambdaEvaluateS3PolicySNS": {
            "Type": "AWS::Lambda::Permission",
            "DependsOn": ["SNSNotifyLambdaEvaluateS3Policy", "LambdaEvaluateS3Policy"],
            "Properties": {
                "Action": "lambda:InvokeFunction",
                "Principal": "sns.amazonaws.com",
                "SourceArn": { "Ref": "SNSNotifyLambdaEvaluateS3Policy" },
                "FunctionName": { "Fn::GetAtt": ["LambdaEvaluateS3Policy", "Arn"] }
            }
        },
        "PermissionToInvokeLambdaEvaluateIAMUserKeysRotationSNS": {
            "Type": "AWS::Lambda::Permission",
            "DependsOn": ["SNSNotifyLambdaEvaluateIAMUserKeysRotation", "LambdaEvaluateIAMUserKeysRotation"],
            "Properties": {
                "Action": "lambda:InvokeFunction",
                "Principal": "sns.amazonaws.com",
                "SourceArn": { "Ref": "SNSNotifyLambdaEvaluateIAMUserKeysRotation" },
                "FunctionName": { "Fn::GetAtt": ["LambdaEvaluateIAMUserKeysRotation", "Arn"] }
            }
        },
        "PermissionToInvokeLambdaEvaluateIAMUserInactiveKeysSNS": {
            "Type": "AWS::Lambda::Permission",
            "DependsOn": ["SNSNotifyLambdaEvaluateIAMUserInactiveKeys", "LambdaEvaluateIAMUserInactiveKeys"],
            "Properties": {
                "Action": "lambda:InvokeFunction",
                "Principal": "sns.amazonaws.com",
                "SourceArn": { "Ref": "SNSNotifyLambdaEvaluateIAMUserInactiveKeys" },
                "FunctionName": { "Fn::GetAtt": ["LambdaEvaluateIAMUserInactiveKeys", "Arn"] }
            }
        },
        "PermissionToInvokeLambdaEvaluateEBSVolumesSNS": {
            "Type": "AWS::Lambda::Permission",
            "DependsOn": ["SNSNotifyLambdaEvaluateEBSVolumes", "LambdaEvaluateEBSVolumes"],
            "Properties": {
                "Action": "lambda:InvokeFunction",
                "Principal": "sns.amazonaws.com",
                "SourceArn": { "Ref": "SNSNotifyLambdaEvaluateEBSVolumes" },
                "FunctionName": { "Fn::GetAtt": ["LambdaEvaluateEBSVolumes", "Arn"] }
            }
        },
        "PermissionToInvokeLambdaEvaluateEBSSnapshotsSNS": {
            "Type": "AWS::Lambda::Permission",
            "DependsOn": ["SNSNotifyLambdaEvaluateEBSSnapshots", "LambdaEvaluateEBSSnapshots"],
            "Properties": {
                "Action": "lambda:InvokeFunction",
                "Principal": "sns.amazonaws.com",
                "SourceArn": { "Ref": "SNSNotifyLambdaEvaluateEBSSnapshots" },
                "FunctionName": { "Fn::GetAtt": ["LambdaEvaluateEBSSnapshots", "Arn"] }
            }
        },
        "PermissionToInvokeLambdaEvaluateRDSSnapshotsSNS": {
            "Type": "AWS::Lambda::Permission",
            "DependsOn": ["SNSNotifyLambdaEvaluateRDSSnapshots", "LambdaEvaluateRDSSnapshots"],
            "Properties": {
                "Action": "lambda:InvokeFunction",
                "Principal": "sns.amazonaws.com",
                "SourceArn": { "Ref": "SNSNotifyLambdaEvaluateRDSSnapshots" },
                "FunctionName": { "Fn::GetAtt": ["LambdaEvaluateRDSSnapshots", "Arn"] }
            }
        },
        "PermissionToInvokeLambdaEvaluateSQSPublicPolicySNS": {
            "Type": "AWS::Lambda::Permission",
            "DependsOn": ["SNSNotifyLambdaEvaluateSQSPublicPolicy", "LambdaEvaluateSQSPublicPolicy"],
            "Properties": {
                "Action": "lambda:InvokeFunction",
                "Principal": "sns.amazonaws.com",
                "SourceArn": { "Ref": "SNSNotifyLambdaEvaluateSQSPublicPolicy" },
                "FunctionName": { "Fn::GetAtt": ["LambdaEvaluateSQSPublicPolicy", "Arn"] }
            }
        },
        "PermissionToInvokeLambdaEvaluateS3EncryptionSNS": {
            "Type": "AWS::Lambda::Permission",
            "DependsOn": ["SNSNotifyLambdaEvaluateS3Encryption", "LambdaEvaluateS3Encryption"],
            "Properties": {
                "Action": "lambda:InvokeFunction",
                "Principal": "sns.amazonaws.com",
                "SourceArn": { "Ref": "SNSNotifyLambdaEvaluateS3Encryption" },
                "FunctionName": { "Fn::GetAtt": ["LambdaEvaluateS3Encryption", "Arn"] }
            }
        },
        "PermissionToInvokeLambdaEvaluateRDSEncryptionSNS": {
            "Type": "AWS::Lambda::Permission",
            "DependsOn": ["SNSNotifyLambdaEvaluateRDSEncryption", "LambdaEvaluateRDSEncryption"],
            "Properties": {
                "Action": "lambda:InvokeFunction",
                "Principal": "sns.amazonaws.com",
                "SourceArn": { "Ref": "SNSNotifyLambdaEvaluateRDSEncryption" },
                "FunctionName": { "Fn::GetAtt": ["LambdaEvaluateRDSEncryption", "Arn"] }
            }
        },

        "PermissionToInvokeLambdaEvaluateAMIPublicAccessSNS": {
            "Type": "AWS::Lambda::Permission",
            "DependsOn": ["SNSNotifyLambdaEvaluateAMIPublicAccess", "LambdaEvaluateAMIPublicAccess"],
            "Properties": {
                "Action": "lambda:InvokeFunction",
                "Principal": "sns.amazonaws.com",
                "SourceArn": { "Ref": "SNSNotifyLambdaEvaluateAMIPublicAccess" },
                "FunctionName": { "Fn::GetAtt": ["LambdaEvaluateAMIPublicAccess", "Arn"] }
            }
        },
        "SNSIdentificationErrors": {
            "Type": "AWS::SNS::Topic",
            "Properties": {
                "TopicName": {"Fn::Join" : ["", [ { "Ref": "ResourcesPrefix" },
                                                  { "Fn::FindInMap": ["NamingStandards", "SNSTopicNameIdentificationErrors", "value"] } ]
                                           ]}
            }
        },
        "SubscriptionSNSIdentificationErrorsLambdaLogsForwarder": {
            "Type" : "AWS::SNS::Subscription",
            "DependsOn": ["SNSIdentificationErrors", "LambdaLogsForwarder"],
            "Properties" : {
                "Endpoint" : { "Fn::GetAtt" : [ "LambdaLogsForwarder", "Arn" ] },
                "Protocol" : "lambda",
                "TopicArn" : { "Ref": "SNSIdentificationErrors" }
            }
        },
        "PermissionToInvokeLambdaLogsForwarderSNS": {
            "Type": "AWS::Lambda::Permission",
            "DependsOn": ["SNSIdentificationErrors", "LambdaLogsForwarder"],
            "Properties": {
                "Action": "lambda:InvokeFunction",
                "Principal": "sns.amazonaws.com",
                "SourceArn": { "Ref": "SNSIdentificationErrors" },
                "FunctionName": { "Fn::GetAtt": ["LambdaLogsForwarder", "Arn"] }
            }
        },
        "AlarmErrorsLambdaBackupDDB": {
            "Type": "AWS::CloudWatch::Alarm",
            "DependsOn": ["SNSIdentificationErrors", "LambdaBackupDDB"],
            "Properties": {
                "AlarmActions": [ { "Ref": "SNSIdentificationErrors" } ],
                "OKActions": [ { "Ref": "SNSIdentificationErrors" } ],
                "AlarmName": {"Fn::Join": ["/", [ { "Ref": "LambdaBackupDDB" }, "LambdaError" ] ]},
                "EvaluationPeriods": 1,
                "Namespace": "AWS/Lambda",
                "MetricName": "Errors",
                "Dimensions": [
                    {
                        "Name": "FunctionName",
                        "Value": { "Ref": "LambdaBackupDDB" }
                    }
                ],
                "Period": 86400,
                "Statistic": "Maximum",
                "ComparisonOperator" : "GreaterThanThreshold",
                "Threshold": 0,
                "TreatMissingData": "notBreaching"
            }
        },
        "AlarmErrorsLambdaInitiateSGEvaluation": {
            "Type": "AWS::CloudWatch::Alarm",
            "DependsOn": ["SNSIdentificationErrors", "LambdaInitiateSGEvaluation"],
            "Properties": {
                "AlarmActions": [ { "Ref": "SNSIdentificationErrors" } ],
                "OKActions": [ { "Ref": "SNSIdentificationErrors" } ],
                "AlarmName": {"Fn::Join": ["/", [ { "Ref": "LambdaInitiateSGEvaluation" }, "LambdaError" ] ]},
                "EvaluationPeriods": 1,
                "Namespace": "AWS/Lambda",
                "MetricName": "Errors",
                "Dimensions": [
                    {
                        "Name": "FunctionName",
                        "Value": { "Ref": "LambdaInitiateSGEvaluation" }
                    }
                ],
                "Period": 3600,
                "Statistic": "Maximum",
                "ComparisonOperator" : "GreaterThanThreshold",
                "Threshold": 0,
                "TreatMissingData": "notBreaching"
            }
        },
        "AlarmErrorsLambdaSGEvaluation": {
            "Type": "AWS::CloudWatch::Alarm",
            "DependsOn": ["SNSIdentificationErrors", "LambdaEvaluateSG"],
            "Properties": {
                "AlarmActions": [ { "Ref": "SNSIdentificationErrors" } ],
                "OKActions": [ { "Ref": "SNSIdentificationErrors" } ],
                "AlarmName": {"Fn::Join": ["/", [ { "Ref": "LambdaEvaluateSG" }, "LambdaError" ] ]},
                "EvaluationPeriods": 1,
                "Namespace": "AWS/Lambda",
                "MetricName": "Errors",
                "Dimensions": [
                    {
                        "Name": "FunctionName",
                        "Value": { "Ref": "LambdaEvaluateSG" }
                    }
                ],
                "Period": 3600,
                "Statistic": "Maximum",
                "ComparisonOperator" : "GreaterThanThreshold",
                "Threshold": 0,
                "TreatMissingData": "notBreaching"
            }
        },
        "AlarmErrorsLambdaInitiateCloudTrailsEvaluation": {
            "Type": "AWS::CloudWatch::Alarm",
            "DependsOn": ["SNSIdentificationErrors", "LambdaInitiateCloudTrailsEvaluation"],
            "Properties": {
                "AlarmActions": [ { "Ref": "SNSIdentificationErrors" } ],
                "OKActions": [ { "Ref": "SNSIdentificationErrors" } ],
                "AlarmName": {"Fn::Join": ["/", [ { "Ref": "LambdaInitiateCloudTrailsEvaluation" }, "LambdaError" ] ]},
                "EvaluationPeriods": 1,
                "Namespace": "AWS/Lambda",
                "MetricName": "Errors",
                "Dimensions": [
                    {
                        "Name": "FunctionName",
                        "Value": { "Ref": "LambdaInitiateCloudTrailsEvaluation" }
                    }
                ],
                "Period": 3600,
                "Statistic": "Maximum",
                "ComparisonOperator" : "GreaterThanThreshold",
                "Threshold": 0,
                "TreatMissingData": "notBreaching"
            }
        },
        "AlarmErrorsLambdaEvaluateCloudTrails": {
            "Type": "AWS::CloudWatch::Alarm",
            "DependsOn": ["SNSIdentificationErrors", "LambdaEvaluateCloudTrails"],
            "Properties": {
                "AlarmActions": [ { "Ref": "SNSIdentificationErrors" } ],
                "OKActions": [ { "Ref": "SNSIdentificationErrors" } ],
                "AlarmName": {"Fn::Join": ["/", [ { "Ref": "LambdaEvaluateCloudTrails" }, "LambdaError" ] ]},
                "EvaluationPeriods": 1,
                "Namespace": "AWS/Lambda",
                "MetricName": "Errors",
                "Dimensions": [
                    {
                        "Name": "FunctionName",
                        "Value": { "Ref": "LambdaEvaluateCloudTrails" }
                    }
                ],
                "Period": 3600,
                "Statistic": "Maximum",
                "ComparisonOperator" : "GreaterThanThreshold",
                "Threshold": 0,
                "TreatMissingData": "notBreaching"
            }
        },
        "AlarmErrorsLambdaInitiateS3ACLEvaluation": {
            "Type": "AWS::CloudWatch::Alarm",
            "DependsOn": ["SNSIdentificationErrors", "LambdaInitiateS3ACLEvaluation"],
            "Properties": {
                "AlarmActions": [ { "Ref": "SNSIdentificationErrors" } ],
                "OKActions": [ { "Ref": "SNSIdentificationErrors" } ],
                "AlarmName": {"Fn::Join": ["/", [ { "Ref": "LambdaInitiateS3ACLEvaluation" }, "LambdaError" ] ]},
                "EvaluationPeriods": 1,
                "Namespace": "AWS/Lambda",
                "MetricName": "Errors",
                "Dimensions": [
                    {
                        "Name": "FunctionName",
                        "Value": { "Ref": "LambdaInitiateS3ACLEvaluation" }
                    }
                ],
                "Period": 3600,
                "Statistic": "Maximum",
                "ComparisonOperator" : "GreaterThanThreshold",
                "Threshold": 0,
                "TreatMissingData": "notBreaching"
            }
        },
        "AlarmErrorsLambdaS3ACLEvaluation": {
            "Type": "AWS::CloudWatch::Alarm",
            "DependsOn": ["SNSIdentificationErrors", "LambdaEvaluateS3ACL"],
            "Properties": {
                "AlarmActions": [ { "Ref": "SNSIdentificationErrors" } ],
                "OKActions": [ { "Ref": "SNSIdentificationErrors" } ],
                "AlarmName": {"Fn::Join": ["/", [ { "Ref": "LambdaEvaluateS3ACL" }, "LambdaError" ] ]},
                "EvaluationPeriods": 1,
                "Namespace": "AWS/Lambda",
                "MetricName": "Errors",
                "Dimensions": [
                    {
                        "Name": "FunctionName",
                        "Value": { "Ref": "LambdaEvaluateS3ACL" }
                    }
                ],
                "Period": 3600,
                "Statistic": "Maximum",
                "ComparisonOperator" : "GreaterThanThreshold",
                "Threshold": 0,
                "TreatMissingData": "notBreaching"
            }
        },
        "AlarmErrorsLambdaInitiateS3PolicyEvaluation": {
            "Type": "AWS::CloudWatch::Alarm",
            "DependsOn": ["SNSIdentificationErrors", "LambdaInitiateS3PolicyEvaluation"],
            "Properties": {
                "AlarmActions": [ { "Ref": "SNSIdentificationErrors" } ],
                "OKActions": [ { "Ref": "SNSIdentificationErrors" } ],
                "AlarmName": {"Fn::Join": ["/", [ { "Ref": "LambdaInitiateS3PolicyEvaluation" }, "LambdaError" ] ]},
                "EvaluationPeriods": 1,
                "Namespace": "AWS/Lambda",
                "MetricName": "Errors",
                "Dimensions": [
                    {
                        "Name": "FunctionName",
                        "Value": { "Ref": "LambdaInitiateS3PolicyEvaluation" }
                    }
                ],
                "Period": 3600,
                "Statistic": "Maximum",
                "ComparisonOperator" : "GreaterThanThreshold",
                "Threshold": 0,
                "TreatMissingData": "notBreaching"
            }
        },
        "AlarmErrorsLambdaS3PolicyEvaluation": {
            "Type": "AWS::CloudWatch::Alarm",
            "DependsOn": ["SNSIdentificationErrors", "LambdaEvaluateS3Policy"],
            "Properties": {
                "AlarmActions": [ { "Ref": "SNSIdentificationErrors" } ],
                "OKActions": [ { "Ref": "SNSIdentificationErrors" } ],
                "AlarmName": {"Fn::Join": ["/", [ { "Ref": "LambdaEvaluateS3Policy" }, "LambdaError" ] ]},
                "EvaluationPeriods": 1,
                "Namespace": "AWS/Lambda",
                "MetricName": "Errors",
                "Dimensions": [
                    {
                        "Name": "FunctionName",
                        "Value": { "Ref": "LambdaEvaluateS3Policy" }
                    }
                ],
                "Period": 3600,
                "Statistic": "Maximum",
                "ComparisonOperator" : "GreaterThanThreshold",
                "Threshold": 0,
                "TreatMissingData": "notBreaching"
            }
        },
        "AlarmErrorsLambdaInitiateIAMUserKeysRotationEvaluation": {
            "Type": "AWS::CloudWatch::Alarm",
            "DependsOn": ["SNSIdentificationErrors", "LambdaInitiateIAMUserKeysRotationEvaluation"],
            "Properties": {
                "AlarmActions": [ { "Ref": "SNSIdentificationErrors" } ],
                "OKActions": [ { "Ref": "SNSIdentificationErrors" } ],
                "AlarmName": {"Fn::Join": ["/", [ { "Ref": "LambdaInitiateIAMUserKeysRotationEvaluation" }, "LambdaError" ] ]},
                "EvaluationPeriods": 1,
                "Namespace": "AWS/Lambda",
                "MetricName": "Errors",
                "Dimensions": [
                    {
                        "Name": "FunctionName",
                        "Value": { "Ref": "LambdaInitiateIAMUserKeysRotationEvaluation" }
                    }
                ],
                "Period": 3600,
                "Statistic": "Maximum",
                "ComparisonOperator" : "GreaterThanThreshold",
                "Threshold": 0,
                "TreatMissingData": "notBreaching"
            }
        },
        "AlarmErrorsLambdaIAMUserKeysRotationEvaluation": {
            "Type": "AWS::CloudWatch::Alarm",
            "DependsOn": ["SNSIdentificationErrors", "LambdaEvaluateIAMUserKeysRotation"],
            "Properties": {
                "AlarmActions": [ { "Ref": "SNSIdentificationErrors" } ],
                "OKActions": [ { "Ref": "SNSIdentificationErrors" } ],
                "AlarmName": {"Fn::Join": ["/", [ { "Ref": "LambdaEvaluateIAMUserKeysRotation" }, "LambdaError" ] ]},
                "EvaluationPeriods": 1,
                "Namespace": "AWS/Lambda",
                "MetricName": "Errors",
                "Dimensions": [
                    {
                        "Name": "FunctionName",
                        "Value": { "Ref": "LambdaEvaluateIAMUserKeysRotation" }
                    }
                ],
                "Period": 3600,
                "Statistic": "Maximum",
                "ComparisonOperator" : "GreaterThanThreshold",
                "Threshold": 0,
                "TreatMissingData": "notBreaching"
            }
        },
        "AlarmErrorsLambdaInitiateIAMUserInactiveKeysEvaluation": {
            "Type": "AWS::CloudWatch::Alarm",
            "DependsOn": ["SNSIdentificationErrors", "LambdaInitiateIAMUserInactiveKeysEvaluation"],
            "Properties": {
                "AlarmActions": [ { "Ref": "SNSIdentificationErrors" } ],
                "OKActions": [ { "Ref": "SNSIdentificationErrors" } ],
                "AlarmName": {"Fn::Join": ["/", [ { "Ref": "LambdaInitiateIAMUserInactiveKeysEvaluation" }, "LambdaError" ] ]},
                "EvaluationPeriods": 1,
                "Namespace": "AWS/Lambda",
                "MetricName": "Errors",
                "Dimensions": [
                    {
                        "Name": "FunctionName",
                        "Value": { "Ref": "LambdaInitiateIAMUserInactiveKeysEvaluation" }
                    }
                ],
                "Period": 3600,
                "Statistic": "Maximum",
                "ComparisonOperator" : "GreaterThanThreshold",
                "Threshold": 0,
                "TreatMissingData": "notBreaching"
            }
        },
        "AlarmErrorsLambdaIAMUserInactiveKeysEvaluation": {
            "Type": "AWS::CloudWatch::Alarm",
            "DependsOn": ["SNSIdentificationErrors", "LambdaEvaluateIAMUserInactiveKeys"],
            "Properties": {
                "AlarmActions": [ { "Ref": "SNSIdentificationErrors" } ],
                "OKActions": [ { "Ref": "SNSIdentificationErrors" } ],
                "AlarmName": {"Fn::Join": ["/", [ { "Ref": "LambdaEvaluateIAMUserInactiveKeys" }, "LambdaError" ] ]},
                "EvaluationPeriods": 1,
                "Namespace": "AWS/Lambda",
                "MetricName": "Errors",
                "Dimensions": [
                    {
                        "Name": "FunctionName",
                        "Value": { "Ref": "LambdaEvaluateIAMUserInactiveKeys" }
                    }
                ],
                "Period": 3600,
                "Statistic": "Maximum",
                "ComparisonOperator" : "GreaterThanThreshold",
                "Threshold": 0,
                "TreatMissingData": "notBreaching"
            }
        },
        "AlarmErrorsLambdaInitiateEBSVolumesEvaluation": {
            "Type": "AWS::CloudWatch::Alarm",
            "DependsOn": ["SNSIdentificationErrors", "LambdaInitiateEBSVolumesEvaluation"],
            "Properties": {
                "AlarmActions": [ { "Ref": "SNSIdentificationErrors" } ],
                "OKActions": [ { "Ref": "SNSIdentificationErrors" } ],
                "AlarmName": {"Fn::Join": ["/", [ { "Ref": "LambdaInitiateEBSVolumesEvaluation" }, "LambdaError" ] ]},
                "EvaluationPeriods": 1,
                "Namespace": "AWS/Lambda",
                "MetricName": "Errors",
                "Dimensions": [
                    {
                        "Name": "FunctionName",
                        "Value": { "Ref": "LambdaInitiateEBSVolumesEvaluation" }
                    }
                ],
                "Period": 3600,
                "Statistic": "Maximum",
                "ComparisonOperator" : "GreaterThanThreshold",
                "Threshold": 0,
                "TreatMissingData": "notBreaching"
            }
        },
        "AlarmErrorsLambdaEBSVolumesEvaluation": {
            "Type": "AWS::CloudWatch::Alarm",
            "DependsOn": ["SNSIdentificationErrors", "LambdaEvaluateEBSVolumes"],
            "Properties": {
                "AlarmActions": [ { "Ref": "SNSIdentificationErrors" } ],
                "OKActions": [ { "Ref": "SNSIdentificationErrors" } ],
                "AlarmName": {"Fn::Join": ["/", [ { "Ref": "LambdaEvaluateEBSVolumes" }, "LambdaError" ] ]},
                "EvaluationPeriods": 1,
                "Namespace": "AWS/Lambda",
                "MetricName": "Errors",
                "Dimensions": [
                    {
                        "Name": "FunctionName",
                        "Value": { "Ref": "LambdaEvaluateEBSVolumes" }
                    }
                ],
                "Period": 3600,
                "Statistic": "Maximum",
                "ComparisonOperator" : "GreaterThanThreshold",
                "Threshold": 0,
                "TreatMissingData": "notBreaching"
            }
        },
        "AlarmErrorsLambdaInitiateEBSSnapshotsEvaluation": {
            "Type": "AWS::CloudWatch::Alarm",
            "DependsOn": ["SNSIdentificationErrors", "LambdaInitiateEBSSnapshotsEvaluation"],
            "Properties": {
                "AlarmActions": [ { "Ref": "SNSIdentificationErrors" } ],
                "OKActions": [ { "Ref": "SNSIdentificationErrors" } ],
                "AlarmName": {"Fn::Join": ["/", [ { "Ref": "LambdaInitiateEBSSnapshotsEvaluation" }, "LambdaError" ] ]},
                "EvaluationPeriods": 1,
                "Namespace": "AWS/Lambda",
                "MetricName": "Errors",
                "Dimensions": [
                    {
                        "Name": "FunctionName",
                        "Value": { "Ref": "LambdaInitiateEBSSnapshotsEvaluation" }
                    }
                ],
                "Period": 3600,
                "Statistic": "Maximum",
                "ComparisonOperator" : "GreaterThanThreshold",
                "Threshold": 0,
                "TreatMissingData": "notBreaching"
            }
        },
        "AlarmErrorsLambdaEBSSnapshotsEvaluation": {
            "Type": "AWS::CloudWatch::Alarm",
            "DependsOn": ["SNSIdentificationErrors", "LambdaEvaluateEBSSnapshots"],
            "Properties": {
                "AlarmActions": [ { "Ref": "SNSIdentificationErrors" } ],
                "OKActions": [ { "Ref": "SNSIdentificationErrors" } ],
                "AlarmName": {"Fn::Join": ["/", [ { "Ref": "LambdaEvaluateEBSSnapshots" }, "LambdaError" ] ]},
                "EvaluationPeriods": 1,
                "Namespace": "AWS/Lambda",
                "MetricName": "Errors",
                "Dimensions": [
                    {
                        "Name": "FunctionName",
                        "Value": { "Ref": "LambdaEvaluateEBSSnapshots" }
                    }
                ],
                "Period": 3600,
                "Statistic": "Maximum",
                "ComparisonOperator" : "GreaterThanThreshold",
                "Threshold": 0,
                "TreatMissingData": "notBreaching"
            }
        },
        "AlarmErrorsLambdaInitiateRDSSnapshotsEvaluation": {
            "Type": "AWS::CloudWatch::Alarm",
            "DependsOn": ["SNSIdentificationErrors", "LambdaInitiateRDSSnapshotsEvaluation"],
            "Properties": {
                "AlarmActions": [ { "Ref": "SNSIdentificationErrors" } ],
                "OKActions": [ { "Ref": "SNSIdentificationErrors" } ],
                "AlarmName": {"Fn::Join": ["/", [ { "Ref": "LambdaInitiateRDSSnapshotsEvaluation" }, "LambdaError" ] ]},
                "EvaluationPeriods": 1,
                "Namespace": "AWS/Lambda",
                "MetricName": "Errors",
                "Dimensions": [
                    {
                        "Name": "FunctionName",
                        "Value": { "Ref": "LambdaInitiateRDSSnapshotsEvaluation" }
                    }
                ],
                "Period": 3600,
                "Statistic": "Maximum",
                "ComparisonOperator" : "GreaterThanThreshold",
                "Threshold": 0,
                "TreatMissingData": "notBreaching"
            }
        },
        "AlarmErrorsLambdaRDSSnapshotsEvaluation": {
            "Type": "AWS::CloudWatch::Alarm",
            "DependsOn": ["SNSIdentificationErrors", "LambdaEvaluateRDSSnapshots"],
            "Properties": {
                "AlarmActions": [ { "Ref": "SNSIdentificationErrors" } ],
                "OKActions": [ { "Ref": "SNSIdentificationErrors" } ],
                "AlarmName": {"Fn::Join": ["/", [ { "Ref": "LambdaEvaluateRDSSnapshots" }, "LambdaError" ] ]},
                "EvaluationPeriods": 1,
                "Namespace": "AWS/Lambda",
                "MetricName": "Errors",
                "Dimensions": [
                    {
                        "Name": "FunctionName",
                        "Value": { "Ref": "LambdaEvaluateRDSSnapshots" }
                    }
                ],
                "Period": 3600,
                "Statistic": "Maximum",
                "ComparisonOperator" : "GreaterThanThreshold",
                "Threshold": 0,
                "TreatMissingData": "notBreaching"
            }
        },
<<<<<<< HEAD
        "AlarmErrorsLambdaInitiateAMIPublicAccessEvaluation": {
            "Type": "AWS::CloudWatch::Alarm",
            "DependsOn": ["SNSIdentificationErrors", "LambdaInitiateAMIPublicAccessEvaluation"],
            "Properties": {
                "AlarmActions": [ { "Ref": "SNSIdentificationErrors" } ],
                "OKActions": [ { "Ref": "SNSIdentificationErrors" } ],
                "AlarmName": {"Fn::Join": ["/", [ { "Ref": "LambdaInitiateAMIPublicAccessEvaluation" }, "LambdaError" ] ]},
=======
        "AlarmErrorsLambdaInitiateSQSPublicPolicyEvaluation": {
            "Type": "AWS::CloudWatch::Alarm",
            "DependsOn": ["SNSIdentificationErrors", "LambdaInitiateSQSPublicPolicyEvaluation"],
            "Properties": {
                "AlarmActions": [ { "Ref": "SNSIdentificationErrors" } ],
                "OKActions": [ { "Ref": "SNSIdentificationErrors" } ],
                "AlarmName": {"Fn::Join": ["/", [ { "Ref": "LambdaInitiateSQSPublicPolicyEvaluation" }, "LambdaError" ] ]},
>>>>>>> 1698e825
                "EvaluationPeriods": 1,
                "Namespace": "AWS/Lambda",
                "MetricName": "Errors",
                "Dimensions": [
                    {
                        "Name": "FunctionName",
<<<<<<< HEAD
                        "Value": { "Ref": "LambdaInitiateAMIPublicAccessEvaluation" }
=======
                        "Value": { "Ref": "LambdaInitiateSQSPublicPolicyEvaluation" }
>>>>>>> 1698e825
                    }
                ],
                "Period": 3600,
                "Statistic": "Maximum",
                "ComparisonOperator" : "GreaterThanThreshold",
                "Threshold": 0,
                "TreatMissingData": "notBreaching"
            }
        },
<<<<<<< HEAD
        "AlarmErrorsLambdaAMIPublicAccessEvaluation": {
            "Type": "AWS::CloudWatch::Alarm",
            "DependsOn": ["SNSIdentificationErrors", "LambdaEvaluateAMIPublicAccess"],
            "Properties": {
                "AlarmActions": [ { "Ref": "SNSIdentificationErrors" } ],
                "OKActions": [ { "Ref": "SNSIdentificationErrors" } ],
                "AlarmName": {"Fn::Join": ["/", [ { "Ref": "LambdaEvaluateAMIPublicAccess" }, "LambdaError" ] ]},
=======
        "AlarmErrorsLambdaInitiateS3EncryptionEvaluation": {
            "Type": "AWS::CloudWatch::Alarm",
            "DependsOn": ["SNSIdentificationErrors", "LambdaInitiateS3EncryptionEvaluation"],
            "Properties": {
                "AlarmActions": [ { "Ref": "SNSIdentificationErrors" } ],
                "OKActions": [ { "Ref": "SNSIdentificationErrors" } ],
                "AlarmName": {"Fn::Join": ["/", [ { "Ref": "LambdaInitiateS3EncryptionEvaluation" }, "LambdaError" ] ]},
>>>>>>> 1698e825
                "EvaluationPeriods": 1,
                "Namespace": "AWS/Lambda",
                "MetricName": "Errors",
                "Dimensions": [
                    {
                        "Name": "FunctionName",
<<<<<<< HEAD
                        "Value": { "Ref": "LambdaEvaluateAMIPublicAccess" }
=======
                        "Value": { "Ref": "LambdaInitiateS3EncryptionEvaluation" }
                    }
                ],
                "Period": 3600,
                "Statistic": "Maximum",
                "ComparisonOperator" : "GreaterThanThreshold",
                "Threshold": 0,
                "TreatMissingData": "notBreaching"
            }
        },
        "AlarmErrorsLambdaSQSPublicPolicyEvaluation": {
            "Type": "AWS::CloudWatch::Alarm",
            "DependsOn": ["SNSIdentificationErrors", "LambdaEvaluateSQSPublicPolicy"],
            "Properties": {
                "AlarmActions": [ { "Ref": "SNSIdentificationErrors" } ],
                "OKActions": [ { "Ref": "SNSIdentificationErrors" } ],
                "AlarmName": {"Fn::Join": ["/", [ { "Ref": "LambdaEvaluateSQSPublicPolicy" }, "LambdaError" ] ]},
                "EvaluationPeriods": 1,
                "Namespace": "AWS/Lambda",
                "MetricName": "Errors",
                "Dimensions": [
                    {
                        "Name": "FunctionName",
                        "Value": { "Ref": "LambdaEvaluateSQSPublicPolicy" }
                    }
                ],
                "Period": 3600,
                "Statistic": "Maximum",
                "ComparisonOperator" : "GreaterThanThreshold",
                "Threshold": 0,
                "TreatMissingData": "notBreaching"
            }
        },
        "AlarmErrorsLambdaS3EncryptionEvaluation": {
            "Type": "AWS::CloudWatch::Alarm",
            "DependsOn": ["SNSIdentificationErrors", "LambdaEvaluateS3Encryption"],
            "Properties": {
                "AlarmActions": [ { "Ref": "SNSIdentificationErrors" } ],
                "OKActions": [ { "Ref": "SNSIdentificationErrors" } ],
                "AlarmName": {"Fn::Join": ["/", [ { "Ref": "LambdaEvaluateS3Encryption" }, "LambdaError" ] ]},
                "EvaluationPeriods": 1,
                "Namespace": "AWS/Lambda",
                "MetricName": "Errors",
                "Dimensions": [
                    {
                        "Name": "FunctionName",
                        "Value": { "Ref": "LambdaEvaluateS3Encryption" }
                    }
                ],
                "Period": 3600,
                "Statistic": "Maximum",
                "ComparisonOperator" : "GreaterThanThreshold",
                "Threshold": 0,
                "TreatMissingData": "notBreaching"
            }
        },
        "AlarmErrorsLambdaInitiateRDSEncryptionEvaluation": {
            "Type": "AWS::CloudWatch::Alarm",
            "DependsOn": ["SNSIdentificationErrors", "LambdaInitiateRDSEncryptionEvaluation"],
            "Properties": {
                "AlarmActions": [ { "Ref": "SNSIdentificationErrors" } ],
                "OKActions": [ { "Ref": "SNSIdentificationErrors" } ],
                "AlarmName": {"Fn::Join": ["/", [ { "Ref": "LambdaInitiateRDSEncryptionEvaluation" }, "LambdaError" ] ]},
                "EvaluationPeriods": 1,
                "Namespace": "AWS/Lambda",
                "MetricName": "Errors",
                "Dimensions": [
                    {
                        "Name": "FunctionName",
                        "Value": { "Ref": "LambdaInitiateRDSEncryptionEvaluation" }
                    }
                ],
                "Period": 3600,
                "Statistic": "Maximum",
                "ComparisonOperator" : "GreaterThanThreshold",
                "Threshold": 0,
                "TreatMissingData": "notBreaching"
            }
        },
        "AlarmErrorsLambdaRDSEncryptionEvaluation": {
            "Type": "AWS::CloudWatch::Alarm",
            "DependsOn": ["SNSIdentificationErrors", "LambdaEvaluateRDSEncryption"],
            "Properties": {
                "AlarmActions": [ { "Ref": "SNSIdentificationErrors" } ],
                "OKActions": [ { "Ref": "SNSIdentificationErrors" } ],
                "AlarmName": {"Fn::Join": ["/", [ { "Ref": "LambdaEvaluateRDSEncryption" }, "LambdaError" ] ]},
                "EvaluationPeriods": 1,
                "Namespace": "AWS/Lambda",
                "MetricName": "Errors",
                "Dimensions": [
                    {
                        "Name": "FunctionName",
                        "Value": { "Ref": "LambdaEvaluateRDSEncryption" }
>>>>>>> 1698e825
                    }
                ],
                "Period": 3600,
                "Statistic": "Maximum",
                "ComparisonOperator" : "GreaterThanThreshold",
                "Threshold": 0,
                "TreatMissingData": "notBreaching"
            }
        }
    },
    "Outputs": {
        "LambdaLogsForwarderArn": {"Value": { "Fn::GetAtt": ["LambdaLogsForwarder", "Arn"] }}
    }
}<|MERGE_RESOLUTION|>--- conflicted
+++ resolved
@@ -169,11 +169,10 @@
             "Type": "String",
             "Default": "rds-public-snapshots-identification.zip"
         },
-<<<<<<< HEAD
         "SourceIdentificationAMIPublicAccess": {
-            "Type": "String",
-            "Default": "ami-public-access-issues-identification.zip"
-=======
+          "Type": "String",
+          "Default": "ami-public-access-issues-identification.zip"
+        },
         "SourceIdentificationSQSPublicPolicy": {
             "Type": "String",
             "Default": "sqs-public-policy-identification.zip"
@@ -185,7 +184,6 @@
         "SourceIdentificationRDSEncryption": {
             "Type": "String",
             "Default": "rds-unencrypted-instance-identification.zip"
->>>>>>> 1698e825
         }
     },
     "Conditions": {
@@ -231,10 +229,9 @@
             "IdentificationMetricRDSSnapshotsError": {
                 "value": "RDSSnapshotsError"
             },
-<<<<<<< HEAD
             "IdentificationMetricAMIPublicAccessError": {
-                "value": "AMIPublicAccessError"
-=======
+              "value": "AMIPublicAccessError"
+            },
             "IdentificationMetricSQSPublicPolicyError": {
                 "value": "SQSPublicPolicyError"
             },
@@ -243,7 +240,6 @@
             },
             "IdentificationMetricRDSEncryptionError": {
                 "value": "RDSEncryptionError"
->>>>>>> 1698e825
             },
             "SNSDisplayNameSecurityGroups": {
                 "value": "describe-security-groups-sns"
@@ -299,13 +295,12 @@
             "SNSTopicNameRDSSnapshots": {
                 "value": "describe-rds-public-snapshots-lambda"
             },
-<<<<<<< HEAD
             "SNSDisplayNameAMIPublicAccess": {
                 "value": "describe-ami-public-access-sns"
             },
             "SNSTopicNameAMIPublicAccess": {
-                "value": "describe-ami-public-access-lambda"
-=======
+              "value": "describe-ami-public-access-lambda"
+            },
             "SNSDisplayNameSQSPublicPolicy": {
                 "value": "describe-sqs-public-policy-sns"
             },
@@ -323,7 +318,6 @@
             },
             "SNSTopicNameRDSEncryption": {
                 "value": "describe-rds-encryption-lambda"
->>>>>>> 1698e825
             },
             "LogsForwarderLambdaFunctionName": {
                 "value": "logs-forwarder"
@@ -385,13 +379,12 @@
             "IdentifyRDSSnapshotsLambdaFunctionName": {
                 "value": "describe-rds-public-snapshots"
             },
-<<<<<<< HEAD
             "InitiateAMIPublicAccessLambdaFunctionName": {
                 "value": "initiate-ami-public-access"
             },
             "IdentifyAMIPublicAccessLambdaFunctionName": {
                 "value": "describe-ami-public-access"
-=======
+            },
             "InitiateSQSPublicPolicyLambdaFunctionName": {
                 "value": "initiate-sqs-public-policy"
             },
@@ -409,7 +402,6 @@
             },
             "IdentifyRDSEncryptionLambdaFunctionName": {
                 "value": "describe-rds-encryption"
->>>>>>> 1698e825
             }
         }
     },
@@ -1551,6 +1543,323 @@
                 "LogGroupName" : { "Ref": "LogGroupLambdaEvaluateRDSSnapshots" }
             }
         },
+        "LambdaInitiateSQSPublicPolicyEvaluation": {
+            "Type": "AWS::Lambda::Function",
+            "DependsOn": ["SNSNotifyLambdaEvaluateSQSPublicPolicy", "LogGroupLambdaInitiateSQSPublicPolicyEvaluation"],
+            "Properties": {
+                "Code": {
+                    "S3Bucket": { "Ref": "SourceS3Bucket" },
+                    "S3Key": { "Ref": "SourceIdentificationSQSPublicPolicy" }
+                },
+                "Environment": {
+                    "Variables": {
+                        "SNS_SQS_POLICY_ARN": { "Ref": "SNSNotifyLambdaEvaluateSQSPublicPolicy" }
+                    }
+                },
+                "Description": "Lambda function for initiate to identify public SQS queues.",
+                "FunctionName": {"Fn::Join" : ["", [ { "Ref": "ResourcesPrefix" },
+                                                     { "Fn::FindInMap": ["NamingStandards", "InitiateSQSPublicPolicyLambdaFunctionName", "value"] } ]
+                                              ]},
+                "Handler": "initiate_to_desc_sqs_public_policy.lambda_handler",
+                "MemorySize": 128,
+                "Timeout": "300",
+                "Role": {"Fn::Join" : ["", [ "arn:aws:iam::",
+                                             { "Ref": "AWS::AccountId" },
+                                             ":role/",
+                                             { "Ref": "ResourcesPrefix" },
+                                             { "Ref": "IdentificationIAMRole" }
+                                           ] ]},
+                "Runtime": "python3.6"
+            }
+        },
+        "LogGroupLambdaInitiateSQSPublicPolicyEvaluation": {
+            "Type" : "AWS::Logs::LogGroup",
+            "Properties" : {
+                "LogGroupName": {"Fn::Join": ["", [ "/aws/lambda/",
+                                                    { "Ref": "ResourcesPrefix" },
+                                                    { "Fn::FindInMap": ["NamingStandards",
+                                                                        "InitiateSQSPublicPolicyLambdaFunctionName",
+                                                                        "value"]
+                                                    } ] ] },
+                "RetentionInDays": "7"
+            }
+        },
+        "SubscriptionFilterLambdaInitiateSQSPublicPolicyEvaluation": {
+            "Type" : "AWS::Logs::SubscriptionFilter",
+            "DependsOn": ["LambdaLogsForwarder",
+                          "PermissionToInvokeLambdaLogsForwarderCloudWatchLogs",
+                          "LogGroupLambdaInitiateSQSPublicPolicyEvaluation"],
+            "Properties" : {
+                "DestinationArn" : { "Fn::GetAtt" : [ "LambdaLogsForwarder", "Arn" ] },
+                "FilterPattern" : "[level != START && level != END && level != DEBUG, ...]",
+                "LogGroupName" : { "Ref": "LogGroupLambdaInitiateSQSPublicPolicyEvaluation" }
+            }
+        },
+
+        "LambdaEvaluateSQSPublicPolicy": {
+            "Type": "AWS::Lambda::Function",
+            "DependsOn": ["LogGroupLambdaEvaluateSQSPublicPolicy"],
+            "Properties": {
+                "Code": {
+                    "S3Bucket": { "Ref": "SourceS3Bucket" },
+                    "S3Key": { "Ref": "SourceIdentificationSQSPublicPolicy" }
+                },
+                "VpcConfig": {
+                    "SecurityGroupIds": {
+                        "Fn::If": [
+                           "LambdaSecurityGroupsEmpty",
+                            [],
+                            { "Fn::Split" : [",", { "Ref": "LambdaSecurityGroups" }] }
+                        ]
+                    },
+                    "SubnetIds": {
+                        "Fn::If": [
+                           "LambdaSubnetsEmpty",
+                            [],
+                            { "Fn::Split" : [",", { "Ref": "LambdaSubnets" }] }
+                        ]
+                    }
+                },
+                "Description": "Lambda function to describe public SQS queues.",
+                "FunctionName": {"Fn::Join" : ["", [ { "Ref": "ResourcesPrefix" },
+                                                     { "Fn::FindInMap": ["NamingStandards", "IdentifySQSPublicPolicyLambdaFunctionName", "value"] } ]
+                                              ]},
+                "Handler": "describe_sqs_public_policy.lambda_handler",
+                "MemorySize": 256,
+                "Timeout": "300",
+                "Role": {"Fn::Join" : ["", [ "arn:aws:iam::",
+                                             { "Ref": "AWS::AccountId" },
+                                             ":role/",
+                                             { "Ref": "ResourcesPrefix" },
+                                             { "Ref": "IdentificationIAMRole" }
+                                           ] ]},
+                "Runtime": "python3.6"
+            }
+        },
+        "LogGroupLambdaEvaluateSQSPublicPolicy": {
+            "Type" : "AWS::Logs::LogGroup",
+            "Properties" : {
+                "LogGroupName": {"Fn::Join": ["", [ "/aws/lambda/",
+                                                    { "Ref": "ResourcesPrefix" },
+                                                    { "Fn::FindInMap": ["NamingStandards",
+                                                                        "IdentifySQSPublicPolicyLambdaFunctionName",
+                                                                        "value"]
+                                                    } ] ] },
+                "RetentionInDays": "7"
+            }
+        },
+        "SubscriptionFilterLambdaEvaluateSQSPublicPolicy": {
+            "Type" : "AWS::Logs::SubscriptionFilter",
+            "DependsOn": ["LambdaLogsForwarder",
+                          "PermissionToInvokeLambdaLogsForwarderCloudWatchLogs",
+                          "LogGroupLambdaEvaluateSQSPublicPolicy"],
+            "Properties" : {
+                "DestinationArn" : { "Fn::GetAtt" : [ "LambdaLogsForwarder", "Arn" ] },
+                "FilterPattern" : "[level != START && level != END && level != DEBUG, ...]",
+                "LogGroupName" : { "Ref": "LogGroupLambdaEvaluateSQSPublicPolicy" }
+            }
+        },
+
+        "LambdaInitiateS3EncryptionEvaluation": {
+            "Type": "AWS::Lambda::Function",
+            "DependsOn": ["SNSNotifyLambdaEvaluateS3Encryption", "LogGroupLambdaInitiateS3EncryptionEvaluation"],
+            "Properties": {
+                "Code": {
+                    "S3Bucket": { "Ref": "SourceS3Bucket" },
+                    "S3Key": { "Ref": "SourceIdentificationS3Encryption" }
+                },
+                "Environment": {
+                    "Variables": {
+                        "SNS_S3_ENCRYPT_ARN": { "Ref": "SNSNotifyLambdaEvaluateS3Encryption" }
+                    }
+                },
+                "Description": "Lambda function for initiate to identify S3 unencrypted buckets.",
+                "FunctionName": {"Fn::Join" : ["", [ { "Ref": "ResourcesPrefix" },
+                                                     { "Fn::FindInMap": ["NamingStandards", "InitiateS3EncryptionLambdaFunctionName", "value"] } ]
+                                              ]},
+                "Handler": "initiate_to_desc_s3_encryption.lambda_handler",
+                "MemorySize": 128,
+                "Timeout": "300",
+                "Role": {"Fn::Join" : ["", [ "arn:aws:iam::",
+                                             { "Ref": "AWS::AccountId" },
+                                             ":role/",
+                                             { "Ref": "ResourcesPrefix" },
+                                             { "Ref": "IdentificationIAMRole" }
+                                           ] ]},
+                "Runtime": "python3.6"
+            }
+        },
+        "LogGroupLambdaInitiateS3EncryptionEvaluation": {
+            "Type" : "AWS::Logs::LogGroup",
+            "Properties" : {
+                "LogGroupName": {"Fn::Join": ["", [ "/aws/lambda/",
+                                                    { "Ref": "ResourcesPrefix" },
+                                                    { "Fn::FindInMap": ["NamingStandards",
+                                                                        "InitiateS3EncryptionLambdaFunctionName",
+                                                                        "value"]
+                                                    } ] ] },
+                "RetentionInDays": "7"
+            }
+        },
+        "SubscriptionFilterLambdaInitiateS3EncryptionEvaluation": {
+            "Type" : "AWS::Logs::SubscriptionFilter",
+            "DependsOn": ["LambdaLogsForwarder",
+                          "PermissionToInvokeLambdaLogsForwarderCloudWatchLogs",
+                          "LogGroupLambdaInitiateS3EncryptionEvaluation"],
+            "Properties" : {
+                "DestinationArn" : { "Fn::GetAtt" : [ "LambdaLogsForwarder", "Arn" ] },
+                "FilterPattern" : "[level != START && level != END && level != DEBUG, ...]",
+                "LogGroupName" : { "Ref": "LogGroupLambdaInitiateS3EncryptionEvaluation" }
+            }
+        },
+        "LambdaEvaluateS3Encryption": {
+            "Type": "AWS::Lambda::Function",
+            "DependsOn": ["LogGroupLambdaEvaluateS3Encryption"],
+            "Properties": {
+                "Code": {
+                    "S3Bucket": { "Ref": "SourceS3Bucket" },
+                    "S3Key": { "Ref": "SourceIdentificationS3Encryption" }
+                },
+                "Description": "Lambda function to describe un-encrypted S3 buckets.",
+                "FunctionName": {"Fn::Join" : ["", [ { "Ref": "ResourcesPrefix" },
+                                                     { "Fn::FindInMap": ["NamingStandards", "IdentifyS3EncryptionLambdaFunctionName", "value"] } ]
+                                              ]},
+                "Handler": "describe_s3_encryption.lambda_handler",
+                "MemorySize": 256,
+                "Timeout": "300",
+                "Role": {"Fn::Join" : ["", [ "arn:aws:iam::",
+                                             { "Ref": "AWS::AccountId" },
+                                             ":role/",
+                                             { "Ref": "ResourcesPrefix" },
+                                             { "Ref": "IdentificationIAMRole" }
+                                           ] ]},
+                "Runtime": "python3.6"
+            }
+        },
+        "LogGroupLambdaEvaluateS3Encryption": {
+            "Type" : "AWS::Logs::LogGroup",
+            "Properties" : {
+                "LogGroupName": {"Fn::Join": ["", [ "/aws/lambda/",
+                                                    { "Ref": "ResourcesPrefix" },
+                                                    { "Fn::FindInMap": ["NamingStandards",
+                                                                        "IdentifyS3EncryptionLambdaFunctionName",
+                                                                        "value"]
+                                                    } ] ] },
+                "RetentionInDays": "7"
+            }
+        },
+        "SubscriptionFilterLambdaEvaluateS3Encryption": {
+            "Type" : "AWS::Logs::SubscriptionFilter",
+            "DependsOn": ["LambdaLogsForwarder",
+                          "PermissionToInvokeLambdaLogsForwarderCloudWatchLogs",
+                          "LogGroupLambdaEvaluateS3Encryption"],
+            "Properties" : {
+                "DestinationArn" : { "Fn::GetAtt" : [ "LambdaLogsForwarder", "Arn" ] },
+                "FilterPattern" : "[level != START && level != END && level != DEBUG, ...]",
+                "LogGroupName" : { "Ref": "LogGroupLambdaEvaluateS3Encryption" }
+            }
+        },
+
+        "LambdaInitiateRDSEncryptionEvaluation": {
+            "Type": "AWS::Lambda::Function",
+            "DependsOn": ["SNSNotifyLambdaEvaluateRDSEncryption", "LogGroupLambdaInitiateRDSEncryptionEvaluation"],
+            "Properties": {
+                "Code": {
+                    "S3Bucket": { "Ref": "SourceS3Bucket" },
+                    "S3Key": { "Ref": "SourceIdentificationRDSEncryption" }
+                },
+                "Environment": {
+                    "Variables": {
+                        "SNS_RDS_ENCRYPT_ARN": { "Ref": "SNSNotifyLambdaEvaluateRDSEncryption" }
+                    }
+                },
+                "Description": "Lambda function for initiate to identify unencrypted RDS instances.",
+                "FunctionName": {"Fn::Join" : ["", [ { "Ref": "ResourcesPrefix" },
+                                                     { "Fn::FindInMap": ["NamingStandards", "InitiateRDSEncryptionLambdaFunctionName", "value"] } ]
+                                              ]},
+                "Handler": "initiate_to_desc_rds_instance_encryption.lambda_handler",
+                "MemorySize": 128,
+                "Timeout": "300",
+                "Role": {"Fn::Join" : ["", [ "arn:aws:iam::",
+                                             { "Ref": "AWS::AccountId" },
+                                             ":role/",
+                                             { "Ref": "ResourcesPrefix" },
+                                             { "Ref": "IdentificationIAMRole" }
+                                           ] ]},
+                "Runtime": "python3.6"
+            }
+        },
+        "LogGroupLambdaInitiateRDSEncryptionEvaluation": {
+            "Type" : "AWS::Logs::LogGroup",
+            "Properties" : {
+                "LogGroupName": {"Fn::Join": ["", [ "/aws/lambda/",
+                                                    { "Ref": "ResourcesPrefix" },
+                                                    { "Fn::FindInMap": ["NamingStandards",
+                                                                        "InitiateRDSEncryptionLambdaFunctionName",
+                                                                        "value"]
+                                                    } ] ] },
+                "RetentionInDays": "7"
+            }
+        },
+        "SubscriptionFilterLambdaInitiateRDSEncryptionEvaluation": {
+            "Type" : "AWS::Logs::SubscriptionFilter",
+            "DependsOn": ["LambdaLogsForwarder",
+                          "PermissionToInvokeLambdaLogsForwarderCloudWatchLogs",
+                          "LogGroupLambdaInitiateRDSEncryptionEvaluation"],
+            "Properties" : {
+                "DestinationArn" : { "Fn::GetAtt" : [ "LambdaLogsForwarder", "Arn" ] },
+                "FilterPattern" : "[level != START && level != END && level != DEBUG, ...]",
+                "LogGroupName" : { "Ref": "LogGroupLambdaInitiateRDSEncryptionEvaluation" }
+            }
+        },
+
+        "LambdaEvaluateRDSEncryption": {
+            "Type": "AWS::Lambda::Function",
+            "DependsOn": ["LogGroupLambdaEvaluateRDSEncryption"],
+            "Properties": {
+                "Code": {
+                    "S3Bucket": { "Ref": "SourceS3Bucket" },
+                    "S3Key": { "Ref": "SourceIdentificationRDSEncryption" }
+                },
+                "Description": "Lambda function to describe un-encrypted RDS instances.",
+                "FunctionName": {"Fn::Join" : ["", [ { "Ref": "ResourcesPrefix" },
+                                                     { "Fn::FindInMap": ["NamingStandards", "IdentifyRDSEncryptionLambdaFunctionName", "value"] } ]
+                                              ]},
+                "Handler": "describe_rds_instance_encryption.lambda_handler",
+                "MemorySize": 256,
+                "Timeout": "300",
+                "Role": {"Fn::Join" : ["", [ "arn:aws:iam::",
+                                             { "Ref": "AWS::AccountId" },
+                                             ":role/",
+                                             { "Ref": "ResourcesPrefix" },
+                                             { "Ref": "IdentificationIAMRole" }
+                                           ] ]},
+                "Runtime": "python3.6"
+            }
+        },
+        "LogGroupLambdaEvaluateRDSEncryption": {
+            "Type" : "AWS::Logs::LogGroup",
+            "Properties" : {
+                "LogGroupName": {"Fn::Join": ["", [ "/aws/lambda/",
+                                                    { "Ref": "ResourcesPrefix" },
+                                                    { "Fn::FindInMap": ["NamingStandards",
+                                                                        "IdentifyRDSEncryptionLambdaFunctionName",
+                                                                        "value"]
+                                                    } ] ] },
+                "RetentionInDays": "7"
+            }
+        },
+        "SubscriptionFilterLambdaEvaluateRDSEncryption": {
+            "Type" : "AWS::Logs::SubscriptionFilter",
+            "DependsOn": ["LambdaLogsForwarder",
+                          "PermissionToInvokeLambdaLogsForwarderCloudWatchLogs",
+                          "LogGroupLambdaEvaluateRDSEncryption"],
+            "Properties" : {
+                "DestinationArn" : { "Fn::GetAtt" : [ "LambdaLogsForwarder", "Arn" ] },
+                "FilterPattern" : "[level != START && level != END && level != DEBUG, ...]",
+                "LogGroupName" : { "Ref": "LogGroupLambdaEvaluateRDSEncryption" }
+            }
+        },
         "LambdaInitiateAMIPublicAccessEvaluation": {
             "Type": "AWS::Lambda::Function",
             "DependsOn": ["SNSNotifyLambdaEvaluateAMIPublicAccess", "LogGroupLambdaInitiateAMIPublicAccessEvaluation"],
@@ -1604,7 +1913,6 @@
             }
         },
 
-<<<<<<< HEAD
         "LambdaEvaluateAMIPublicAccess": {
             "Type": "AWS::Lambda::Function",
             "DependsOn": ["LogGroupLambdaEvaluateAMIPublicAccess"],
@@ -1618,89 +1926,6 @@
                                                      { "Fn::FindInMap": ["NamingStandards", "IdentifyAMIPublicAccessLambdaFunctionName", "value"] } ]
                                               ]},
                 "Handler": "describe_public_ami_issues.lambda_handler",
-=======
-        "LambdaInitiateSQSPublicPolicyEvaluation": {
-            "Type": "AWS::Lambda::Function",
-            "DependsOn": ["SNSNotifyLambdaEvaluateSQSPublicPolicy", "LogGroupLambdaInitiateSQSPublicPolicyEvaluation"],
-            "Properties": {
-                "Code": {
-                    "S3Bucket": { "Ref": "SourceS3Bucket" },
-                    "S3Key": { "Ref": "SourceIdentificationSQSPublicPolicy" }
-                },
-                "Environment": {
-                    "Variables": {
-                        "SNS_SQS_POLICY_ARN": { "Ref": "SNSNotifyLambdaEvaluateSQSPublicPolicy" }
-                    }
-                },
-                "Description": "Lambda function for initiate to identify public SQS queues.",
-                "FunctionName": {"Fn::Join" : ["", [ { "Ref": "ResourcesPrefix" },
-                                                     { "Fn::FindInMap": ["NamingStandards", "InitiateSQSPublicPolicyLambdaFunctionName", "value"] } ]
-                                              ]},
-                "Handler": "initiate_to_desc_sqs_public_policy.lambda_handler",
-                "MemorySize": 128,
-                "Timeout": "300",
-                "Role": {"Fn::Join" : ["", [ "arn:aws:iam::",
-                                             { "Ref": "AWS::AccountId" },
-                                             ":role/",
-                                             { "Ref": "ResourcesPrefix" },
-                                             { "Ref": "IdentificationIAMRole" }
-                                           ] ]},
-                "Runtime": "python3.6"
-            }
-        },
-        "LogGroupLambdaInitiateSQSPublicPolicyEvaluation": {
-            "Type" : "AWS::Logs::LogGroup",
-            "Properties" : {
-                "LogGroupName": {"Fn::Join": ["", [ "/aws/lambda/",
-                                                    { "Ref": "ResourcesPrefix" },
-                                                    { "Fn::FindInMap": ["NamingStandards",
-                                                                        "InitiateSQSPublicPolicyLambdaFunctionName",
-                                                                        "value"]
-                                                    } ] ] },
-                "RetentionInDays": "7"
-            }
-        },
-        "SubscriptionFilterLambdaInitiateSQSPublicPolicyEvaluation": {
-            "Type" : "AWS::Logs::SubscriptionFilter",
-            "DependsOn": ["LambdaLogsForwarder",
-                          "PermissionToInvokeLambdaLogsForwarderCloudWatchLogs",
-                          "LogGroupLambdaInitiateSQSPublicPolicyEvaluation"],
-            "Properties" : {
-                "DestinationArn" : { "Fn::GetAtt" : [ "LambdaLogsForwarder", "Arn" ] },
-                "FilterPattern" : "[level != START && level != END && level != DEBUG, ...]",
-                "LogGroupName" : { "Ref": "LogGroupLambdaInitiateSQSPublicPolicyEvaluation" }
-            }
-        },
-
-        "LambdaEvaluateSQSPublicPolicy": {
-            "Type": "AWS::Lambda::Function",
-            "DependsOn": ["LogGroupLambdaEvaluateSQSPublicPolicy"],
-            "Properties": {
-                "Code": {
-                    "S3Bucket": { "Ref": "SourceS3Bucket" },
-                    "S3Key": { "Ref": "SourceIdentificationSQSPublicPolicy" }
-                },
-                "VpcConfig": {
-                    "SecurityGroupIds": {
-                        "Fn::If": [
-                           "LambdaSecurityGroupsEmpty",
-                            [],
-                            { "Fn::Split" : [",", { "Ref": "LambdaSecurityGroups" }] }
-                        ]
-                    },
-                    "SubnetIds": {
-                        "Fn::If": [
-                           "LambdaSubnetsEmpty",
-                            [],
-                            { "Fn::Split" : [",", { "Ref": "LambdaSubnets" }] }
-                        ]
-                    }
-                },
-                "Description": "Lambda function to describe public SQS queues.",
-                "FunctionName": {"Fn::Join" : ["", [ { "Ref": "ResourcesPrefix" },
-                                                     { "Fn::FindInMap": ["NamingStandards", "IdentifySQSPublicPolicyLambdaFunctionName", "value"] } ]
-                                              ]},
-                "Handler": "describe_sqs_public_policy.lambda_handler",
                 "MemorySize": 256,
                 "Timeout": "300",
                 "Role": {"Fn::Join" : ["", [ "arn:aws:iam::",
@@ -1712,230 +1937,18 @@
                 "Runtime": "python3.6"
             }
         },
-        "LogGroupLambdaEvaluateSQSPublicPolicy": {
+        "LogGroupLambdaEvaluateAMIPublicAccess": {
             "Type" : "AWS::Logs::LogGroup",
             "Properties" : {
                 "LogGroupName": {"Fn::Join": ["", [ "/aws/lambda/",
                                                     { "Ref": "ResourcesPrefix" },
                                                     { "Fn::FindInMap": ["NamingStandards",
-                                                                        "IdentifySQSPublicPolicyLambdaFunctionName",
+                                                                        "IdentifyAMIPublicAccessLambdaFunctionName",
                                                                         "value"]
                                                     } ] ] },
                 "RetentionInDays": "7"
             }
         },
-        "SubscriptionFilterLambdaEvaluateSQSPublicPolicy": {
-            "Type" : "AWS::Logs::SubscriptionFilter",
-            "DependsOn": ["LambdaLogsForwarder",
-                          "PermissionToInvokeLambdaLogsForwarderCloudWatchLogs",
-                          "LogGroupLambdaEvaluateSQSPublicPolicy"],
-            "Properties" : {
-                "DestinationArn" : { "Fn::GetAtt" : [ "LambdaLogsForwarder", "Arn" ] },
-                "FilterPattern" : "[level != START && level != END && level != DEBUG, ...]",
-                "LogGroupName" : { "Ref": "LogGroupLambdaEvaluateSQSPublicPolicy" }
-            }
-        },
-
-        "LambdaInitiateS3EncryptionEvaluation": {
-            "Type": "AWS::Lambda::Function",
-            "DependsOn": ["SNSNotifyLambdaEvaluateS3Encryption", "LogGroupLambdaInitiateS3EncryptionEvaluation"],
-            "Properties": {
-                "Code": {
-                    "S3Bucket": { "Ref": "SourceS3Bucket" },
-                    "S3Key": { "Ref": "SourceIdentificationS3Encryption" }
-                },
-                "Environment": {
-                    "Variables": {
-                        "SNS_S3_ENCRYPT_ARN": { "Ref": "SNSNotifyLambdaEvaluateS3Encryption" }
-                    }
-                },
-                "Description": "Lambda function for initiate to identify S3 unencrypted buckets.",
-                "FunctionName": {"Fn::Join" : ["", [ { "Ref": "ResourcesPrefix" },
-                                                     { "Fn::FindInMap": ["NamingStandards", "InitiateS3EncryptionLambdaFunctionName", "value"] } ]
-                                              ]},
-                "Handler": "initiate_to_desc_s3_encryption.lambda_handler",
-                "MemorySize": 128,
-                "Timeout": "300",
-                "Role": {"Fn::Join" : ["", [ "arn:aws:iam::",
-                                             { "Ref": "AWS::AccountId" },
-                                             ":role/",
-                                             { "Ref": "ResourcesPrefix" },
-                                             { "Ref": "IdentificationIAMRole" }
-                                           ] ]},
-                "Runtime": "python3.6"
-            }
-        },
-        "LogGroupLambdaInitiateS3EncryptionEvaluation": {
-            "Type" : "AWS::Logs::LogGroup",
-            "Properties" : {
-                "LogGroupName": {"Fn::Join": ["", [ "/aws/lambda/",
-                                                    { "Ref": "ResourcesPrefix" },
-                                                    { "Fn::FindInMap": ["NamingStandards",
-                                                                        "InitiateS3EncryptionLambdaFunctionName",
-                                                                        "value"]
-                                                    } ] ] },
-                "RetentionInDays": "7"
-            }
-        },
-        "SubscriptionFilterLambdaInitiateS3EncryptionEvaluation": {
-            "Type" : "AWS::Logs::SubscriptionFilter",
-            "DependsOn": ["LambdaLogsForwarder",
-                          "PermissionToInvokeLambdaLogsForwarderCloudWatchLogs",
-                          "LogGroupLambdaInitiateS3EncryptionEvaluation"],
-            "Properties" : {
-                "DestinationArn" : { "Fn::GetAtt" : [ "LambdaLogsForwarder", "Arn" ] },
-                "FilterPattern" : "[level != START && level != END && level != DEBUG, ...]",
-                "LogGroupName" : { "Ref": "LogGroupLambdaInitiateS3EncryptionEvaluation" }
-            }
-        },
-
-        "LambdaEvaluateS3Encryption": {
-            "Type": "AWS::Lambda::Function",
-            "DependsOn": ["LogGroupLambdaEvaluateS3Encryption"],
-            "Properties": {
-                "Code": {
-                    "S3Bucket": { "Ref": "SourceS3Bucket" },
-                    "S3Key": { "Ref": "SourceIdentificationS3Encryption" }
-                },
-                "Description": "Lambda function to describe un-encrypted S3 buckets.",
-                "FunctionName": {"Fn::Join" : ["", [ { "Ref": "ResourcesPrefix" },
-                                                     { "Fn::FindInMap": ["NamingStandards", "IdentifyS3EncryptionLambdaFunctionName", "value"] } ]
-                                              ]},
-                "Handler": "describe_s3_encryption.lambda_handler",
-                "MemorySize": 256,
-                "Timeout": "300",
-                "Role": {"Fn::Join" : ["", [ "arn:aws:iam::",
-                                             { "Ref": "AWS::AccountId" },
-                                             ":role/",
-                                             { "Ref": "ResourcesPrefix" },
-                                             { "Ref": "IdentificationIAMRole" }
-                                           ] ]},
-                "Runtime": "python3.6"
-            }
-        },
-        "LogGroupLambdaEvaluateS3Encryption": {
-            "Type" : "AWS::Logs::LogGroup",
-            "Properties" : {
-                "LogGroupName": {"Fn::Join": ["", [ "/aws/lambda/",
-                                                    { "Ref": "ResourcesPrefix" },
-                                                    { "Fn::FindInMap": ["NamingStandards",
-                                                                        "IdentifyS3EncryptionLambdaFunctionName",
-                                                                        "value"]
-                                                    } ] ] },
-                "RetentionInDays": "7"
-            }
-        },
-        "SubscriptionFilterLambdaEvaluateS3Encryption": {
-            "Type" : "AWS::Logs::SubscriptionFilter",
-            "DependsOn": ["LambdaLogsForwarder",
-                          "PermissionToInvokeLambdaLogsForwarderCloudWatchLogs",
-                          "LogGroupLambdaEvaluateS3Encryption"],
-            "Properties" : {
-                "DestinationArn" : { "Fn::GetAtt" : [ "LambdaLogsForwarder", "Arn" ] },
-                "FilterPattern" : "[level != START && level != END && level != DEBUG, ...]",
-                "LogGroupName" : { "Ref": "LogGroupLambdaEvaluateS3Encryption" }
-            }
-        },
-
-        "LambdaInitiateRDSEncryptionEvaluation": {
-            "Type": "AWS::Lambda::Function",
-            "DependsOn": ["SNSNotifyLambdaEvaluateRDSEncryption", "LogGroupLambdaInitiateRDSEncryptionEvaluation"],
-            "Properties": {
-                "Code": {
-                    "S3Bucket": { "Ref": "SourceS3Bucket" },
-                    "S3Key": { "Ref": "SourceIdentificationRDSEncryption" }
-                },
-                "Environment": {
-                    "Variables": {
-                        "SNS_RDS_ENCRYPT_ARN": { "Ref": "SNSNotifyLambdaEvaluateRDSEncryption" }
-                    }
-                },
-                "Description": "Lambda function for initiate to identify unencrypted RDS instances.",
-                "FunctionName": {"Fn::Join" : ["", [ { "Ref": "ResourcesPrefix" },
-                                                     { "Fn::FindInMap": ["NamingStandards", "InitiateRDSEncryptionLambdaFunctionName", "value"] } ]
-                                              ]},
-                "Handler": "initiate_to_desc_rds_instance_encryption.lambda_handler",
-                "MemorySize": 128,
-                "Timeout": "300",
-                "Role": {"Fn::Join" : ["", [ "arn:aws:iam::",
-                                             { "Ref": "AWS::AccountId" },
-                                             ":role/",
-                                             { "Ref": "ResourcesPrefix" },
-                                             { "Ref": "IdentificationIAMRole" }
-                                           ] ]},
-                "Runtime": "python3.6"
-            }
-        },
-        "LogGroupLambdaInitiateRDSEncryptionEvaluation": {
-            "Type" : "AWS::Logs::LogGroup",
-            "Properties" : {
-                "LogGroupName": {"Fn::Join": ["", [ "/aws/lambda/",
-                                                    { "Ref": "ResourcesPrefix" },
-                                                    { "Fn::FindInMap": ["NamingStandards",
-                                                                        "InitiateRDSEncryptionLambdaFunctionName",
-                                                                        "value"]
-                                                    } ] ] },
-                "RetentionInDays": "7"
-            }
-        },
-        "SubscriptionFilterLambdaInitiateRDSEncryptionEvaluation": {
-            "Type" : "AWS::Logs::SubscriptionFilter",
-            "DependsOn": ["LambdaLogsForwarder",
-                          "PermissionToInvokeLambdaLogsForwarderCloudWatchLogs",
-                          "LogGroupLambdaInitiateRDSEncryptionEvaluation"],
-            "Properties" : {
-                "DestinationArn" : { "Fn::GetAtt" : [ "LambdaLogsForwarder", "Arn" ] },
-                "FilterPattern" : "[level != START && level != END && level != DEBUG, ...]",
-                "LogGroupName" : { "Ref": "LogGroupLambdaInitiateRDSEncryptionEvaluation" }
-            }
-        },
-
-        "LambdaEvaluateRDSEncryption": {
-            "Type": "AWS::Lambda::Function",
-            "DependsOn": ["LogGroupLambdaEvaluateRDSEncryption"],
-            "Properties": {
-                "Code": {
-                    "S3Bucket": { "Ref": "SourceS3Bucket" },
-                    "S3Key": { "Ref": "SourceIdentificationRDSEncryption" }
-                },
-                "Description": "Lambda function to describe un-encrypted RDS instances.",
-                "FunctionName": {"Fn::Join" : ["", [ { "Ref": "ResourcesPrefix" },
-                                                     { "Fn::FindInMap": ["NamingStandards", "IdentifyRDSEncryptionLambdaFunctionName", "value"] } ]
-                                              ]},
-                "Handler": "describe_rds_instance_encryption.lambda_handler",
->>>>>>> 1698e825
-                "MemorySize": 256,
-                "Timeout": "300",
-                "Role": {"Fn::Join" : ["", [ "arn:aws:iam::",
-                                             { "Ref": "AWS::AccountId" },
-                                             ":role/",
-                                             { "Ref": "ResourcesPrefix" },
-                                             { "Ref": "IdentificationIAMRole" }
-                                           ] ]},
-                "Runtime": "python3.6"
-            }
-        },
-<<<<<<< HEAD
-        "LogGroupLambdaEvaluateAMIPublicAccess": {
-=======
-        "LogGroupLambdaEvaluateRDSEncryption": {
->>>>>>> 1698e825
-            "Type" : "AWS::Logs::LogGroup",
-            "Properties" : {
-                "LogGroupName": {"Fn::Join": ["", [ "/aws/lambda/",
-                                                    { "Ref": "ResourcesPrefix" },
-                                                    { "Fn::FindInMap": ["NamingStandards",
-<<<<<<< HEAD
-                                                                        "IdentifyAMIPublicAccessLambdaFunctionName",
-=======
-                                                                        "IdentifyRDSEncryptionLambdaFunctionName",
->>>>>>> 1698e825
-                                                                        "value"]
-                                                    } ] ] },
-                "RetentionInDays": "7"
-            }
-        },
-<<<<<<< HEAD
         "SubscriptionFilterLambdaEvaluateAMIPublicAccess": {
             "Type" : "AWS::Logs::SubscriptionFilter",
             "DependsOn": ["LambdaLogsForwarder",
@@ -1947,20 +1960,6 @@
                 "LogGroupName" : { "Ref": "LogGroupLambdaEvaluateAMIPublicAccess" }
             }
         },
-=======
-        "SubscriptionFilterLambdaEvaluateRDSEncryption": {
-            "Type" : "AWS::Logs::SubscriptionFilter",
-            "DependsOn": ["LambdaLogsForwarder",
-                          "PermissionToInvokeLambdaLogsForwarderCloudWatchLogs",
-                          "LogGroupLambdaEvaluateRDSEncryption"],
-            "Properties" : {
-                "DestinationArn" : { "Fn::GetAtt" : [ "LambdaLogsForwarder", "Arn" ] },
-                "FilterPattern" : "[level != START && level != END && level != DEBUG, ...]",
-                "LogGroupName" : { "Ref": "LogGroupLambdaEvaluateRDSEncryption" }
-            }
-        },
-
->>>>>>> 1698e825
         "EventBackupDDB": {
             "Type": "AWS::Events::Rule",
             "DependsOn": ["LambdaBackupDDB"],
@@ -2093,33 +2092,16 @@
                 ]
             }
         },
-<<<<<<< HEAD
-        "EventInitiateEvaluationAMIPublicAccess": {
-            "Type": "AWS::Events::Rule",
-            "DependsOn": ["LambdaInitiateAMIPublicAccessEvaluation"],
-            "Properties": {
-                "Description": "Hammer ScheduledRule to initiate public AMI access evaluations",
-                "Name": {"Fn::Join" : ["", [{ "Ref": "ResourcesPrefix" }, "InitiateEvaluationAMIPublicAccess"] ] },
-=======
         "EventInitiateEvaluationSQSPublicPolicy": {
             "Type": "AWS::Events::Rule",
             "DependsOn": ["LambdaInitiateSQSPublicPolicyEvaluation"],
             "Properties": {
                 "Description": "Hammer ScheduledRule to initiate SQS queue evaluations",
                 "Name": {"Fn::Join" : ["", [{ "Ref": "ResourcesPrefix" }, "InitiateEvaluationSQSPublicPolicy"] ] },
->>>>>>> 1698e825
                 "ScheduleExpression": {"Fn::Join": ["", [ "cron(", "40 ", { "Ref": "IdentificationCheckRateExpression" }, ")" ] ]},
                 "State": "ENABLED",
                 "Targets": [
                   {
-<<<<<<< HEAD
-                    "Arn": { "Fn::GetAtt": ["LambdaInitiateAMIPublicAccessEvaluation", "Arn"] },
-                    "Id": "LambdaInitiateAMIPublicAccessEvaluation"
-                  }
-                ]
-            }
-        },
-=======
                     "Arn": { "Fn::GetAtt": ["LambdaInitiateSQSPublicPolicyEvaluation", "Arn"] },
                     "Id": "LambdaInitiateSQSPublicPolicyEvaluation"
                   }
@@ -2142,8 +2124,22 @@
                 ]
             }
         },
-
->>>>>>> 1698e825
+        "EventInitiateEvaluationAMIPublicAccess": {
+            "Type": "AWS::Events::Rule",
+            "DependsOn": ["LambdaInitiateAMIPublicAccessEvaluation"],
+            "Properties": {
+                "Description": "Hammer ScheduledRule to initiate public AMI access evaluations",
+                "Name": {"Fn::Join" : ["", [{ "Ref": "ResourcesPrefix" }, "InitiateEvaluationAMIPublicAccess"] ] },
+                "ScheduleExpression": {"Fn::Join": ["", [ "cron(", "40 ", { "Ref": "IdentificationCheckRateExpression" }, ")" ] ]},
+                "State": "ENABLED",
+                "Targets": [
+                  {
+                    "Arn": { "Fn::GetAtt": ["LambdaInitiateAMIPublicAccessEvaluation", "Arn"] },
+                    "Id": "LambdaInitiateAMIPublicAccessEvaluation"
+                  }
+                ]
+            }
+        },
         "PermissionToInvokeLambdaLogsForwarderCloudWatchLogs": {
             "Type": "AWS::Lambda::Permission",
             "DependsOn": ["LambdaLogsForwarder"],
@@ -2256,7 +2252,36 @@
                 "SourceArn": { "Fn::GetAtt": ["EventInitiateEvaluationRDSSnapshots", "Arn"] }
             }
         },
-<<<<<<< HEAD
+        "PermissionToInvokeLambdaInitiateSQSPublicPolicyEvaluationCloudWatchEvents": {
+            "Type": "AWS::Lambda::Permission",
+            "DependsOn": ["LambdaInitiateSQSPublicPolicyEvaluation", "EventInitiateEvaluationSQSPublicPolicy"],
+            "Properties": {
+                "FunctionName": { "Ref": "LambdaInitiateSQSPublicPolicyEvaluation" },
+                "Action": "lambda:InvokeFunction",
+                "Principal": "events.amazonaws.com",
+                "SourceArn": { "Fn::GetAtt": ["EventInitiateEvaluationSQSPublicPolicy", "Arn"] }
+            }
+        },
+        "PermissionToInvokeLambdaInitiateS3EncryptionEvaluationCloudWatchEvents": {
+            "Type": "AWS::Lambda::Permission",
+            "DependsOn": ["LambdaInitiateS3EncryptionEvaluation", "EventInitiateEvaluationS3IAM"],
+            "Properties": {
+                "FunctionName": { "Ref": "LambdaInitiateS3EncryptionEvaluation" },
+                "Action": "lambda:InvokeFunction",
+                "Principal": "events.amazonaws.com",
+                "SourceArn": { "Fn::GetAtt": ["EventInitiateEvaluationS3IAM", "Arn"] }
+            }
+        },
+        "PermissionToInvokeLambdaInitiateRDSEncryptionEvaluationCloudWatchEvents": {
+            "Type": "AWS::Lambda::Permission",
+            "DependsOn": ["LambdaInitiateRDSEncryptionEvaluation", "EventInitiateEvaluationRDSEncryption"],
+            "Properties": {
+                "FunctionName": { "Ref": "LambdaInitiateRDSEncryptionEvaluation" },
+                "Action": "lambda:InvokeFunction",
+                "Principal": "events.amazonaws.com",
+                "SourceArn": { "Fn::GetAtt": ["EventInitiateEvaluationRDSEncryption", "Arn"] }
+            }
+        },
         "PermissionToInvokeLambdaInitiateAMIPublicAccessEvaluationCloudWatchEvents": {
             "Type": "AWS::Lambda::Permission",
             "DependsOn": ["LambdaInitiateAMIPublicAccessEvaluation", "EventInitiateEvaluationAMIPublicAccess"],
@@ -2267,39 +2292,6 @@
                 "SourceArn": { "Fn::GetAtt": ["EventInitiateEvaluationAMIPublicAccess", "Arn"] }
             }
         },
-=======
-        "PermissionToInvokeLambdaInitiateSQSPublicPolicyEvaluationCloudWatchEvents": {
-            "Type": "AWS::Lambda::Permission",
-            "DependsOn": ["LambdaInitiateSQSPublicPolicyEvaluation", "EventInitiateEvaluationSQSPublicPolicy"],
-            "Properties": {
-                "FunctionName": { "Ref": "LambdaInitiateSQSPublicPolicyEvaluation" },
-                "Action": "lambda:InvokeFunction",
-                "Principal": "events.amazonaws.com",
-                "SourceArn": { "Fn::GetAtt": ["EventInitiateEvaluationSQSPublicPolicy", "Arn"] }
-            }
-        },
-        "PermissionToInvokeLambdaInitiateS3EncryptionEvaluationCloudWatchEvents": {
-            "Type": "AWS::Lambda::Permission",
-            "DependsOn": ["LambdaInitiateS3EncryptionEvaluation", "EventInitiateEvaluationS3IAM"],
-            "Properties": {
-                "FunctionName": { "Ref": "LambdaInitiateS3EncryptionEvaluation" },
-                "Action": "lambda:InvokeFunction",
-                "Principal": "events.amazonaws.com",
-                "SourceArn": { "Fn::GetAtt": ["EventInitiateEvaluationS3IAM", "Arn"] }
-            }
-        },
-        "PermissionToInvokeLambdaInitiateRDSEncryptionEvaluationCloudWatchEvents": {
-            "Type": "AWS::Lambda::Permission",
-            "DependsOn": ["LambdaInitiateRDSEncryptionEvaluation", "EventInitiateEvaluationRDSEncryption"],
-            "Properties": {
-                "FunctionName": { "Ref": "LambdaInitiateRDSEncryptionEvaluation" },
-                "Action": "lambda:InvokeFunction",
-                "Principal": "events.amazonaws.com",
-                "SourceArn": { "Fn::GetAtt": ["EventInitiateEvaluationRDSEncryption", "Arn"] }
-            }
-        },
-
->>>>>>> 1698e825
         "SNSNotifyLambdaEvaluateSG": {
             "Type": "AWS::SNS::Topic",
             "DependsOn": ["LambdaEvaluateSG"],
@@ -2462,21 +2454,6 @@
                 }]
             }
         },
-<<<<<<< HEAD
-        "SNSNotifyLambdaEvaluateAMIPublicAccess": {
-            "Type": "AWS::SNS::Topic",
-            "DependsOn": "LambdaEvaluateAMIPublicAccess",
-            "Properties": {
-                "DisplayName": {"Fn::Join" : ["", [ { "Ref": "ResourcesPrefix" },
-                                                    { "Fn::FindInMap": ["NamingStandards", "SNSDisplayNameAMIPublicAccess", "value"] } ]
-                                             ]},
-                "TopicName": {"Fn::Join" : ["", [ { "Ref": "ResourcesPrefix" },
-                                                  { "Fn::FindInMap": ["NamingStandards", "SNSTopicNameAMIPublicAccess", "value"] } ]
-                                           ]},
-                "Subscription": [{
-                    "Endpoint": {
-                        "Fn::GetAtt": ["LambdaEvaluateAMIPublicAccess", "Arn"]
-=======
         "SNSNotifyLambdaEvaluateSQSPublicPolicy": {
             "Type": "AWS::SNS::Topic",
             "DependsOn": "LambdaEvaluateSQSPublicPolicy",
@@ -2490,14 +2467,11 @@
                 "Subscription": [{
                     "Endpoint": {
                         "Fn::GetAtt": ["LambdaEvaluateSQSPublicPolicy", "Arn"]
->>>>>>> 1698e825
                     },
                     "Protocol": "lambda"
                 }]
             }
         },
-<<<<<<< HEAD
-=======
         "SNSNotifyLambdaEvaluateS3Encryption": {
             "Type": "AWS::SNS::Topic",
             "DependsOn": "LambdaEvaluateS3Encryption",
@@ -2534,8 +2508,24 @@
                 }]
             }
         },
-
->>>>>>> 1698e825
+        "SNSNotifyLambdaEvaluateAMIPublicAccess": {
+            "Type": "AWS::SNS::Topic",
+            "DependsOn": "LambdaEvaluateAMIPublicAccess",
+            "Properties": {
+                "DisplayName": {"Fn::Join" : ["", [ { "Ref": "ResourcesPrefix" },
+                                                    { "Fn::FindInMap": ["NamingStandards", "SNSDisplayNameAMIPublicAccess", "value"] } ]
+                                             ]},
+                "TopicName": {"Fn::Join" : ["", [ { "Ref": "ResourcesPrefix" },
+                                                  { "Fn::FindInMap": ["NamingStandards", "SNSTopicNameAMIPublicAccess", "value"] } ]
+                                           ]},
+                "Subscription": [{
+                    "Endpoint": {
+                        "Fn::GetAtt": ["LambdaEvaluateAMIPublicAccess", "Arn"]
+                    },
+                    "Protocol": "lambda"
+                }]
+            }
+        },
         "PermissionToInvokeLambdaEvaluateSgSNS": {
             "Type": "AWS::Lambda::Permission",
             "DependsOn": ["SNSNotifyLambdaEvaluateSG", "LambdaEvaluateSG"],
@@ -2656,7 +2646,6 @@
                 "FunctionName": { "Fn::GetAtt": ["LambdaEvaluateRDSEncryption", "Arn"] }
             }
         },
-
         "PermissionToInvokeLambdaEvaluateAMIPublicAccessSNS": {
             "Type": "AWS::Lambda::Permission",
             "DependsOn": ["SNSNotifyLambdaEvaluateAMIPublicAccess", "LambdaEvaluateAMIPublicAccess"],
@@ -3131,15 +3120,6 @@
                 "TreatMissingData": "notBreaching"
             }
         },
-<<<<<<< HEAD
-        "AlarmErrorsLambdaInitiateAMIPublicAccessEvaluation": {
-            "Type": "AWS::CloudWatch::Alarm",
-            "DependsOn": ["SNSIdentificationErrors", "LambdaInitiateAMIPublicAccessEvaluation"],
-            "Properties": {
-                "AlarmActions": [ { "Ref": "SNSIdentificationErrors" } ],
-                "OKActions": [ { "Ref": "SNSIdentificationErrors" } ],
-                "AlarmName": {"Fn::Join": ["/", [ { "Ref": "LambdaInitiateAMIPublicAccessEvaluation" }, "LambdaError" ] ]},
-=======
         "AlarmErrorsLambdaInitiateSQSPublicPolicyEvaluation": {
             "Type": "AWS::CloudWatch::Alarm",
             "DependsOn": ["SNSIdentificationErrors", "LambdaInitiateSQSPublicPolicyEvaluation"],
@@ -3147,18 +3127,13 @@
                 "AlarmActions": [ { "Ref": "SNSIdentificationErrors" } ],
                 "OKActions": [ { "Ref": "SNSIdentificationErrors" } ],
                 "AlarmName": {"Fn::Join": ["/", [ { "Ref": "LambdaInitiateSQSPublicPolicyEvaluation" }, "LambdaError" ] ]},
->>>>>>> 1698e825
                 "EvaluationPeriods": 1,
                 "Namespace": "AWS/Lambda",
                 "MetricName": "Errors",
                 "Dimensions": [
                     {
                         "Name": "FunctionName",
-<<<<<<< HEAD
-                        "Value": { "Ref": "LambdaInitiateAMIPublicAccessEvaluation" }
-=======
                         "Value": { "Ref": "LambdaInitiateSQSPublicPolicyEvaluation" }
->>>>>>> 1698e825
                     }
                 ],
                 "Period": 3600,
@@ -3168,15 +3143,6 @@
                 "TreatMissingData": "notBreaching"
             }
         },
-<<<<<<< HEAD
-        "AlarmErrorsLambdaAMIPublicAccessEvaluation": {
-            "Type": "AWS::CloudWatch::Alarm",
-            "DependsOn": ["SNSIdentificationErrors", "LambdaEvaluateAMIPublicAccess"],
-            "Properties": {
-                "AlarmActions": [ { "Ref": "SNSIdentificationErrors" } ],
-                "OKActions": [ { "Ref": "SNSIdentificationErrors" } ],
-                "AlarmName": {"Fn::Join": ["/", [ { "Ref": "LambdaEvaluateAMIPublicAccess" }, "LambdaError" ] ]},
-=======
         "AlarmErrorsLambdaInitiateS3EncryptionEvaluation": {
             "Type": "AWS::CloudWatch::Alarm",
             "DependsOn": ["SNSIdentificationErrors", "LambdaInitiateS3EncryptionEvaluation"],
@@ -3184,16 +3150,12 @@
                 "AlarmActions": [ { "Ref": "SNSIdentificationErrors" } ],
                 "OKActions": [ { "Ref": "SNSIdentificationErrors" } ],
                 "AlarmName": {"Fn::Join": ["/", [ { "Ref": "LambdaInitiateS3EncryptionEvaluation" }, "LambdaError" ] ]},
->>>>>>> 1698e825
                 "EvaluationPeriods": 1,
                 "Namespace": "AWS/Lambda",
                 "MetricName": "Errors",
                 "Dimensions": [
                     {
                         "Name": "FunctionName",
-<<<<<<< HEAD
-                        "Value": { "Ref": "LambdaEvaluateAMIPublicAccess" }
-=======
                         "Value": { "Ref": "LambdaInitiateS3EncryptionEvaluation" }
                     }
                 ],
@@ -3287,7 +3249,6 @@
                     {
                         "Name": "FunctionName",
                         "Value": { "Ref": "LambdaEvaluateRDSEncryption" }
->>>>>>> 1698e825
                     }
                 ],
                 "Period": 3600,
@@ -3296,8 +3257,55 @@
                 "Threshold": 0,
                 "TreatMissingData": "notBreaching"
             }
+        },
+        "AlarmErrorsLambdaInitiateAMIPublicAccessEvaluation": {
+            "Type": "AWS::CloudWatch::Alarm",
+            "DependsOn": ["SNSIdentificationErrors", "LambdaInitiateAMIPublicAccessEvaluation"],
+            "Properties": {
+                "AlarmActions": [ { "Ref": "SNSIdentificationErrors" } ],
+                "OKActions": [ { "Ref": "SNSIdentificationErrors" } ],
+                "AlarmName": {"Fn::Join": ["/", [ { "Ref": "LambdaInitiateAMIPublicAccessEvaluation" }, "LambdaError" ] ]},
+                "EvaluationPeriods": 1,
+                "Namespace": "AWS/Lambda",
+                "MetricName": "Errors",
+                "Dimensions": [
+                    {
+                        "Name": "FunctionName",
+                        "Value": { "Ref": "LambdaInitiateAMIPublicAccessEvaluation" }
+                    }
+                ],
+                "Period": 3600,
+                "Statistic": "Maximum",
+                "ComparisonOperator" : "GreaterThanThreshold",
+                "Threshold": 0,
+                "TreatMissingData": "notBreaching"
+            }
+        },
+        "AlarmErrorsLambdaAMIPublicAccessEvaluation": {
+            "Type": "AWS::CloudWatch::Alarm",
+            "DependsOn": ["SNSIdentificationErrors", "LambdaEvaluateAMIPublicAccess"],
+            "Properties": {
+                "AlarmActions": [ { "Ref": "SNSIdentificationErrors" } ],
+                "OKActions": [ { "Ref": "SNSIdentificationErrors" } ],
+                "AlarmName": {"Fn::Join": ["/", [ { "Ref": "LambdaEvaluateAMIPublicAccess" }, "LambdaError" ] ]},
+                "EvaluationPeriods": 1,
+                "Namespace": "AWS/Lambda",
+                "MetricName": "Errors",
+                "Dimensions": [
+                    {
+                        "Name": "FunctionName",
+                        "Value": { "Ref": "LambdaEvaluateAMIPublicAccess" }
+                    }
+                ],
+                "Period": 3600,
+                "Statistic": "Maximum",
+                "ComparisonOperator" : "GreaterThanThreshold",
+                "Threshold": 0,
+                "TreatMissingData": "notBreaching"
+            }
         }
     },
+
     "Outputs": {
         "LambdaLogsForwarderArn": {"Value": { "Fn::GetAtt": ["LambdaLogsForwarder", "Arn"] }}
     }
