--- conflicted
+++ resolved
@@ -28,14 +28,11 @@
                         "SourceIdentificationEBSSnapshots",
                         "SourceIdentificationRDSSnapshots",
                         "SourceIdentificationAMIPublicAccess",
-<<<<<<< HEAD
-						"SourceIdentificationRedshiftClusterEncryption"
-=======
+                        "SourceIdentificationRedshiftClusterEncryption",
                         "SourceIdentificationRedshiftLogging",
                         "SourceIdentificationECSPrivilegedAccess",
                         "SourceIdentificationECSLogging",
                         "SourceIdentificationECSExternalImageSource"
->>>>>>> 8b10ccdc
                     ]
                 },
                 {
@@ -101,10 +98,9 @@
                 "SourceIdentificationAMIPublicAccess":{
                     "default": "Relative path to Public AMI sources"
                 },
-<<<<<<< HEAD
                 "SourceIdentificationRedshiftClusterEncryption":{
                     "default": "Relative path to unencrypted Redshift Cluster sources"
-=======
+                },
                 "SourceIdentificationRedshiftLogging": {
                     "default": "Relative path to disabled logging Redshift Cluster sources"
                 },
@@ -116,7 +112,6 @@
                 },
                 "SourceIdentificationECSExternalImageSource":{
                     "default": "Relative path to external image issue ECS sources"
->>>>>>> 8b10ccdc
                 }
             }
         }
@@ -214,11 +209,10 @@
             "Type": "String",
             "Default": "rds-unencrypted-instance-identification.zip"
         },
-<<<<<<< HEAD
         "SourceIdentificationRedshiftClusterEncryption": {
             "Type": "String",
             "Default": "redshift-unencrypted-cluster-identification.zip"
-=======
+        },
         "SourceIdentificationRedshiftLogging": {
             "Type": "String",
             "Default": "redshift-audit-logging-issues-identification.zip"
@@ -234,7 +228,6 @@
         "SourceIdentificationECSExternalImageSource": {
             "Type": "String",
             "Default": "ecs-image-source-issues-identification.zip"
->>>>>>> 8b10ccdc
         }
     },
     "Conditions": {
@@ -292,10 +285,9 @@
             "IdentificationMetricRDSEncryptionError": {
                 "value": "RDSEncryptionError"
             },
-<<<<<<< HEAD
             "IdentificationMetricRedshiftClusterEncryptionError": {
                 "value": "RedshiftClusterEncryptionError"
-=======
+            },
             "IdentificationMetricRedshiftLoggingError": {
                 "value": "RedshiftLoggingError"
             },
@@ -307,7 +299,6 @@
             },
             "IdentificationMetricECSExternalImageSourceError": {
                 "value": "ECSExternalImageSourceError"
->>>>>>> 8b10ccdc
             },
             "SNSDisplayNameSecurityGroups": {
                 "value": "describe-security-groups-sns"
@@ -387,13 +378,12 @@
             "SNSTopicNameRDSEncryption": {
                 "value": "describe-rds-encryption-lambda"
             },
-<<<<<<< HEAD
             "SNSDisplayNameRedshiftClusterEncryption": {
                 "value": "describe-redshift-cluster-encryption-sns"
             },
             "SNSTopicNameRedshiftClusterEncryption": {
                 "value": "describe-redshift-cluster-encryption-lambda"
-=======
+            },
             "SNSDisplayNameRedshiftLogging": {
                 "value": "describe-redshift-logging-sns"
             },
@@ -417,7 +407,6 @@
             },
             "SNSTopicNameECSExternalImageSource": {
                 "value": "describe-ecs-external-image-source-lambda"
->>>>>>> 8b10ccdc
             },
             "LogsForwarderLambdaFunctionName": {
                 "value": "logs-forwarder"
@@ -503,13 +492,12 @@
             "IdentifyRDSEncryptionLambdaFunctionName": {
                 "value": "describe-rds-encryption"
             },
-<<<<<<< HEAD
             "InitiateRedshiftClusterEncryptionLambdaFunctionName": {
                 "value": "initiate-redshift-cluster-encryption"
             },
             "IdentifyRedshiftClusterEncryptionLambdaFunctionName": {
                 "value": "describe-redshift-cluster-encryption"
-=======
+            },
             "InitiateRedshiftLoggingLambdaFunctionName": {
                 "value": "initiate-redshift-logging"
             },
@@ -533,7 +521,6 @@
             },
             "IdentifyECSExternalImageSourceLambdaFunctionName": {
                 "value": "describe-ecs-external-image-source"
->>>>>>> 8b10ccdc
             }
         }
     },
@@ -754,7 +741,6 @@
                 "Parameters": {
                     "SourceS3Bucket": { "Ref": "SourceS3Bucket" },
                     "IdentificationIAMRole": {"Fn::Join" : ["", [ "arn:aws:iam::",
-<<<<<<< HEAD
                                              { "Ref": "AWS::AccountId" },
                                              ":role/",
                                              { "Ref": "ResourcesPrefix" },
@@ -795,14 +781,11 @@
                 "Parameters": {
                     "SourceS3Bucket": { "Ref": "SourceS3Bucket" },
                     "IdentificationIAMRole": {"Fn::Join" : ["", [ "arn:aws:iam::",
-=======
->>>>>>> 8b10ccdc
-                                             { "Ref": "AWS::AccountId" },
-                                             ":role/",
-                                             { "Ref": "ResourcesPrefix" },
-                                             { "Ref": "IdentificationIAMRole" }
-                                           ] ]},
-<<<<<<< HEAD
+                                             { "Ref": "AWS::AccountId" },
+                                             ":role/",
+                                             { "Ref": "ResourcesPrefix" },
+                                             { "Ref": "IdentificationIAMRole" }
+                                           ] ]},
                     "IdentificationCheckRateExpression": {"Fn::Join": ["", [ "cron(", "10 ", { "Ref": "IdentificationCheckRateExpression" }, ")" ] ]},
                     "LambdaSubnets": {"Ref":  "LambdaSubnets"},
                     "LambdaSecurityGroups": {"Ref":  "LambdaSecurityGroups"},
@@ -906,41 +889,12 @@
                     ]},
                     "SNSTopicName": {"Fn::Join" : ["", [ { "Ref": "ResourcesPrefix" },
                         { "Fn::FindInMap": ["NamingStandards", "SNSTopicNameIAMUserKeysRotation", "value"] } ]
-=======
-                    "IdentificationCheckRateExpression": {"Fn::Join": ["", [ "cron(", "15 ", { "Ref": "IdentificationCheckRateExpression" }, ")" ] ]},
-                    "LambdaSubnets": {"Ref":  "LambdaSubnets"},
-                    "LambdaSecurityGroups": {"Ref":  "LambdaSecurityGroups"},
-                    "IdentificationLambdaSource": { "Ref": "SourceIdentificationCloudTrails" },
-                    "InitiateLambdaDescription": "Lambda function for initiate identification of CloudTrail issues",
-                    "EvaluateLambdaDescription": "Lambda function for initiate identification of CloudTrail issues",
-                    "InitiateLambdaName": {"Fn::Join" : ["", [ { "Ref": "ResourcesPrefix" },
-                                                     { "Fn::FindInMap": ["NamingStandards", "InitiateCloudTrailsLambdaFunctionName", "value"] } ]
-                                              ]},
-                    "EvaluateLambdaName": {"Fn::Join" : ["", [ { "Ref": "ResourcesPrefix" },
-                                                     { "Fn::FindInMap": ["NamingStandards", "IdentifyCloudTrailsLambdaFunctionName", "value"] } ]
-                                              ]},
-                    "InitiateLambdaHandler": "initiate_to_desc_cloudtrails.lambda_handler",
-                    "EvaluateLambdaHandler": "describe_cloudtrails.lambda_handler",
-                    "EvaluateLambdaMemorySize": 256,
-                    "LambdaLogsForwarderArn": { "Fn::GetAtt": ["LambdaLogsForwarder", "Arn"] },
-                    "EventRuleDescription": "Hammer ScheduledRule to initiate CloudTrails evaluations",
-                    "EventRuleName": {"Fn::Join" : ["", [{ "Ref": "ResourcesPrefix" }, "InitiateEvaluationCloudTrails"] ] },
-                    "SNSDisplayName": {"Fn::Join" : ["", [ { "Ref": "ResourcesPrefix" },
-                        { "Fn::FindInMap": ["NamingStandards", "SNSDisplayNameCloudTrails", "value"] } ]
-                    ]},
-                    "SNSTopicName": {"Fn::Join" : ["", [ { "Ref": "ResourcesPrefix" },
-                        { "Fn::FindInMap": ["NamingStandards", "SNSTopicNameCloudTrails", "value"] } ]
->>>>>>> 8b10ccdc
-                    ]},
-                    "SNSIdentificationErrors": {"Ref":  "SNSIdentificationErrors"}
-                }
-            }
-        },
-<<<<<<< HEAD
+                    ]},
+                    "SNSIdentificationErrors": {"Ref":  "SNSIdentificationErrors"}
+                }
+            }
+        },
         "StackEvaluateIAMUserInactiveKeys": {
-=======
-        "StackEvaluateS3ACL": {
->>>>>>> 8b10ccdc
             "Type": "AWS::CloudFormation::Stack",
             "Properties": {
                 "TemplateURL": {"Ref":  "NestedStackTemplate"},
@@ -955,7 +909,6 @@
                     "IdentificationCheckRateExpression": {"Fn::Join": ["", [ "cron(", "10 ", { "Ref": "IdentificationCheckRateExpression" }, ")" ] ]},
                     "LambdaSubnets": {"Ref":  "LambdaSubnets"},
                     "LambdaSecurityGroups": {"Ref":  "LambdaSecurityGroups"},
-<<<<<<< HEAD
                     "IdentificationLambdaSource": { "Ref": "SourceIdentificationIAMUserInactiveKeys" },
                     "InitiateLambdaDescription": "Lambda function for initiate to identify IAM user keys which last used.",
                     "EvaluateLambdaDescription": "Lambda function to describe IAM user keys last used.",
@@ -976,50 +929,23 @@
                     ]},
                     "SNSTopicName": {"Fn::Join" : ["", [ { "Ref": "ResourcesPrefix" },
                         { "Fn::FindInMap": ["NamingStandards", "SNSTopicNameIAMUserInactiveKeys", "value"] } ]
-=======
-                    "IdentificationLambdaSource": { "Ref": "SourceIdentificationS3ACL" },
-                    "InitiateLambdaDescription": "Lambda function for initiate to identify public s3 buckets.",
-                    "EvaluateLambdaDescription": "Lambda function to describe public s3 buckets.",
-                    "InitiateLambdaName": {"Fn::Join" : ["", [ { "Ref": "ResourcesPrefix" },
-                                                     { "Fn::FindInMap": ["NamingStandards", "InitiateS3ACLLambdaFunctionName", "value"] } ]
-                                              ]},
-                    "EvaluateLambdaName": {"Fn::Join" : ["", [ { "Ref": "ResourcesPrefix" },
-                                                     { "Fn::FindInMap": ["NamingStandards", "IdentifyS3ACLLambdaFunctionName", "value"] } ]
-                                              ]},
-                    "InitiateLambdaHandler": "initiate_to_desc_s3_bucket_acl.lambda_handler",
-                    "EvaluateLambdaHandler": "describe_s3_bucket_acl.lambda_handler",
-                    "EvaluateLambdaMemorySize": 128,
-                    "LambdaLogsForwarderArn": { "Fn::GetAtt": ["LambdaLogsForwarder", "Arn"] },
-                    "EventRuleDescription": "Hammer ScheduledRule to initiate S3 ACL evaluations",
-                    "EventRuleName": {"Fn::Join" : ["", [{ "Ref": "ResourcesPrefix" }, "InitiateEvaluationS3ACL"] ] },
-                    "SNSDisplayName": {"Fn::Join" : ["", [ { "Ref": "ResourcesPrefix" },
-                        { "Fn::FindInMap": ["NamingStandards", "SNSDisplayNameS3ACL", "value"] } ]
-                    ]},
-                    "SNSTopicName": {"Fn::Join" : ["", [ { "Ref": "ResourcesPrefix" },
-                        { "Fn::FindInMap": ["NamingStandards", "SNSTopicNameS3ACL", "value"] } ]
->>>>>>> 8b10ccdc
-                    ]},
-                    "SNSIdentificationErrors": {"Ref":  "SNSIdentificationErrors"}
-                }
-            }
-        },
-<<<<<<< HEAD
+                    ]},
+                    "SNSIdentificationErrors": {"Ref":  "SNSIdentificationErrors"}
+                }
+            }
+        },
         "StackEvaluateEBSVolumes": {
-=======
-        "StackEvaluateS3Policy": {
->>>>>>> 8b10ccdc
-            "Type": "AWS::CloudFormation::Stack",
-            "Properties": {
-                "TemplateURL": {"Ref":  "NestedStackTemplate"},
-                "Parameters": {
-                    "SourceS3Bucket": { "Ref": "SourceS3Bucket" },
-                    "IdentificationIAMRole": {"Fn::Join" : ["", [ "arn:aws:iam::",
-                                             { "Ref": "AWS::AccountId" },
-                                             ":role/",
-                                             { "Ref": "ResourcesPrefix" },
-                                             { "Ref": "IdentificationIAMRole" }
-                                           ] ]},
-<<<<<<< HEAD
+            "Type": "AWS::CloudFormation::Stack",
+            "Properties": {
+                "TemplateURL": {"Ref":  "NestedStackTemplate"},
+                "Parameters": {
+                    "SourceS3Bucket": { "Ref": "SourceS3Bucket" },
+                    "IdentificationIAMRole": {"Fn::Join" : ["", [ "arn:aws:iam::",
+                                             { "Ref": "AWS::AccountId" },
+                                             ":role/",
+                                             { "Ref": "ResourcesPrefix" },
+                                             { "Ref": "IdentificationIAMRole" }
+                                           ] ]},
                     "IdentificationCheckRateExpression": {"Fn::Join": ["", [ "cron(", "20 ", { "Ref": "IdentificationCheckRateExpression" }, ")" ] ]},
                     "LambdaSubnets": {"Ref":  "LambdaSubnets"},
                     "LambdaSecurityGroups": {"Ref":  "LambdaSecurityGroups"},
@@ -1043,53 +969,23 @@
                     ]},
                     "SNSTopicName": {"Fn::Join" : ["", [ { "Ref": "ResourcesPrefix" },
                         { "Fn::FindInMap": ["NamingStandards", "SNSTopicNameEBSVolumes", "value"] } ]
-=======
-                    "IdentificationCheckRateExpression": {"Fn::Join": ["", [ "cron(", "10 ", { "Ref": "IdentificationCheckRateExpression" }, ")" ] ]},
-                    "LambdaSubnets": {"Ref":  "LambdaSubnets"},
-                    "LambdaSecurityGroups": {"Ref":  "LambdaSecurityGroups"},
-                    "IdentificationLambdaSource": { "Ref": "SourceIdentificationS3Policy" },
-                    "InitiateLambdaDescription": "Lambda function for initiate to identify public s3 buckets.",
-                    "EvaluateLambdaDescription": "Lambda function to describe public s3 buckets.",
-                    "InitiateLambdaName": {"Fn::Join" : ["", [ { "Ref": "ResourcesPrefix" },
-                                                     { "Fn::FindInMap": ["NamingStandards", "InitiateS3PolicyLambdaFunctionName", "value"] } ]
-                                              ]},
-                    "EvaluateLambdaName": {"Fn::Join" : ["", [ { "Ref": "ResourcesPrefix" },
-                                                     { "Fn::FindInMap": ["NamingStandards", "IdentifyS3PolicyLambdaFunctionName", "value"] } ]
-                                              ]},
-                    "InitiateLambdaHandler": "initiate_to_desc_s3_bucket_policy.lambda_handler",
-                    "EvaluateLambdaHandler": "describe_s3_bucket_policy.lambda_handler",
-                    "EvaluateLambdaMemorySize": 128,
-                    "LambdaLogsForwarderArn": { "Fn::GetAtt": ["LambdaLogsForwarder", "Arn"] },
-                    "EventRuleDescription": "Hammer ScheduledRule to initiate S3 Policy evaluations",
-                    "EventRuleName": {"Fn::Join" : ["", [{ "Ref": "ResourcesPrefix" }, "InitiateEvaluationS3Policy"] ] },
-                    "SNSDisplayName": {"Fn::Join" : ["", [ { "Ref": "ResourcesPrefix" },
-                        { "Fn::FindInMap": ["NamingStandards", "SNSDisplayNameS3Policy", "value"] } ]
-                    ]},
-                    "SNSTopicName": {"Fn::Join" : ["", [ { "Ref": "ResourcesPrefix" },
-                        { "Fn::FindInMap": ["NamingStandards", "SNSTopicNameS3Policy", "value"] } ]
->>>>>>> 8b10ccdc
-                    ]},
-                    "SNSIdentificationErrors": {"Ref":  "SNSIdentificationErrors"}
-                }
-            }
-        },
-<<<<<<< HEAD
+                    ]},
+                    "SNSIdentificationErrors": {"Ref":  "SNSIdentificationErrors"}
+                }
+            }
+        },
         "StackEvaluateEBSSnapshots": {
-=======
-        "StackEvaluateIAMUserKeysRotation": {
->>>>>>> 8b10ccdc
-            "Type": "AWS::CloudFormation::Stack",
-            "Properties": {
-                "TemplateURL": {"Ref":  "NestedStackTemplate"},
-                "Parameters": {
-                    "SourceS3Bucket": { "Ref": "SourceS3Bucket" },
-                    "IdentificationIAMRole": {"Fn::Join" : ["", [ "arn:aws:iam::",
-                                             { "Ref": "AWS::AccountId" },
-                                             ":role/",
-                                             { "Ref": "ResourcesPrefix" },
-                                             { "Ref": "IdentificationIAMRole" }
-                                           ] ]},
-<<<<<<< HEAD
+            "Type": "AWS::CloudFormation::Stack",
+            "Properties": {
+                "TemplateURL": {"Ref":  "NestedStackTemplate"},
+                "Parameters": {
+                    "SourceS3Bucket": { "Ref": "SourceS3Bucket" },
+                    "IdentificationIAMRole": {"Fn::Join" : ["", [ "arn:aws:iam::",
+                                             { "Ref": "AWS::AccountId" },
+                                             ":role/",
+                                             { "Ref": "ResourcesPrefix" },
+                                             { "Ref": "IdentificationIAMRole" }
+                                           ] ]},
                     "IdentificationCheckRateExpression": {"Fn::Join": ["", [ "cron(", "25 ", { "Ref": "IdentificationCheckRateExpression" }, ")" ] ]},
                     "LambdaSubnets": {"Ref":  "LambdaSubnets"},
                     "LambdaSecurityGroups": {"Ref":  "LambdaSecurityGroups"},
@@ -1113,53 +1009,23 @@
                     ]},
                     "SNSTopicName": {"Fn::Join" : ["", [ { "Ref": "ResourcesPrefix" },
                         { "Fn::FindInMap": ["NamingStandards", "SNSTopicNameEBSSnapshots", "value"] } ]
-=======
-                    "IdentificationCheckRateExpression": {"Fn::Join": ["", [ "cron(", "10 ", { "Ref": "IdentificationCheckRateExpression" }, ")" ] ]},
-                    "LambdaSubnets": {"Ref":  "LambdaSubnets"},
-                    "LambdaSecurityGroups": {"Ref":  "LambdaSecurityGroups"},
-                    "IdentificationLambdaSource": { "Ref": "SourceIdentificationIAMUserKeysRotation" },
-                    "InitiateLambdaDescription": "Lambda function for initiate to identify IAM user keys which to be rotate.",
-                    "EvaluateLambdaDescription": "Lambda function to describe IAM user keys to be rotated.",
-                    "InitiateLambdaName": {"Fn::Join" : ["", [ { "Ref": "ResourcesPrefix" },
-                                                     { "Fn::FindInMap": ["NamingStandards", "InitiateIAMUserKeysRotationLambdaFunctionName", "value"] } ]
-                                              ]},
-                    "EvaluateLambdaName": {"Fn::Join" : ["", [ { "Ref": "ResourcesPrefix" },
-                                                     { "Fn::FindInMap": ["NamingStandards", "IdentifyIAMUserKeysRotationLambdaFunctionName", "value"] } ]
-                                              ]},
-                    "InitiateLambdaHandler": "initiate_to_desc_iam_users_key_rotation.lambda_handler",
-                    "EvaluateLambdaHandler": "describe_iam_key_rotation.lambda_handler",
-                    "EvaluateLambdaMemorySize": 128,
-                    "LambdaLogsForwarderArn": { "Fn::GetAtt": ["LambdaLogsForwarder", "Arn"] },
-                    "EventRuleDescription": "Hammer ScheduledRule to initiate IAMUserKeysRotation evaluations",
-                    "EventRuleName": {"Fn::Join" : ["", [{ "Ref": "ResourcesPrefix" }, "InitiateEvaluationIAMUserKeysRotation"] ] },
-                    "SNSDisplayName": {"Fn::Join" : ["", [ { "Ref": "ResourcesPrefix" },
-                        { "Fn::FindInMap": ["NamingStandards", "SNSDisplayNameIAMUserKeysRotation", "value"] } ]
-                    ]},
-                    "SNSTopicName": {"Fn::Join" : ["", [ { "Ref": "ResourcesPrefix" },
-                        { "Fn::FindInMap": ["NamingStandards", "SNSTopicNameIAMUserKeysRotation", "value"] } ]
->>>>>>> 8b10ccdc
-                    ]},
-                    "SNSIdentificationErrors": {"Ref":  "SNSIdentificationErrors"}
-                }
-            }
-        },
-<<<<<<< HEAD
+                    ]},
+                    "SNSIdentificationErrors": {"Ref":  "SNSIdentificationErrors"}
+                }
+            }
+        },
         "StackEvaluateRDSSnapshots": {
-=======
-        "StackEvaluateIAMUserInactiveKeys": {
->>>>>>> 8b10ccdc
-            "Type": "AWS::CloudFormation::Stack",
-            "Properties": {
-                "TemplateURL": {"Ref":  "NestedStackTemplate"},
-                "Parameters": {
-                    "SourceS3Bucket": { "Ref": "SourceS3Bucket" },
-                    "IdentificationIAMRole": {"Fn::Join" : ["", [ "arn:aws:iam::",
-                                             { "Ref": "AWS::AccountId" },
-                                             ":role/",
-                                             { "Ref": "ResourcesPrefix" },
-                                             { "Ref": "IdentificationIAMRole" }
-                                           ] ]},
-<<<<<<< HEAD
+            "Type": "AWS::CloudFormation::Stack",
+            "Properties": {
+                "TemplateURL": {"Ref":  "NestedStackTemplate"},
+                "Parameters": {
+                    "SourceS3Bucket": { "Ref": "SourceS3Bucket" },
+                    "IdentificationIAMRole": {"Fn::Join" : ["", [ "arn:aws:iam::",
+                                             { "Ref": "AWS::AccountId" },
+                                             ":role/",
+                                             { "Ref": "ResourcesPrefix" },
+                                             { "Ref": "IdentificationIAMRole" }
+                                           ] ]},
                     "IdentificationCheckRateExpression": {"Fn::Join": ["", [ "cron(", "30 ", { "Ref": "IdentificationCheckRateExpression" }, ")" ] ]},
                     "LambdaSubnets": {"Ref":  "LambdaSubnets"},
                     "LambdaSecurityGroups": {"Ref":  "LambdaSecurityGroups"},
@@ -1183,53 +1049,23 @@
                     ]},
                     "SNSTopicName": {"Fn::Join" : ["", [ { "Ref": "ResourcesPrefix" },
                         { "Fn::FindInMap": ["NamingStandards", "SNSTopicNameRDSSnapshots", "value"] } ]
-=======
-                    "IdentificationCheckRateExpression": {"Fn::Join": ["", [ "cron(", "10 ", { "Ref": "IdentificationCheckRateExpression" }, ")" ] ]},
-                    "LambdaSubnets": {"Ref":  "LambdaSubnets"},
-                    "LambdaSecurityGroups": {"Ref":  "LambdaSecurityGroups"},
-                    "IdentificationLambdaSource": { "Ref": "SourceIdentificationIAMUserInactiveKeys" },
-                    "InitiateLambdaDescription": "Lambda function for initiate to identify IAM user keys which last used.",
-                    "EvaluateLambdaDescription": "Lambda function to describe IAM user keys last used.",
-                    "InitiateLambdaName": {"Fn::Join" : ["", [ { "Ref": "ResourcesPrefix" },
-                                                     { "Fn::FindInMap": ["NamingStandards", "InitiateIAMUserInactiveKeysLambdaFunctionName", "value"] } ]
-                                              ]},
-                    "EvaluateLambdaName": {"Fn::Join" : ["", [ { "Ref": "ResourcesPrefix" },
-                                                     { "Fn::FindInMap": ["NamingStandards", "IdentifyIAMUserInactiveKeysLambdaFunctionName", "value"] } ]
-                                              ]},
-                    "InitiateLambdaHandler": "initiate_to_desc_iam_access_keys.lambda_handler",
-                    "EvaluateLambdaHandler": "describe_iam_accesskey_details.lambda_handler",
-                    "EvaluateLambdaMemorySize": 128,
-                    "LambdaLogsForwarderArn": { "Fn::GetAtt": ["LambdaLogsForwarder", "Arn"] },
-                    "EventRuleDescription": "Hammer ScheduledRule to initiate IAMUserInactiveKeys evaluations",
-                    "EventRuleName": {"Fn::Join" : ["", [{ "Ref": "ResourcesPrefix" }, "InitiateEvaluationIAMUserInactiveKeys"] ] },
-                    "SNSDisplayName": {"Fn::Join" : ["", [ { "Ref": "ResourcesPrefix" },
-                        { "Fn::FindInMap": ["NamingStandards", "SNSDisplayNameIAMUserInactiveKeys", "value"] } ]
-                    ]},
-                    "SNSTopicName": {"Fn::Join" : ["", [ { "Ref": "ResourcesPrefix" },
-                        { "Fn::FindInMap": ["NamingStandards", "SNSTopicNameIAMUserInactiveKeys", "value"] } ]
->>>>>>> 8b10ccdc
-                    ]},
-                    "SNSIdentificationErrors": {"Ref":  "SNSIdentificationErrors"}
-                }
-            }
-        },
-<<<<<<< HEAD
+                    ]},
+                    "SNSIdentificationErrors": {"Ref":  "SNSIdentificationErrors"}
+                }
+            }
+        },
         "StackEvaluateSQSPublicPolicy": {
-=======
-        "StackEvaluateEBSVolumes": {
->>>>>>> 8b10ccdc
-            "Type": "AWS::CloudFormation::Stack",
-            "Properties": {
-                "TemplateURL": {"Ref":  "NestedStackTemplate"},
-                "Parameters": {
-                    "SourceS3Bucket": { "Ref": "SourceS3Bucket" },
-                    "IdentificationIAMRole": {"Fn::Join" : ["", [ "arn:aws:iam::",
-                                             { "Ref": "AWS::AccountId" },
-                                             ":role/",
-                                             { "Ref": "ResourcesPrefix" },
-                                             { "Ref": "IdentificationIAMRole" }
-                                           ] ]},
-<<<<<<< HEAD
+            "Type": "AWS::CloudFormation::Stack",
+            "Properties": {
+                "TemplateURL": {"Ref":  "NestedStackTemplate"},
+                "Parameters": {
+                    "SourceS3Bucket": { "Ref": "SourceS3Bucket" },
+                    "IdentificationIAMRole": {"Fn::Join" : ["", [ "arn:aws:iam::",
+                                             { "Ref": "AWS::AccountId" },
+                                             ":role/",
+                                             { "Ref": "ResourcesPrefix" },
+                                             { "Ref": "IdentificationIAMRole" }
+                                           ] ]},
                     "IdentificationCheckRateExpression": {"Fn::Join": ["", [ "cron(", "40 ", { "Ref": "IdentificationCheckRateExpression" }, ")" ] ]},
                     "LambdaSubnets": {"Ref":  "LambdaSubnets"},
                     "LambdaSecurityGroups": {"Ref":  "LambdaSecurityGroups"},
@@ -1253,53 +1089,23 @@
                     ]},
                     "SNSTopicName": {"Fn::Join" : ["", [ { "Ref": "ResourcesPrefix" },
                         { "Fn::FindInMap": ["NamingStandards", "SNSTopicNameSQSPublicPolicy", "value"] } ]
-=======
-                    "IdentificationCheckRateExpression": {"Fn::Join": ["", [ "cron(", "20 ", { "Ref": "IdentificationCheckRateExpression" }, ")" ] ]},
-                    "LambdaSubnets": {"Ref":  "LambdaSubnets"},
-                    "LambdaSecurityGroups": {"Ref":  "LambdaSecurityGroups"},
-                    "IdentificationLambdaSource": { "Ref": "SourceIdentificationEBSVolumes" },
-                    "InitiateLambdaDescription": "Lambda function for initiate to identify unencrypted EBS volumes.",
-                    "EvaluateLambdaDescription": "Lambda function to describe unencrypted ebs volumes.",
-                    "InitiateLambdaName": {"Fn::Join" : ["", [ { "Ref": "ResourcesPrefix" },
-                                                     { "Fn::FindInMap": ["NamingStandards", "InitiateEBSVolumesLambdaFunctionName", "value"] } ]
-                                              ]},
-                    "EvaluateLambdaName": {"Fn::Join" : ["", [ { "Ref": "ResourcesPrefix" },
-                                                     { "Fn::FindInMap": ["NamingStandards", "IdentifyEBSVolumesLambdaFunctionName", "value"] } ]
-                                              ]},
-                    "InitiateLambdaHandler": "initiate_to_desc_ebs_unencrypted_volumes.lambda_handler",
-                    "EvaluateLambdaHandler": "describe_ebs_unencrypted_volumes.lambda_handler",
-                    "EvaluateLambdaMemorySize": 256,
-                    "LambdaLogsForwarderArn": { "Fn::GetAtt": ["LambdaLogsForwarder", "Arn"] },
-                    "EventRuleDescription": "Hammer ScheduledRule to initiate EBS volumes evaluations",
-                    "EventRuleName": {"Fn::Join" : ["", [{ "Ref": "ResourcesPrefix" }, "InitiateEvaluationEBSVolumes"] ] },
-                    "SNSDisplayName": {"Fn::Join" : ["", [ { "Ref": "ResourcesPrefix" },
-                        { "Fn::FindInMap": ["NamingStandards", "SNSDisplayNameEBSVolumes", "value"] } ]
-                    ]},
-                    "SNSTopicName": {"Fn::Join" : ["", [ { "Ref": "ResourcesPrefix" },
-                        { "Fn::FindInMap": ["NamingStandards", "SNSTopicNameEBSVolumes", "value"] } ]
->>>>>>> 8b10ccdc
-                    ]},
-                    "SNSIdentificationErrors": {"Ref":  "SNSIdentificationErrors"}
-                }
-            }
-        },
-<<<<<<< HEAD
+                    ]},
+                    "SNSIdentificationErrors": {"Ref":  "SNSIdentificationErrors"}
+                }
+            }
+        },
         "StackEvaluateS3Encryption": {
-=======
-        "StackEvaluateEBSSnapshots": {
->>>>>>> 8b10ccdc
-            "Type": "AWS::CloudFormation::Stack",
-            "Properties": {
-                "TemplateURL": {"Ref":  "NestedStackTemplate"},
-                "Parameters": {
-                    "SourceS3Bucket": { "Ref": "SourceS3Bucket" },
-                    "IdentificationIAMRole": {"Fn::Join" : ["", [ "arn:aws:iam::",
-                                             { "Ref": "AWS::AccountId" },
-                                             ":role/",
-                                             { "Ref": "ResourcesPrefix" },
-                                             { "Ref": "IdentificationIAMRole" }
-                                           ] ]},
-<<<<<<< HEAD
+            "Type": "AWS::CloudFormation::Stack",
+            "Properties": {
+                "TemplateURL": {"Ref":  "NestedStackTemplate"},
+                "Parameters": {
+                    "SourceS3Bucket": { "Ref": "SourceS3Bucket" },
+                    "IdentificationIAMRole": {"Fn::Join" : ["", [ "arn:aws:iam::",
+                                             { "Ref": "AWS::AccountId" },
+                                             ":role/",
+                                             { "Ref": "ResourcesPrefix" },
+                                             { "Ref": "IdentificationIAMRole" }
+                                           ] ]},
                     "IdentificationCheckRateExpression": {"Fn::Join": ["", [ "cron(", "10 ", { "Ref": "IdentificationCheckRateExpression" }, ")" ] ]},
                     "LambdaSubnets": {"Ref":  "LambdaSubnets"},
                     "LambdaSecurityGroups": {"Ref":  "LambdaSecurityGroups"},
@@ -1323,53 +1129,23 @@
                     ]},
                     "SNSTopicName": {"Fn::Join" : ["", [ { "Ref": "ResourcesPrefix" },
                         { "Fn::FindInMap": ["NamingStandards", "SNSTopicNameS3Encryption", "value"] } ]
-=======
-                    "IdentificationCheckRateExpression": {"Fn::Join": ["", [ "cron(", "25 ", { "Ref": "IdentificationCheckRateExpression" }, ")" ] ]},
-                    "LambdaSubnets": {"Ref":  "LambdaSubnets"},
-                    "LambdaSecurityGroups": {"Ref":  "LambdaSecurityGroups"},
-                    "IdentificationLambdaSource": { "Ref": "SourceIdentificationEBSSnapshots" },
-                    "InitiateLambdaDescription": "Lambda function for initiate to identify public EBS snapshots.",
-                    "EvaluateLambdaDescription": "Lambda function to describe public ebs snapshots.",
-                    "InitiateLambdaName": {"Fn::Join" : ["", [ { "Ref": "ResourcesPrefix" },
-                                                     { "Fn::FindInMap": ["NamingStandards", "InitiateEBSSnapshotsLambdaFunctionName", "value"] } ]
-                                              ]},
-                    "EvaluateLambdaName": {"Fn::Join" : ["", [ { "Ref": "ResourcesPrefix" },
-                                                     { "Fn::FindInMap": ["NamingStandards", "IdentifyEBSSnapshotsLambdaFunctionName", "value"] } ]
-                                              ]},
-                    "InitiateLambdaHandler": "initiate_to_desc_ebs_public_snapshots.lambda_handler",
-                    "EvaluateLambdaHandler": "describe_ebs_public_snapshots.lambda_handler",
-                    "EvaluateLambdaMemorySize": 512,
-                    "LambdaLogsForwarderArn": { "Fn::GetAtt": ["LambdaLogsForwarder", "Arn"] },
-                    "EventRuleDescription": "Hammer ScheduledRule to initiate EBS snapshots evaluations",
-                    "EventRuleName": {"Fn::Join" : ["", [{ "Ref": "ResourcesPrefix" }, "InitiateEvaluationEBSSnapshots"] ] },
-                    "SNSDisplayName": {"Fn::Join" : ["", [ { "Ref": "ResourcesPrefix" },
-                        { "Fn::FindInMap": ["NamingStandards", "SNSDisplayNameEBSSnapshots", "value"] } ]
-                    ]},
-                    "SNSTopicName": {"Fn::Join" : ["", [ { "Ref": "ResourcesPrefix" },
-                        { "Fn::FindInMap": ["NamingStandards", "SNSTopicNameEBSSnapshots", "value"] } ]
->>>>>>> 8b10ccdc
-                    ]},
-                    "SNSIdentificationErrors": {"Ref":  "SNSIdentificationErrors"}
-                }
-            }
-        },
-<<<<<<< HEAD
+                    ]},
+                    "SNSIdentificationErrors": {"Ref":  "SNSIdentificationErrors"}
+                }
+            }
+        },
         "StackEvaluateRDSEncryption": {
-=======
-        "StackEvaluateRDSSnapshots": {
->>>>>>> 8b10ccdc
-            "Type": "AWS::CloudFormation::Stack",
-            "Properties": {
-                "TemplateURL": {"Ref":  "NestedStackTemplate"},
-                "Parameters": {
-                    "SourceS3Bucket": { "Ref": "SourceS3Bucket" },
-                    "IdentificationIAMRole": {"Fn::Join" : ["", [ "arn:aws:iam::",
-                                             { "Ref": "AWS::AccountId" },
-                                             ":role/",
-                                             { "Ref": "ResourcesPrefix" },
-                                             { "Ref": "IdentificationIAMRole" }
-                                           ] ]},
-<<<<<<< HEAD
+            "Type": "AWS::CloudFormation::Stack",
+            "Properties": {
+                "TemplateURL": {"Ref":  "NestedStackTemplate"},
+                "Parameters": {
+                    "SourceS3Bucket": { "Ref": "SourceS3Bucket" },
+                    "IdentificationIAMRole": {"Fn::Join" : ["", [ "arn:aws:iam::",
+                                             { "Ref": "AWS::AccountId" },
+                                             ":role/",
+                                             { "Ref": "ResourcesPrefix" },
+                                             { "Ref": "IdentificationIAMRole" }
+                                           ] ]},
                     "IdentificationCheckRateExpression": {"Fn::Join": ["", [ "cron(", "40 ", { "Ref": "IdentificationCheckRateExpression" }, ")" ] ]},
                     "LambdaSubnets": {"Ref":  "LambdaSubnets"},
                     "LambdaSecurityGroups": {"Ref":  "LambdaSecurityGroups"},
@@ -1393,93 +1169,23 @@
                     ]},
                     "SNSTopicName": {"Fn::Join" : ["", [ { "Ref": "ResourcesPrefix" },
                                                   { "Fn::FindInMap": ["NamingStandards", "SNSTopicNameRDSEncryption", "value"] } ]
-=======
-                    "IdentificationCheckRateExpression": {"Fn::Join": ["", [ "cron(", "30 ", { "Ref": "IdentificationCheckRateExpression" }, ")" ] ]},
-                    "LambdaSubnets": {"Ref":  "LambdaSubnets"},
-                    "LambdaSecurityGroups": {"Ref":  "LambdaSecurityGroups"},
-                    "IdentificationLambdaSource": { "Ref": "SourceIdentificationRDSSnapshots" },
-                    "InitiateLambdaDescription": "Lambda function for initiate to identify public RDS snapshots.",
-                    "EvaluateLambdaDescription": "Lambda function to describe public RDS snapshots.",
-                    "InitiateLambdaName": {"Fn::Join" : ["", [ { "Ref": "ResourcesPrefix" },
-                                                     { "Fn::FindInMap": ["NamingStandards", "InitiateRDSSnapshotsLambdaFunctionName", "value"] } ]
-                                              ]},
-                    "EvaluateLambdaName": {"Fn::Join" : ["", [ { "Ref": "ResourcesPrefix" },
-                                                     { "Fn::FindInMap": ["NamingStandards", "IdentifyRDSSnapshotsLambdaFunctionName", "value"] } ]
-                                              ]},
-                    "InitiateLambdaHandler": "initiate_to_desc_rds_public_snapshots.lambda_handler",
-                    "EvaluateLambdaHandler": "describe_rds_public_snapshots.lambda_handler",
-                    "EvaluateLambdaMemorySize": 256,
-                    "LambdaLogsForwarderArn": { "Fn::GetAtt": ["LambdaLogsForwarder", "Arn"] },
-                    "EventRuleDescription": "Hammer ScheduledRule to initiate RDS snapshots evaluations",
-                    "EventRuleName": {"Fn::Join" : ["", [{ "Ref": "ResourcesPrefix" }, "InitiateEvaluationRDSSnapshots"] ] },
-                    "SNSDisplayName": {"Fn::Join" : ["", [ { "Ref": "ResourcesPrefix" },
-                        { "Fn::FindInMap": ["NamingStandards", "SNSDisplayNameRDSSnapshots", "value"] } ]
-                    ]},
-                    "SNSTopicName": {"Fn::Join" : ["", [ { "Ref": "ResourcesPrefix" },
-                        { "Fn::FindInMap": ["NamingStandards", "SNSTopicNameRDSSnapshots", "value"] } ]
-                    ]},
-                    "SNSIdentificationErrors": {"Ref":  "SNSIdentificationErrors"}
-                }
-            }
-        },
-        "StackEvaluateSQSPublicPolicy": {
-            "Type": "AWS::CloudFormation::Stack",
-            "Properties": {
-                "TemplateURL": {"Ref":  "NestedStackTemplate"},
-                "Parameters": {
-                    "SourceS3Bucket": { "Ref": "SourceS3Bucket" },
-                    "IdentificationIAMRole": {"Fn::Join" : ["", [ "arn:aws:iam::",
-                                             { "Ref": "AWS::AccountId" },
-                                             ":role/",
-                                             { "Ref": "ResourcesPrefix" },
-                                             { "Ref": "IdentificationIAMRole" }
-                                           ] ]},
-                    "IdentificationCheckRateExpression": {"Fn::Join": ["", [ "cron(", "40 ", { "Ref": "IdentificationCheckRateExpression" }, ")" ] ]},
-                    "LambdaSubnets": {"Ref":  "LambdaSubnets"},
-                    "LambdaSecurityGroups": {"Ref":  "LambdaSecurityGroups"},
-                    "IdentificationLambdaSource": { "Ref": "SourceIdentificationSQSPublicPolicy" },
-                    "InitiateLambdaDescription": "Lambda function for initiate to identify public SQS queues.",
-                    "EvaluateLambdaDescription": "Lambda function to describe public SQS queues.",
-                    "InitiateLambdaName": {"Fn::Join" : ["", [ { "Ref": "ResourcesPrefix" },
-                                                     { "Fn::FindInMap": ["NamingStandards", "InitiateSQSPublicPolicyLambdaFunctionName", "value"] } ]
-                                              ]},
-                    "EvaluateLambdaName": {"Fn::Join" : ["", [ { "Ref": "ResourcesPrefix" },
-                                                     { "Fn::FindInMap": ["NamingStandards", "IdentifySQSPublicPolicyLambdaFunctionName", "value"] } ]
-                                              ]},
-                    "InitiateLambdaHandler": "initiate_to_desc_sqs_public_policy.lambda_handler",
-                    "EvaluateLambdaHandler": "describe_sqs_public_policy.lambda_handler",
-                    "EvaluateLambdaMemorySize": 256,
-                    "LambdaLogsForwarderArn": { "Fn::GetAtt": ["LambdaLogsForwarder", "Arn"] },
-                    "EventRuleDescription": "Hammer ScheduledRule to initiate SQS queue evaluations",
-                    "EventRuleName": {"Fn::Join" : ["", [{ "Ref": "ResourcesPrefix" }, "InitiateEvaluationSQSPublicPolicy"] ] },
-                    "SNSDisplayName": {"Fn::Join" : ["", [ { "Ref": "ResourcesPrefix" },
-                        { "Fn::FindInMap": ["NamingStandards", "SNSDisplayNameSQSPublicPolicy", "value"] } ]
-                    ]},
-                    "SNSTopicName": {"Fn::Join" : ["", [ { "Ref": "ResourcesPrefix" },
-                        { "Fn::FindInMap": ["NamingStandards", "SNSTopicNameSQSPublicPolicy", "value"] } ]
->>>>>>> 8b10ccdc
-                    ]},
-                    "SNSIdentificationErrors": {"Ref":  "SNSIdentificationErrors"}
-                }
-            }
-        },
-<<<<<<< HEAD
+                    ]},
+                    "SNSIdentificationErrors": {"Ref":  "SNSIdentificationErrors"}
+                }
+            }
+        },
         "StackEvaluateAmiPublicAccess": {
-=======
-        "StackEvaluateS3Encryption": {
->>>>>>> 8b10ccdc
-            "Type": "AWS::CloudFormation::Stack",
-            "Properties": {
-                "TemplateURL": {"Ref":  "NestedStackTemplate"},
-                "Parameters": {
-                    "SourceS3Bucket": { "Ref": "SourceS3Bucket" },
-                    "IdentificationIAMRole": {"Fn::Join" : ["", [ "arn:aws:iam::",
-                                             { "Ref": "AWS::AccountId" },
-                                             ":role/",
-                                             { "Ref": "ResourcesPrefix" },
-                                             { "Ref": "IdentificationIAMRole" }
-                                           ] ]},
-<<<<<<< HEAD
+            "Type": "AWS::CloudFormation::Stack",
+            "Properties": {
+                "TemplateURL": {"Ref":  "NestedStackTemplate"},
+                "Parameters": {
+                    "SourceS3Bucket": { "Ref": "SourceS3Bucket" },
+                    "IdentificationIAMRole": {"Fn::Join" : ["", [ "arn:aws:iam::",
+                                             { "Ref": "AWS::AccountId" },
+                                             ":role/",
+                                             { "Ref": "ResourcesPrefix" },
+                                             { "Ref": "IdentificationIAMRole" }
+                                           ] ]},
                     "IdentificationCheckRateExpression": {"Fn::Join": ["", [ "cron(", "45 ", { "Ref": "IdentificationCheckRateExpression" }, ")" ] ]},
                     "LambdaSubnets": {"Ref":  "LambdaSubnets"},
                     "LambdaSecurityGroups": {"Ref":  "LambdaSecurityGroups"},
@@ -1503,114 +1209,47 @@
                     ]},
                     "SNSTopicName": {"Fn::Join" : ["", [ { "Ref": "ResourcesPrefix" },
                                                   { "Fn::FindInMap": ["NamingStandards", "SNSTopicNameAMIPublicAccess", "value"] } ]
-=======
-                    "IdentificationCheckRateExpression": {"Fn::Join": ["", [ "cron(", "10 ", { "Ref": "IdentificationCheckRateExpression" }, ")" ] ]},
-                    "LambdaSubnets": {"Ref":  "LambdaSubnets"},
-                    "LambdaSecurityGroups": {"Ref":  "LambdaSecurityGroups"},
-                    "IdentificationLambdaSource": { "Ref": "SourceIdentificationS3Encryption" },
-                    "InitiateLambdaDescription": "Lambda function for initiate to identify S3 unencrypted buckets.",
-                    "EvaluateLambdaDescription": "Lambda function to describe un-encrypted S3 buckets.",
-                    "InitiateLambdaName": {"Fn::Join" : ["", [ { "Ref": "ResourcesPrefix" },
-                                                     { "Fn::FindInMap": ["NamingStandards", "InitiateS3EncryptionLambdaFunctionName", "value"] } ]
-                                              ]},
-                    "EvaluateLambdaName": {"Fn::Join" : ["", [ { "Ref": "ResourcesPrefix" },
-                                                     { "Fn::FindInMap": ["NamingStandards", "IdentifyS3EncryptionLambdaFunctionName", "value"] } ]
-                                              ]},
-                    "InitiateLambdaHandler": "initiate_to_desc_s3_encryption.lambda_handler",
-                    "EvaluateLambdaHandler": "describe_s3_encryption.lambda_handler",
+                    ]},
+                    "SNSIdentificationErrors": {"Ref":  "SNSIdentificationErrors"}
+                }
+            }
+        },
+        "StackEvaluateRedshiftClusterEncryption": {
+                    "Type": "AWS::CloudFormation::Stack",
+            "Properties": {
+                "TemplateURL": {"Ref":  "NestedStackTemplate"},
+                "Parameters": {
+                    "SourceS3Bucket": { "Ref": "SourceS3Bucket" },
+                    "IdentificationIAMRole": {"Fn::Join" : ["", [ "arn:aws:iam::",
+                                             { "Ref": "AWS::AccountId" },
+                                             ":role/",
+                                             { "Ref": "ResourcesPrefix" },
+                                             { "Ref": "IdentificationIAMRole" }
+                                           ] ]},
+                    "IdentificationCheckRateExpression": {"Fn::Join": ["", [ "cron(", "40 ", { "Ref": "IdentificationCheckRateExpression" }, ")" ] ]},
+                    "LambdaSubnets": {"Ref":  "LambdaSubnets"},
+                    "LambdaSecurityGroups": {"Ref":  "LambdaSecurityGroups"},
+                                        "IdentificationLambdaSource": { "Ref": "SourceIdentificationRedshiftClusterEncryption" },
+                    "InitiateLambdaDescription": "Lambda function for initiate to identify Redshift cluster is encrypted or not.",
+                    "EvaluateLambdaDescription": "Lambda function to describe Redshift cluster is encrypted or not.",
+                    "InitiateLambdaName": {"Fn::Join" : ["", [ { "Ref": "ResourcesPrefix" },
+                                                     { "Fn::FindInMap": ["NamingStandards", "InitiateRedshiftClusterEncryptionLambdaFunctionName", "value"] } ]
+                                              ]},
+                    "EvaluateLambdaName": {"Fn::Join" : ["", [ { "Ref": "ResourcesPrefix" },
+                                                     { "Fn::FindInMap": ["NamingStandards", "IdentifyRedshiftClusterEncryptionLambdaFunctionName", "value"] } ]
+                                              ]},
+                    "InitiateLambdaHandler": "initiate_to_desc_redshift_encryption.lambda_handler",
+                    "EvaluateLambdaHandler": "describe_redshift_encryption.lambda_handler",
                     "EvaluateLambdaMemorySize": 256,
                     "LambdaLogsForwarderArn": { "Fn::GetAtt": ["LambdaLogsForwarder", "Arn"] },
-                    "EventRuleDescription": "Hammer ScheduledRule to initiate S3 encryption evaluations",
-                    "EventRuleName": {"Fn::Join" : ["", [{ "Ref": "ResourcesPrefix" }, "InitiateEvaluationS3Encryption"] ] },
-                    "SNSDisplayName": {"Fn::Join" : ["", [ { "Ref": "ResourcesPrefix" },
-                        { "Fn::FindInMap": ["NamingStandards", "SNSDisplayNameS3Encryption", "value"] } ]
-                    ]},
-                    "SNSTopicName": {"Fn::Join" : ["", [ { "Ref": "ResourcesPrefix" },
-                        { "Fn::FindInMap": ["NamingStandards", "SNSTopicNameS3Encryption", "value"] } ]
->>>>>>> 8b10ccdc
-                    ]},
-                    "SNSIdentificationErrors": {"Ref":  "SNSIdentificationErrors"}
-                }
-            }
-        },
-<<<<<<< HEAD
-        "StackEvaluateRedshiftClusterEncryption": {
-=======
-        "StackEvaluateRDSEncryption": {
-            "Type": "AWS::CloudFormation::Stack",
-            "Properties": {
-                "TemplateURL": {"Ref":  "NestedStackTemplate"},
-                "Parameters": {
-                    "SourceS3Bucket": { "Ref": "SourceS3Bucket" },
-                    "IdentificationIAMRole": {"Fn::Join" : ["", [ "arn:aws:iam::",
-                                             { "Ref": "AWS::AccountId" },
-                                             ":role/",
-                                             { "Ref": "ResourcesPrefix" },
-                                             { "Ref": "IdentificationIAMRole" }
-                                           ] ]},
-                    "IdentificationCheckRateExpression": {"Fn::Join": ["", [ "cron(", "40 ", { "Ref": "IdentificationCheckRateExpression" }, ")" ] ]},
-                    "LambdaSubnets": {"Ref":  "LambdaSubnets"},
-                    "LambdaSecurityGroups": {"Ref":  "LambdaSecurityGroups"},
-                    "IdentificationLambdaSource": { "Ref": "SourceIdentificationRDSEncryption" },
-                    "InitiateLambdaDescription": "Lambda function for initiate to identify unencrypted RDS instances.",
-                    "EvaluateLambdaDescription": "Lambda function to describe un-encrypted RDS instances.",
-                    "InitiateLambdaName": {"Fn::Join" : ["", [ { "Ref": "ResourcesPrefix" },
-                                                     { "Fn::FindInMap": ["NamingStandards", "InitiateRDSEncryptionLambdaFunctionName", "value"] } ]
-                                              ]},
-                    "EvaluateLambdaName": {"Fn::Join" : ["", [ { "Ref": "ResourcesPrefix" },
-                                                     { "Fn::FindInMap": ["NamingStandards", "IdentifyRDSEncryptionLambdaFunctionName", "value"] } ]
-                                              ]},
-                    "InitiateLambdaHandler": "initiate_to_desc_rds_instance_encryption.lambda_handler",
-                    "EvaluateLambdaHandler": "describe_rds_instance_encryption.lambda_handler",
-                    "EvaluateLambdaMemorySize": 256,
-                    "LambdaLogsForwarderArn": { "Fn::GetAtt": ["LambdaLogsForwarder", "Arn"] },
-                    "EventRuleDescription": "Hammer ScheduledRule to initiate rds instance encryption evaluations",
-                    "EventRuleName": {"Fn::Join" : ["", [{ "Ref": "ResourcesPrefix" }, "InitiateEvaluationRDSEncryption"] ] },
-                    "SNSDisplayName": {"Fn::Join" : ["", [ { "Ref": "ResourcesPrefix" },
-                        { "Fn::FindInMap": ["NamingStandards", "SNSDisplayNameRDSEncryption", "value"] } ]
-                    ]},
-                    "SNSTopicName": {"Fn::Join" : ["", [ { "Ref": "ResourcesPrefix" },
-                                                  { "Fn::FindInMap": ["NamingStandards", "SNSTopicNameRDSEncryption", "value"] } ]
-                    ]},
-                    "SNSIdentificationErrors": {"Ref":  "SNSIdentificationErrors"}
-                }
-            }
-        },
-        "StackEvaluateAmiPublicAccess": {
-            "Type": "AWS::CloudFormation::Stack",
-            "Properties": {
-                "TemplateURL": {"Ref":  "NestedStackTemplate"},
-                "Parameters": {
-                    "SourceS3Bucket": { "Ref": "SourceS3Bucket" },
-                    "IdentificationIAMRole": {"Fn::Join" : ["", [ "arn:aws:iam::",
-                                             { "Ref": "AWS::AccountId" },
-                                             ":role/",
-                                             { "Ref": "ResourcesPrefix" },
-                                             { "Ref": "IdentificationIAMRole" }
-                                           ] ]},
-                    "IdentificationCheckRateExpression": {"Fn::Join": ["", [ "cron(", "45 ", { "Ref": "IdentificationCheckRateExpression" }, ")" ] ]},
-                    "LambdaSubnets": {"Ref":  "LambdaSubnets"},
-                    "LambdaSecurityGroups": {"Ref":  "LambdaSecurityGroups"},
-                    "IdentificationLambdaSource": { "Ref": "SourceIdentificationAMIPublicAccess" },
-                    "InitiateLambdaDescription": "Lambda function for initiate to identify public AMI access issues.",
-                    "EvaluateLambdaDescription": "Lambda function to describe public AMI issues.",
-                    "InitiateLambdaName": {"Fn::Join" : ["", [ { "Ref": "ResourcesPrefix" },
-                                                     { "Fn::FindInMap": ["NamingStandards", "InitiateAMIPublicAccessLambdaFunctionName", "value"] } ]
-                                              ]},
-                    "EvaluateLambdaName": {"Fn::Join" : ["", [ { "Ref": "ResourcesPrefix" },
-                                                     { "Fn::FindInMap": ["NamingStandards", "IdentifyAMIPublicAccessLambdaFunctionName", "value"] } ]
-                                              ]},
-                    "InitiateLambdaHandler": "initiate_to_desc_public_ami_issues.lambda_handler",
-                    "EvaluateLambdaHandler": "describe_public_ami_issues.lambda_handler",
-                    "EvaluateLambdaMemorySize": 256,
-                    "LambdaLogsForwarderArn": { "Fn::GetAtt": ["LambdaLogsForwarder", "Arn"] },
-                    "EventRuleDescription": "Hammer ScheduledRule to initiate public AMI access evaluations",
-                    "EventRuleName": {"Fn::Join" : ["", [{ "Ref": "ResourcesPrefix" }, "InitiateEvaluationAMIPublicAccess"] ] },
-                    "SNSDisplayName": {"Fn::Join" : ["", [ { "Ref": "ResourcesPrefix" },
-                        { "Fn::FindInMap": ["NamingStandards", "SNSDisplayNameAMIPublicAccess", "value"] } ]
-                    ]},
-                    "SNSTopicName": {"Fn::Join" : ["", [ { "Ref": "ResourcesPrefix" },
-                                                  { "Fn::FindInMap": ["NamingStandards", "SNSTopicNameAMIPublicAccess", "value"] } ]
+                    "EventRuleDescription": "Hammer ScheduledRule to initiate Redshift Cluster evaluations",
+                    "EventRuleName": {"Fn::Join" : ["", [{ "Ref": "ResourcesPrefix" }, "InitiateEvaluationRedshiftClusterEncryption"] ] },
+                    "SNSDisplayName": {"Fn::Join" : ["", [ { "Ref": "ResourcesPrefix" },
+                        { "Fn::FindInMap": ["NamingStandards", "SNSDisplayNameRedshiftClusterEncryption", "value"] } ]
+                    ]},
+                    "SNSTopicName": {"Fn::Join" : ["", [ { "Ref": "ResourcesPrefix" },
+                                                  { "Fn::FindInMap": ["NamingStandards", "SNSTopicNameRedshiftClusterEncryption", "value"] } ]
+
                     ]},
                     "SNSIdentificationErrors": {"Ref":  "SNSIdentificationErrors"}
                 }
@@ -1657,7 +1296,6 @@
             }
         },
         "StackEvaluateECSPrivilegedAccess": {
->>>>>>> 8b10ccdc
             "Type": "AWS::CloudFormation::Stack",
             "Properties": {
                 "TemplateURL": {"Ref":  "NestedStackTemplate"},
@@ -1672,28 +1310,6 @@
                     "IdentificationCheckRateExpression": {"Fn::Join": ["", [ "cron(", "40 ", { "Ref": "IdentificationCheckRateExpression" }, ")" ] ]},
                     "LambdaSubnets": {"Ref":  "LambdaSubnets"},
                     "LambdaSecurityGroups": {"Ref":  "LambdaSecurityGroups"},
-<<<<<<< HEAD
-                    "IdentificationLambdaSource": { "Ref": "SourceIdentificationRedshiftClusterEncryption" },
-                    "InitiateLambdaDescription": "Lambda function for initiate to identify Redshift cluster is encrypted or not.",
-                    "EvaluateLambdaDescription": "Lambda function to describe Redshift cluster is encrypted or not.",
-                    "InitiateLambdaName": {"Fn::Join" : ["", [ { "Ref": "ResourcesPrefix" },
-                                                     { "Fn::FindInMap": ["NamingStandards", "InitiateRedshiftClusterEncryptionLambdaFunctionName", "value"] } ]
-                                              ]},
-                    "EvaluateLambdaName": {"Fn::Join" : ["", [ { "Ref": "ResourcesPrefix" },
-                                                     { "Fn::FindInMap": ["NamingStandards", "IdentifyRedshiftClusterEncryptionLambdaFunctionName", "value"] } ]
-                                              ]},
-                    "InitiateLambdaHandler": "initiate_to_desc_redshift_encryption.lambda_handler",
-                    "EvaluateLambdaHandler": "describe_redshift_encryption.lambda_handler",
-                    "EvaluateLambdaMemorySize": 256,
-                    "LambdaLogsForwarderArn": { "Fn::GetAtt": ["LambdaLogsForwarder", "Arn"] },
-                    "EventRuleDescription": "Hammer ScheduledRule to initiate Redshift Cluster evaluations",
-                    "EventRuleName": {"Fn::Join" : ["", [{ "Ref": "ResourcesPrefix" }, "InitiateEvaluationRedshiftClusterEncryption"] ] },
-                    "SNSDisplayName": {"Fn::Join" : ["", [ { "Ref": "ResourcesPrefix" },
-                        { "Fn::FindInMap": ["NamingStandards", "SNSDisplayNameRedshiftClusterEncryption", "value"] } ]
-                    ]},
-                    "SNSTopicName": {"Fn::Join" : ["", [ { "Ref": "ResourcesPrefix" },
-                                                  { "Fn::FindInMap": ["NamingStandards", "SNSTopicNameRedshiftClusterEncryption", "value"] } ]
-=======
                     "IdentificationLambdaSource": { "Ref": "SourceIdentificationECSPrivilegedAccess" },
                     "InitiateLambdaDescription": "Lambda function for initiate to identify ECS privileged access issues.",
                     "EvaluateLambdaDescription": "Lambda function to describe ECS privileged access issues.",
@@ -1794,7 +1410,6 @@
                     ]},
                     "SNSTopicName": {"Fn::Join" : ["", [ { "Ref": "ResourcesPrefix" },
                                                   { "Fn::FindInMap": ["NamingStandards", "SNSTopicNameECSExternalImageSource", "value"] } ]
->>>>>>> 8b10ccdc
                     ]},
                     "SNSIdentificationErrors": {"Ref":  "SNSIdentificationErrors"}
                 }
