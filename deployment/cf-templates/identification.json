{
    "AWSTemplateFormatVersion": "2010-09-09",
    "Description": "Hammer identification stack",
    "Metadata": {
        "AWS::CloudFormation::Interface": {
            "ParameterGroups": [
                {
                    "Label": { "default": "Identification setup" },
                    "Parameters": [
                        "ResourcesPrefix",
                        "IdentificationIAMRole",
                        "IdentificationCheckRateExpression"
                    ]
                },
                {
                    "Label": { "default": "Sources" },
                    "Parameters": [
                        "SourceS3Bucket",
                        "SourceLogsForwarder",
                        "SourceBackupDDB",
                        "SourceIdentificationSG",
                        "SourceIdentificationCloudTrails",
                        "SourceIdentificationS3ACL",
                        "SourceIdentificationS3Policy",
                        "SourceIdentificationIAMUserKeysRotation",
                        "SourceIdentificationIAMUserInactiveKeys",
                        "SourceIdentificationEBSVolumes",
                        "SourceIdentificationEBSSnapshots",
                        "SourceIdentificationRDSSnapshots",
                        "SourceIdentificationAMIPublicAccess",
<<<<<<< HEAD
                        "SourceIdentificationECSLogging"
=======
                        "SourceIdentificationECSPrivilegedAccess"
>>>>>>> 8dd7cdbf
                    ]
                },
                {
                    "Label": { "default": "VPC config (optional)" },
                    "Parameters": [
                        "LambdaSubnets",
                        "LambdaSecurityGroups"
                    ]
                }
            ],
            "ParameterLabels": {
                "ResourcesPrefix": {
                    "default": "The prefix for all created resources"
                },
                "SourceS3Bucket": {
                    "default": "The name of the S3 bucket with sources"
                },
                "IdentificationIAMRole": {
                    "default": "The name of identification IAM role"
                },
                "IdentificationCheckRateExpression": {
                    "default": "CloudWatch Schedule Cron Expression for the interval between identification runs"
                },
                "LambdaSubnets": {
                    "default": "Subnet IDs in your VPC to run identification lambdas in"
                },
                "LambdaSecurityGroups": {
                    "default": "SecurityGroup IDs in your VPC to associate identification lambdas with"
                },
                "SourceLogsForwarder": {
                    "default": "Relative path to LogsForwarder lambda sources"
                },
                "SourceBackupDDB": {
                    "default": "Relative path to BackupDDB lambda sources"
                },
                "SourceIdentificationSG": {
                    "default": "Relative path to Insecure services lambda sources"
                },
                "SourceIdentificationCloudTrails": {
                    "default": "Relative path to CloudTrails lambda sources"
                },
                "SourceIdentificationS3ACL": {
                    "default": "Relative path to public S3 ACL lambda sources"
                },
                "SourceIdentificationS3Policy": {
                    "default": "Relative path to public S3 policy lambda sources"
                },
                "SourceIdentificationIAMUserKeysRotation": {
                    "default": "Relative path to IAM keys rotation lambda sources"
                },
                "SourceIdentificationIAMUserInactiveKeys": {
                    "default": "Relative path to IAM inactive keys lambda sources"
                },
                "SourceIdentificationEBSVolumes": {
                    "default": "Relative path to unencrypted EBS volumes lambda sources"
                },
                "SourceIdentificationEBSSnapshots": {
                    "default": "Relative path to public EBS snapshots lambda sources"
                },
                "SourceIdentificationRDSSnapshots": {
                    "default": "Relative path to public RDS snapshots lambda sources"
                },
                "SourceIdentificationAMIPublicAccess":{
                    "default": "Relative path to Public AMI sources"
                },
<<<<<<< HEAD
                "SourceIdentificationECSLogging":{
                    "default": "Relative path to disabled logging ECS sources"
=======
                "SourceIdentificationECSPrivilegedAccess":{
                    "default": "Relative path to privileged access issue ECS sources"
>>>>>>> 8dd7cdbf
                }
            }
        }
    },
    "Parameters": {
        "ResourcesPrefix": {
            "Type": "String",
            "MinLength": "3",
            "Default": "hammer-"
        },
        "SourceS3Bucket": {
            "Type": "String",
            "Default": ""
        },
        "NestedStackTemplate": {
            "Type": "String",
            "Default": ""
        },
        "IdentificationIAMRole": {
            "Type": "String",
            "Default": "cloudsec-master-id"
        },
        "IdentificationCheckRateExpression": {
          "Type": "String",
          "Default": "* * * ? *",
          "Description": "should not include minutes part"
        },
        "LambdaSubnets": {
            "Type" : "String",
            "Description" : "Comma-separated list, without spaces. Leave empty to run lambdas in default system-managed VPC (recommended). All specified security groups and subnets must be in the same VPC.",
            "Default": ""
        },
        "LambdaSecurityGroups": {
            "Type" : "String",
            "Description" : "Comma-separated list, without spaces. Leave empty to run lambdas with default access rules (recommended). All specified security groups and subnets must be in the same VPC.",
            "Default": ""
        },
        "SourceLogsForwarder": {
            "Type": "String",
            "Default": "logs-forwarder.zip"
        },
        "SourceBackupDDB": {
            "Type": "String",
            "Default": "ddb-tables-backup.zip"
        },
        "SourceIdentificationSG": {
            "Type": "String",
            "Default": "sg-issues-identification.zip"
        },
        "SourceIdentificationCloudTrails": {
            "Type": "String",
            "Default": "cloudtrails-issues-identification.zip"
        },
        "SourceIdentificationS3ACL": {
            "Type": "String",
            "Default": "s3-acl-issues-identification.zip"
        },
        "SourceIdentificationS3Policy": {
            "Type": "String",
            "Default": "s3-policy-issues-identification.zip"
        },
        "SourceIdentificationIAMUserKeysRotation": {
            "Type": "String",
            "Default": "iam-keyrotation-issues-identification.zip"
        },
        "SourceIdentificationIAMUserInactiveKeys": {
            "Type": "String",
            "Default": "iam-user-inactive-keys-identification.zip"
        },
        "SourceIdentificationEBSVolumes": {
            "Type": "String",
            "Default": "ebs-unencrypted-volume-identification.zip"
        },
        "SourceIdentificationEBSSnapshots": {
            "Type": "String",
            "Default": "ebs-public-snapshots-identification.zip"
        },
        "SourceIdentificationRDSSnapshots": {
            "Type": "String",
            "Default": "rds-public-snapshots-identification.zip"
        },
        "SourceIdentificationAMIPublicAccess": {
          "Type": "String",
          "Default": "ami-public-access-issues-identification.zip"
        },
        "SourceIdentificationSQSPublicPolicy": {
            "Type": "String",
            "Default": "sqs-public-policy-identification.zip"
        },
        "SourceIdentificationS3Encryption": {
            "Type": "String",
            "Default": "s3-unencrypted-bucket-issues-identification.zip"
        },
        "SourceIdentificationRDSEncryption": {
            "Type": "String",
            "Default": "rds-unencrypted-instance-identification.zip"
        },
<<<<<<< HEAD
        "SourceIdentificationECSLogging": {
            "Type": "String",
            "Default": "ecs-logging-issues-identification.zip"
=======
        "SourceIdentificationECSPrivilegedAccess": {
            "Type": "String",
            "Default": "ecs-privileged-access-issues-identification.zip"
>>>>>>> 8dd7cdbf
        }
    },
    "Conditions": {
        "LambdaSubnetsEmpty": {
            "Fn::Equals": [ {"Ref": "LambdaSubnets"}, "" ]
        },
        "LambdaSecurityGroupsEmpty": {
            "Fn::Equals": [ {"Ref": "LambdaSecurityGroups"}, "" ]
        }
    },
    "Mappings": {
        "NamingStandards": {
            "IdentificationMetricsNamespace": {
                "value": "HammerIdentification"
            },
            "SNSTopicNameIdentificationErrors": {
                "value": "identification-errors"
            },
            "IdentificationMetricSecurityGroupsError": {
                "value": "SecurityGroupsError"
            },
            "IdentificationMetricCloudTrailsError": {
                "value": "CloudTrailsError"
            },
            "IdentificationMetricS3ACLError": {
                "value": "S3ACLError"
            },
            "IdentificationMetricS3PolicyError": {
                "value": "S3PolicyError"
            },
            "IdentificationMetricIAMUserKeysRotationError": {
                "value": "IAMUserKeysRotationError"
            },
            "IdentificationMetricIAMUserInactiveKeysError": {
                "value": "IAMUserInactiveKeysError"
            },
            "IdentificationMetricEBSVolumesError": {
                "value": "EBSVolumesError"
            },
            "IdentificationMetricEBSSnapshotsError": {
                "value": "EBSSnapshotsError"
            },
            "IdentificationMetricRDSSnapshotsError": {
                "value": "RDSSnapshotsError"
            },
            "IdentificationMetricAMIPublicAccessError": {
              "value": "AMIPublicAccessError"
            },
            "IdentificationMetricSQSPublicPolicyError": {
                "value": "SQSPublicPolicyError"
            },
            "IdentificationMetricS3EncryptionError": {
                "value": "S3EncryptionError"
            },
            "IdentificationMetricRDSEncryptionError": {
                "value": "RDSEncryptionError"
            },
<<<<<<< HEAD
            "IdentificationMetricECSLoggingError": {
                "value": "ECSLoggingError"
=======
            "IdentificationMetricECSPrivilegedAccessError": {
                "value": "ECSPrivilegedAccessError"
>>>>>>> 8dd7cdbf
            },
            "SNSDisplayNameSecurityGroups": {
                "value": "describe-security-groups-sns"
            },
            "SNSTopicNameSecurityGroups": {
                "value": "describe-security-groups-lambda"
            },
            "SNSDisplayNameCloudTrails": {
                "value": "describe-cloudtrails-sns"
            },
            "SNSTopicNameCloudTrails": {
                "value": "describe-cloudtrails-lambda"
            },
            "SNSDisplayNameS3ACL": {
                "value": "describe-s3-acl-sns"
            },
            "SNSTopicNameS3ACL": {
                "value": "describe-s3-acl-lambda"
            },
            "SNSDisplayNameS3Policy": {
                "value": "describe-s3-policy-sns"
            },
            "SNSTopicNameS3Policy": {
                "value": "describe-s3-policy-lambda"
            },
            "SNSDisplayNameIAMUserKeysRotation": {
                "value": "describe-iam-user-keys-rotation-sns"
            },
            "SNSTopicNameIAMUserKeysRotation": {
                "value": "describe-iam-user-keys-rotation-lambda"
            },
            "SNSDisplayNameIAMUserInactiveKeys": {
                "value": "describe-iam-user-inactive-keys-sns"
            },
            "SNSTopicNameIAMUserInactiveKeys": {
                "value": "describe-iam-user-inactive-keys-lambda"
            },
            "SNSDisplayNameEBSVolumes": {
                "value": "describe-ebs-volumes-sns"
            },
            "SNSTopicNameEBSVolumes": {
                "value": "describe-ebs-unencrypted-volumes-lambda"
            },
            "SNSDisplayNameEBSSnapshots": {
                "value": "describe-ebs-snapshots-sns"
            },
            "SNSTopicNameEBSSnapshots": {
                "value": "describe-ebs-public-snapshots-lambda"
            },
            "SNSDisplayNameRDSSnapshots": {
                "value": "describe-rds-snapshots-sns"
            },
            "SNSTopicNameRDSSnapshots": {
                "value": "describe-rds-public-snapshots-lambda"
            },
            "SNSDisplayNameAMIPublicAccess": {
                "value": "describe-ami-public-access-sns"
            },
            "SNSTopicNameAMIPublicAccess": {
              "value": "describe-ami-public-access-lambda"
            },
            "SNSDisplayNameSQSPublicPolicy": {
                "value": "describe-sqs-public-policy-sns"
            },
            "SNSTopicNameSQSPublicPolicy": {
                "value": "describe-sqs-public-policy-lambda"
            },
            "SNSDisplayNameS3Encryption": {
                "value": "describe-s3-encryption-sns"
            },
            "SNSTopicNameS3Encryption": {
                "value": "describe-s3-encryption-lambda"
            },
            "SNSDisplayNameRDSEncryption": {
                "value": "describe-rds-encryption-sns"
            },
            "SNSTopicNameRDSEncryption": {
                "value": "describe-rds-encryption-lambda"
            },
<<<<<<< HEAD
            "SNSDisplayNameECSLogging": {
                "value": "describe-ecs-logging-sns"
            },
            "SNSTopicNameECSLogging": {
                "value": "describe-ecs-logging-lambda"
=======
            "SNSDisplayNameECSPrivilegedAccess": {
                "value": "describe-ecs-privileged-access-sns"
            },
            "SNSTopicNameECSPrivilegedAccess": {
                "value": "describe-ecs-privileged-access-lambda"
>>>>>>> 8dd7cdbf
            },
            "LogsForwarderLambdaFunctionName": {
                "value": "logs-forwarder"
            },
            "BackupDDBLambdaFunctionName": {
                "value": "backup-ddb"
            },
            "InitiateSecurityGroupLambdaFunctionName": {
                "value": "initiate-security-groups"
            },
            "IdentifySecurityGroupLambdaFunctionName": {
                "value": "describe-security-groups"
            },
            "InitiateCloudTrailsLambdaFunctionName": {
                "value": "initiate-cloudtrails"
            },
            "IdentifyCloudTrailsLambdaFunctionName": {
                "value": "describe-cloudtrails"
            },
            "InitiateS3ACLLambdaFunctionName": {
                "value": "initiate-s3-acl"
            },
            "IdentifyS3ACLLambdaFunctionName": {
                "value": "describe-s3-acl"
            },
            "InitiateS3PolicyLambdaFunctionName": {
                "value": "initiate-s3-policy"
            },
            "IdentifyS3PolicyLambdaFunctionName": {
                "value": "describe-s3-policy"
            },
            "InitiateIAMUserKeysRotationLambdaFunctionName": {
                "value": "initiate-iam-user-keys-rotation"
            },
            "IdentifyIAMUserKeysRotationLambdaFunctionName": {
                "value": "describe-iam-user-keys-rotation"
            },
            "InitiateIAMUserInactiveKeysLambdaFunctionName": {
                "value": "initiate-iam-user-inactive-keys"
            },
            "IdentifyIAMUserInactiveKeysLambdaFunctionName": {
                "value": "describe-iam-user-inactive-keys"
            },
            "InitiateEBSVolumesLambdaFunctionName": {
                "value": "initiate-ebs-unencrypted-volumes"
            },
            "IdentifyEBSVolumesLambdaFunctionName": {
                "value": "describe-ebs-unencrypted-volumes"
            },
            "InitiateEBSSnapshotsLambdaFunctionName": {
                "value": "initiate-ebs-public-snapshots"
            },
            "IdentifyEBSSnapshotsLambdaFunctionName": {
                "value": "describe-ebs-public-snapshots"
            },
            "InitiateRDSSnapshotsLambdaFunctionName": {
                "value": "initiate-rds-public-snapshots"
            },
            "IdentifyRDSSnapshotsLambdaFunctionName": {
                "value": "describe-rds-public-snapshots"
            },
            "InitiateAMIPublicAccessLambdaFunctionName": {
                "value": "initiate-ami-public-access"
            },
            "IdentifyAMIPublicAccessLambdaFunctionName": {
                "value": "describe-ami-public-access"
            },
            "InitiateSQSPublicPolicyLambdaFunctionName": {
                "value": "initiate-sqs-public-policy"
            },
            "IdentifySQSPublicPolicyLambdaFunctionName": {
                "value": "describe-sqs-public-policy"
            },
            "InitiateS3EncryptionLambdaFunctionName": {
                "value": "initiate-s3-encryption"
            },
            "IdentifyS3EncryptionLambdaFunctionName": {
                "value": "describe-s3-encryption"
            },
            "InitiateRDSEncryptionLambdaFunctionName": {
                "value": "initiate-rds-encryption"
            },
            "IdentifyRDSEncryptionLambdaFunctionName": {
                "value": "describe-rds-encryption"
            },
<<<<<<< HEAD
            "InitiateECSLoggingLambdaFunctionName": {
                "value": "initiate-ecs-logging"
            },
            "IdentifyECSLoggingLambdaFunctionName": {
                "value": "describe-ecs-logging"
=======
            "InitiateECSPrivilegedAccessLambdaFunctionName": {
                "value": "initiate-ecs-privileged-access"
            },
            "IdentifyECSPrivilegedAccessLambdaFunctionName": {
                "value": "describe-ecs-privileged-access"
>>>>>>> 8dd7cdbf
            }
        }
    },
    "Resources": {
        "LambdaLogsForwarder": {
            "Type": "AWS::Lambda::Function",
            "DependsOn": ["LogGroupLambdaLogsForwarder"],
            "Properties": {
                "Code": {
                    "S3Bucket": { "Ref": "SourceS3Bucket" },
                    "S3Key": { "Ref": "SourceLogsForwarder" }
                },
                "Description": "Lambda function for parsing logs",
                "FunctionName": {"Fn::Join" : ["", [ { "Ref": "ResourcesPrefix" },
                                                     { "Fn::FindInMap": ["NamingStandards", "LogsForwarderLambdaFunctionName", "value"] } ]
                                              ]},
                "Handler": "logs_forwarder.lambda_handler",
                "MemorySize": 256,
                "Timeout": "300",
                "Role": {"Fn::Join" : ["", [ "arn:aws:iam::",
                                             { "Ref": "AWS::AccountId" },
                                             ":role/",
                                             { "Ref": "ResourcesPrefix" },
                                             { "Ref": "IdentificationIAMRole" }
                                           ] ]},
                "Runtime": "python3.6"
            }
        },
        "LogGroupLambdaLogsForwarder": {
            "Type" : "AWS::Logs::LogGroup",
            "Properties" : {
                "LogGroupName": {"Fn::Join": ["", [ "/aws/lambda/",
                                                    { "Ref": "ResourcesPrefix" },
                                                    { "Fn::FindInMap": ["NamingStandards",
                                                                        "LogsForwarderLambdaFunctionName",
                                                                        "value"]
                                                    } ] ] },
                "RetentionInDays": "7"
            }
        },
        "LambdaBackupDDB": {
            "Type": "AWS::Lambda::Function",
            "DependsOn": ["LogGroupLambdaBackupDDB"],
            "Properties": {
                "Code": {
                    "S3Bucket": { "Ref": "SourceS3Bucket" },
                    "S3Key": { "Ref": "SourceBackupDDB" }
                },
                "Description": "Lambda function for backup hammer DDB tables",
                "FunctionName": {"Fn::Join" : ["", [ { "Ref": "ResourcesPrefix" },
                                                     { "Fn::FindInMap": ["NamingStandards", "BackupDDBLambdaFunctionName", "value"] } ]
                                              ]},
                "Handler": "ddb_tables_backup.lambda_handler",
                "MemorySize": 256,
                "Timeout": "300",
                "Role": {"Fn::Join" : ["", [ "arn:aws:iam::",
                                             { "Ref": "AWS::AccountId" },
                                             ":role/",
                                             { "Ref": "ResourcesPrefix" },
                                             { "Ref": "IdentificationIAMRole" }
                                           ] ]},
                "Runtime": "python3.6"
            }
        },
        "LogGroupLambdaBackupDDB": {
            "Type" : "AWS::Logs::LogGroup",
            "Properties" : {
                "LogGroupName": {"Fn::Join": ["", [ "/aws/lambda/",
                                                    { "Ref": "ResourcesPrefix" },
                                                    { "Fn::FindInMap": ["NamingStandards",
                                                                        "BackupDDBLambdaFunctionName",
                                                                        "value"]
                                                    } ] ] },
                "RetentionInDays": "7"
            }
        },
        "SubscriptionFilterLambdaBackupDDB": {
            "Type" : "AWS::Logs::SubscriptionFilter",
            "DependsOn": ["LambdaLogsForwarder",
                          "PermissionToInvokeLambdaLogsForwarderCloudWatchLogs",
                          "LogGroupLambdaBackupDDB"],
            "Properties" : {
                "DestinationArn" : { "Fn::GetAtt" : [ "LambdaLogsForwarder", "Arn" ] },
                "FilterPattern" : "[level != START && level != END && level != DEBUG, ...]",
                "LogGroupName" : { "Ref": "LogGroupLambdaBackupDDB" }
            }
        },
        "EventBackupDDB": {
            "Type": "AWS::Events::Rule",
            "DependsOn": ["LambdaBackupDDB"],
            "Properties": {
                "Description": "Hammer ScheduledRule for DDB tables backup",
                "Name": {"Fn::Join" : ["", [{ "Ref": "ResourcesPrefix" }, "BackupDDB"] ] },
                "ScheduleExpression": "rate(1 day)",
                "State": "ENABLED",
                "Targets": [
                  {
                    "Arn": { "Fn::GetAtt": ["LambdaBackupDDB", "Arn"] },
                    "Id": "LambdaBackupDDB"
                  }
                ]
            }
        },
        "PermissionToInvokeLambdaLogsForwarderCloudWatchLogs": {
            "Type": "AWS::Lambda::Permission",
            "DependsOn": ["LambdaLogsForwarder"],
            "Properties": {
                "FunctionName": { "Ref": "LambdaLogsForwarder" },
                "Action": "lambda:InvokeFunction",
                "Principal": {"Fn::Join": ["", [ "logs.", { "Ref": "AWS::Region" }, ".amazonaws.com" ] ]},
                "SourceArn": {"Fn::Join": ["", [ "arn:aws:logs:", { "Ref": "AWS::Region" }, ":", { "Ref": "AWS::AccountId" }, ":log-group:*" ] ]}
            }
        },
        "PermissionToInvokeLambdaBackupDDBCloudWatchEvents": {
            "Type": "AWS::Lambda::Permission",
            "DependsOn": ["LambdaBackupDDB", "EventBackupDDB"],
            "Properties": {
                "FunctionName": { "Ref": "LambdaBackupDDB" },
                "Action": "lambda:InvokeFunction",
                "Principal": "events.amazonaws.com",
                "SourceArn": { "Fn::GetAtt": ["EventBackupDDB", "Arn"] }
            }
        },
        "SNSIdentificationErrors": {
            "Type": "AWS::SNS::Topic",
            "Properties": {
                "TopicName": {"Fn::Join" : ["", [ { "Ref": "ResourcesPrefix" },
                                                  { "Fn::FindInMap": ["NamingStandards", "SNSTopicNameIdentificationErrors", "value"] } ]
                                           ]}
            }
        },
        "SubscriptionSNSIdentificationErrorsLambdaLogsForwarder": {
            "Type" : "AWS::SNS::Subscription",
            "DependsOn": ["SNSIdentificationErrors", "LambdaLogsForwarder"],
            "Properties" : {
                "Endpoint" : { "Fn::GetAtt" : [ "LambdaLogsForwarder", "Arn" ] },
                "Protocol" : "lambda",
                "TopicArn" : { "Ref": "SNSIdentificationErrors" }
            }
        },
        "PermissionToInvokeLambdaLogsForwarderSNS": {
            "Type": "AWS::Lambda::Permission",
            "DependsOn": ["SNSIdentificationErrors", "LambdaLogsForwarder"],
            "Properties": {
                "Action": "lambda:InvokeFunction",
                "Principal": "sns.amazonaws.com",
                "SourceArn": { "Ref": "SNSIdentificationErrors" },
                "FunctionName": { "Fn::GetAtt": ["LambdaLogsForwarder", "Arn"] }
            }
        },
        "AlarmErrorsLambdaBackupDDB": {
            "Type": "AWS::CloudWatch::Alarm",
            "DependsOn": ["SNSIdentificationErrors", "LambdaBackupDDB"],
            "Properties": {
                "AlarmActions": [ { "Ref": "SNSIdentificationErrors" } ],
                "OKActions": [ { "Ref": "SNSIdentificationErrors" } ],
                "AlarmName": {"Fn::Join": ["/", [ { "Ref": "LambdaBackupDDB" }, "LambdaError" ] ]},
                "EvaluationPeriods": 1,
                "Namespace": "AWS/Lambda",
                "MetricName": "Errors",
                "Dimensions": [
                    {
                        "Name": "FunctionName",
                        "Value": { "Ref": "LambdaBackupDDB" }
                    }
                ],
                "Period": 86400,
                "Statistic": "Maximum",
                "ComparisonOperator" : "GreaterThanThreshold",
                "Threshold": 0,
                "TreatMissingData": "notBreaching"
            }
        },
        "StackEvaluateSG": {
            "Type": "AWS::CloudFormation::Stack",
            "Properties": {
                "TemplateURL": {"Ref":  "NestedStackTemplate"},
                "Parameters": {
                    "SourceS3Bucket": { "Ref": "SourceS3Bucket" },
                    "IdentificationIAMRole": {"Fn::Join" : ["", [ "arn:aws:iam::",
                                             { "Ref": "AWS::AccountId" },
                                             ":role/",
                                             { "Ref": "ResourcesPrefix" },
                                             { "Ref": "IdentificationIAMRole" }
                                           ] ]},
                    "IdentificationCheckRateExpression": {"Fn::Join": ["", [ "cron(", "35 ", { "Ref": "IdentificationCheckRateExpression" }, ")" ] ]},
                    "LambdaSubnets": {"Ref":  "LambdaSubnets"},
                    "LambdaSecurityGroups": {"Ref":  "LambdaSecurityGroups"},
                    "IdentificationLambdaSource": {"Ref":  "SourceIdentificationSG"},
                    "InitiateLambdaDescription": "Lambda function for initiate to identify bad security groups",
                    "EvaluateLambdaDescription": "Lambda function to describe security groups unrestricted access.",
                    "InitiateLambdaName": {"Fn::Join" : ["", [ { "Ref": "ResourcesPrefix" },
                                                     { "Fn::FindInMap": ["NamingStandards", "InitiateSecurityGroupLambdaFunctionName", "value"] } ]
                                              ]},
                    "EvaluateLambdaName": {"Fn::Join" : ["", [ { "Ref": "ResourcesPrefix" },
                                                     { "Fn::FindInMap": ["NamingStandards", "IdentifySecurityGroupLambdaFunctionName", "value"] } ]
                                              ]},
                    "InitiateLambdaHandler": "initiate_to_desc_sec_grps.lambda_handler",
                    "EvaluateLambdaHandler": "describe_sec_grps_unrestricted_access.lambda_handler",
                    "EvaluateLambdaMemorySize": 512,
                    "LambdaLogsForwarderArn": { "Fn::GetAtt": ["LambdaLogsForwarder", "Arn"] },
                    "EventRuleDescription": "Hammer ScheduledRule to initiate Security Groups evaluations",
                    "EventRuleName": {"Fn::Join" : ["", [{ "Ref": "ResourcesPrefix" }, "InitiateEvaluationSG"] ] },
                    "SNSDisplayName": {"Fn::Join" : ["", [ { "Ref": "ResourcesPrefix" },
                        { "Fn::FindInMap": ["NamingStandards", "SNSDisplayNameSecurityGroups", "value"] } ]
                    ]},
                    "SNSTopicName": {"Fn::Join" : ["", [ { "Ref": "ResourcesPrefix" },
                        { "Fn::FindInMap": ["NamingStandards", "SNSTopicNameSecurityGroups", "value"] } ]
                    ]},
                    "SNSIdentificationErrors": {"Ref":  "SNSIdentificationErrors"}
                }
            }
        },
        "StackEvaluateCloudTrails": {
            "Type": "AWS::CloudFormation::Stack",
            "Properties": {
                "TemplateURL": {"Ref":  "NestedStackTemplate"},
                "Parameters": {
                    "SourceS3Bucket": { "Ref": "SourceS3Bucket" },
                    "IdentificationIAMRole": {"Fn::Join" : ["", [ "arn:aws:iam::",
                                             { "Ref": "AWS::AccountId" },
                                             ":role/",
                                             { "Ref": "ResourcesPrefix" },
                                             { "Ref": "IdentificationIAMRole" }
                                           ] ]},
                    "IdentificationCheckRateExpression": {"Fn::Join": ["", [ "cron(", "15 ", { "Ref": "IdentificationCheckRateExpression" }, ")" ] ]},
                    "LambdaSubnets": {"Ref":  "LambdaSubnets"},
                    "LambdaSecurityGroups": {"Ref":  "LambdaSecurityGroups"},
                    "IdentificationLambdaSource": { "Ref": "SourceIdentificationCloudTrails" },
                    "InitiateLambdaDescription": "Lambda function for initiate identification of CloudTrail issues",
                    "EvaluateLambdaDescription": "Lambda function for initiate identification of CloudTrail issues",
                    "InitiateLambdaName": {"Fn::Join" : ["", [ { "Ref": "ResourcesPrefix" },
                                                     { "Fn::FindInMap": ["NamingStandards", "InitiateCloudTrailsLambdaFunctionName", "value"] } ]
                                              ]},
                    "EvaluateLambdaName": {"Fn::Join" : ["", [ { "Ref": "ResourcesPrefix" },
                                                     { "Fn::FindInMap": ["NamingStandards", "IdentifyCloudTrailsLambdaFunctionName", "value"] } ]
                                              ]},
                    "InitiateLambdaHandler": "initiate_to_desc_cloudtrails.lambda_handler",
                    "EvaluateLambdaHandler": "describe_cloudtrails.lambda_handler",
                    "EvaluateLambdaMemorySize": 256,
                    "LambdaLogsForwarderArn": { "Fn::GetAtt": ["LambdaLogsForwarder", "Arn"] },
                    "EventRuleDescription": "Hammer ScheduledRule to initiate CloudTrails evaluations",
                    "EventRuleName": {"Fn::Join" : ["", [{ "Ref": "ResourcesPrefix" }, "InitiateEvaluationCloudTrails"] ] },
                    "SNSDisplayName": {"Fn::Join" : ["", [ { "Ref": "ResourcesPrefix" },
                        { "Fn::FindInMap": ["NamingStandards", "SNSDisplayNameCloudTrails", "value"] } ]
                    ]},
                    "SNSTopicName": {"Fn::Join" : ["", [ { "Ref": "ResourcesPrefix" },
                        { "Fn::FindInMap": ["NamingStandards", "SNSTopicNameCloudTrails", "value"] } ]
                    ]},
                    "SNSIdentificationErrors": {"Ref":  "SNSIdentificationErrors"}
                }
            }
        },
        "StackEvaluateS3ACL": {
            "Type": "AWS::CloudFormation::Stack",
            "Properties": {
                "TemplateURL": {"Ref":  "NestedStackTemplate"},
                "Parameters": {
                    "SourceS3Bucket": { "Ref": "SourceS3Bucket" },
                    "IdentificationIAMRole": {"Fn::Join" : ["", [ "arn:aws:iam::",
                                             { "Ref": "AWS::AccountId" },
                                             ":role/",
                                             { "Ref": "ResourcesPrefix" },
                                             { "Ref": "IdentificationIAMRole" }
                                           ] ]},
                    "IdentificationCheckRateExpression": {"Fn::Join": ["", [ "cron(", "10 ", { "Ref": "IdentificationCheckRateExpression" }, ")" ] ]},
                    "LambdaSubnets": {"Ref":  "LambdaSubnets"},
                    "LambdaSecurityGroups": {"Ref":  "LambdaSecurityGroups"},
                    "IdentificationLambdaSource": { "Ref": "SourceIdentificationS3ACL" },
                    "InitiateLambdaDescription": "Lambda function for initiate to identify public s3 buckets.",
                    "EvaluateLambdaDescription": "Lambda function to describe public s3 buckets.",
                    "InitiateLambdaName": {"Fn::Join" : ["", [ { "Ref": "ResourcesPrefix" },
                                                     { "Fn::FindInMap": ["NamingStandards", "InitiateS3ACLLambdaFunctionName", "value"] } ]
                                              ]},
                    "EvaluateLambdaName": {"Fn::Join" : ["", [ { "Ref": "ResourcesPrefix" },
                                                     { "Fn::FindInMap": ["NamingStandards", "IdentifyS3ACLLambdaFunctionName", "value"] } ]
                                              ]},
                    "InitiateLambdaHandler": "initiate_to_desc_s3_bucket_acl.lambda_handler",
                    "EvaluateLambdaHandler": "describe_s3_bucket_acl.lambda_handler",
                    "EvaluateLambdaMemorySize": 128,
                    "LambdaLogsForwarderArn": { "Fn::GetAtt": ["LambdaLogsForwarder", "Arn"] },
                    "EventRuleDescription": "Hammer ScheduledRule to initiate S3 ACL evaluations",
                    "EventRuleName": {"Fn::Join" : ["", [{ "Ref": "ResourcesPrefix" }, "InitiateEvaluationS3ACL"] ] },
                    "SNSDisplayName": {"Fn::Join" : ["", [ { "Ref": "ResourcesPrefix" },
                        { "Fn::FindInMap": ["NamingStandards", "SNSDisplayNameS3ACL", "value"] } ]
                    ]},
                    "SNSTopicName": {"Fn::Join" : ["", [ { "Ref": "ResourcesPrefix" },
                        { "Fn::FindInMap": ["NamingStandards", "SNSTopicNameS3ACL", "value"] } ]
                    ]},
                    "SNSIdentificationErrors": {"Ref":  "SNSIdentificationErrors"}
                }
            }
        },
        "StackEvaluateS3Policy": {
            "Type": "AWS::CloudFormation::Stack",
            "Properties": {
                "TemplateURL": {"Ref":  "NestedStackTemplate"},
                "Parameters": {
                    "SourceS3Bucket": { "Ref": "SourceS3Bucket" },
                    "IdentificationIAMRole": {"Fn::Join" : ["", [ "arn:aws:iam::",
                                             { "Ref": "AWS::AccountId" },
                                             ":role/",
                                             { "Ref": "ResourcesPrefix" },
                                             { "Ref": "IdentificationIAMRole" }
                                           ] ]},
                    "IdentificationCheckRateExpression": {"Fn::Join": ["", [ "cron(", "10 ", { "Ref": "IdentificationCheckRateExpression" }, ")" ] ]},
                    "LambdaSubnets": {"Ref":  "LambdaSubnets"},
                    "LambdaSecurityGroups": {"Ref":  "LambdaSecurityGroups"},
                    "IdentificationLambdaSource": { "Ref": "SourceIdentificationS3Policy" },
                    "InitiateLambdaDescription": "Lambda function for initiate to identify public s3 buckets.",
                    "EvaluateLambdaDescription": "Lambda function to describe public s3 buckets.",
                    "InitiateLambdaName": {"Fn::Join" : ["", [ { "Ref": "ResourcesPrefix" },
                                                     { "Fn::FindInMap": ["NamingStandards", "InitiateS3PolicyLambdaFunctionName", "value"] } ]
                                              ]},
                    "EvaluateLambdaName": {"Fn::Join" : ["", [ { "Ref": "ResourcesPrefix" },
                                                     { "Fn::FindInMap": ["NamingStandards", "IdentifyS3PolicyLambdaFunctionName", "value"] } ]
                                              ]},
                    "InitiateLambdaHandler": "initiate_to_desc_s3_bucket_policy.lambda_handler",
                    "EvaluateLambdaHandler": "describe_s3_bucket_policy.lambda_handler",
                    "EvaluateLambdaMemorySize": 128,
                    "LambdaLogsForwarderArn": { "Fn::GetAtt": ["LambdaLogsForwarder", "Arn"] },
                    "EventRuleDescription": "Hammer ScheduledRule to initiate S3 Policy evaluations",
                    "EventRuleName": {"Fn::Join" : ["", [{ "Ref": "ResourcesPrefix" }, "InitiateEvaluationS3Policy"] ] },
                    "SNSDisplayName": {"Fn::Join" : ["", [ { "Ref": "ResourcesPrefix" },
                        { "Fn::FindInMap": ["NamingStandards", "SNSDisplayNameS3Policy", "value"] } ]
                    ]},
                    "SNSTopicName": {"Fn::Join" : ["", [ { "Ref": "ResourcesPrefix" },
                        { "Fn::FindInMap": ["NamingStandards", "SNSTopicNameS3Policy", "value"] } ]
                    ]},
                    "SNSIdentificationErrors": {"Ref":  "SNSIdentificationErrors"}
                }
            }
        },
        "StackEvaluateIAMUserKeysRotation": {
            "Type": "AWS::CloudFormation::Stack",
            "Properties": {
                "TemplateURL": {"Ref":  "NestedStackTemplate"},
                "Parameters": {
                    "SourceS3Bucket": { "Ref": "SourceS3Bucket" },
                    "IdentificationIAMRole": {"Fn::Join" : ["", [ "arn:aws:iam::",
                                             { "Ref": "AWS::AccountId" },
                                             ":role/",
                                             { "Ref": "ResourcesPrefix" },
                                             { "Ref": "IdentificationIAMRole" }
                                           ] ]},
                    "IdentificationCheckRateExpression": {"Fn::Join": ["", [ "cron(", "10 ", { "Ref": "IdentificationCheckRateExpression" }, ")" ] ]},
                    "LambdaSubnets": {"Ref":  "LambdaSubnets"},
                    "LambdaSecurityGroups": {"Ref":  "LambdaSecurityGroups"},
                    "IdentificationLambdaSource": { "Ref": "SourceIdentificationIAMUserKeysRotation" },
                    "InitiateLambdaDescription": "Lambda function for initiate to identify IAM user keys which to be rotate.",
                    "EvaluateLambdaDescription": "Lambda function to describe IAM user keys to be rotated.",
                    "InitiateLambdaName": {"Fn::Join" : ["", [ { "Ref": "ResourcesPrefix" },
                                                     { "Fn::FindInMap": ["NamingStandards", "InitiateIAMUserKeysRotationLambdaFunctionName", "value"] } ]
                                              ]},
                    "EvaluateLambdaName": {"Fn::Join" : ["", [ { "Ref": "ResourcesPrefix" },
                                                     { "Fn::FindInMap": ["NamingStandards", "IdentifyIAMUserKeysRotationLambdaFunctionName", "value"] } ]
                                              ]},
                    "InitiateLambdaHandler": "initiate_to_desc_iam_users_key_rotation.lambda_handler",
                    "EvaluateLambdaHandler": "describe_iam_key_rotation.lambda_handler",
                    "EvaluateLambdaMemorySize": 128,
                    "LambdaLogsForwarderArn": { "Fn::GetAtt": ["LambdaLogsForwarder", "Arn"] },
                    "EventRuleDescription": "Hammer ScheduledRule to initiate IAMUserKeysRotation evaluations",
                    "EventRuleName": {"Fn::Join" : ["", [{ "Ref": "ResourcesPrefix" }, "InitiateEvaluationIAMUserKeysRotation"] ] },
                    "SNSDisplayName": {"Fn::Join" : ["", [ { "Ref": "ResourcesPrefix" },
                        { "Fn::FindInMap": ["NamingStandards", "SNSDisplayNameIAMUserKeysRotation", "value"] } ]
                    ]},
                    "SNSTopicName": {"Fn::Join" : ["", [ { "Ref": "ResourcesPrefix" },
                        { "Fn::FindInMap": ["NamingStandards", "SNSTopicNameIAMUserKeysRotation", "value"] } ]
                    ]},
                    "SNSIdentificationErrors": {"Ref":  "SNSIdentificationErrors"}
                }
            }
        },
        "StackEvaluateIAMUserInactiveKeys": {
            "Type": "AWS::CloudFormation::Stack",
            "Properties": {
                "TemplateURL": {"Ref":  "NestedStackTemplate"},
                "Parameters": {
                    "SourceS3Bucket": { "Ref": "SourceS3Bucket" },
                    "IdentificationIAMRole": {"Fn::Join" : ["", [ "arn:aws:iam::",
                                             { "Ref": "AWS::AccountId" },
                                             ":role/",
                                             { "Ref": "ResourcesPrefix" },
                                             { "Ref": "IdentificationIAMRole" }
                                           ] ]},
                    "IdentificationCheckRateExpression": {"Fn::Join": ["", [ "cron(", "10 ", { "Ref": "IdentificationCheckRateExpression" }, ")" ] ]},
                    "LambdaSubnets": {"Ref":  "LambdaSubnets"},
                    "LambdaSecurityGroups": {"Ref":  "LambdaSecurityGroups"},
                    "IdentificationLambdaSource": { "Ref": "SourceIdentificationIAMUserInactiveKeys" },
                    "InitiateLambdaDescription": "Lambda function for initiate to identify IAM user keys which last used.",
                    "EvaluateLambdaDescription": "Lambda function to describe IAM user keys last used.",
                    "InitiateLambdaName": {"Fn::Join" : ["", [ { "Ref": "ResourcesPrefix" },
                                                     { "Fn::FindInMap": ["NamingStandards", "InitiateIAMUserInactiveKeysLambdaFunctionName", "value"] } ]
                                              ]},
                    "EvaluateLambdaName": {"Fn::Join" : ["", [ { "Ref": "ResourcesPrefix" },
                                                     { "Fn::FindInMap": ["NamingStandards", "IdentifyIAMUserInactiveKeysLambdaFunctionName", "value"] } ]
                                              ]},
                    "InitiateLambdaHandler": "initiate_to_desc_iam_access_keys.lambda_handler",
                    "EvaluateLambdaHandler": "describe_iam_accesskey_details.lambda_handler",
                    "EvaluateLambdaMemorySize": 128,
                    "LambdaLogsForwarderArn": { "Fn::GetAtt": ["LambdaLogsForwarder", "Arn"] },
                    "EventRuleDescription": "Hammer ScheduledRule to initiate IAMUserInactiveKeys evaluations",
                    "EventRuleName": {"Fn::Join" : ["", [{ "Ref": "ResourcesPrefix" }, "InitiateEvaluationIAMUserInactiveKeys"] ] },
                    "SNSDisplayName": {"Fn::Join" : ["", [ { "Ref": "ResourcesPrefix" },
                        { "Fn::FindInMap": ["NamingStandards", "SNSDisplayNameIAMUserInactiveKeys", "value"] } ]
                    ]},
                    "SNSTopicName": {"Fn::Join" : ["", [ { "Ref": "ResourcesPrefix" },
                        { "Fn::FindInMap": ["NamingStandards", "SNSTopicNameIAMUserInactiveKeys", "value"] } ]
                    ]},
                    "SNSIdentificationErrors": {"Ref":  "SNSIdentificationErrors"}
                }
            }
        },
        "StackEvaluateEBSVolumes": {
            "Type": "AWS::CloudFormation::Stack",
            "Properties": {
                "TemplateURL": {"Ref":  "NestedStackTemplate"},
                "Parameters": {
                    "SourceS3Bucket": { "Ref": "SourceS3Bucket" },
                    "IdentificationIAMRole": {"Fn::Join" : ["", [ "arn:aws:iam::",
                                             { "Ref": "AWS::AccountId" },
                                             ":role/",
                                             { "Ref": "ResourcesPrefix" },
                                             { "Ref": "IdentificationIAMRole" }
                                           ] ]},
                    "IdentificationCheckRateExpression": {"Fn::Join": ["", [ "cron(", "20 ", { "Ref": "IdentificationCheckRateExpression" }, ")" ] ]},
                    "LambdaSubnets": {"Ref":  "LambdaSubnets"},
                    "LambdaSecurityGroups": {"Ref":  "LambdaSecurityGroups"},
                    "IdentificationLambdaSource": { "Ref": "SourceIdentificationEBSVolumes" },
                    "InitiateLambdaDescription": "Lambda function for initiate to identify unencrypted EBS volumes.",
                    "EvaluateLambdaDescription": "Lambda function to describe unencrypted ebs volumes.",
                    "InitiateLambdaName": {"Fn::Join" : ["", [ { "Ref": "ResourcesPrefix" },
                                                     { "Fn::FindInMap": ["NamingStandards", "InitiateEBSVolumesLambdaFunctionName", "value"] } ]
                                              ]},
                    "EvaluateLambdaName": {"Fn::Join" : ["", [ { "Ref": "ResourcesPrefix" },
                                                     { "Fn::FindInMap": ["NamingStandards", "IdentifyEBSVolumesLambdaFunctionName", "value"] } ]
                                              ]},
                    "InitiateLambdaHandler": "initiate_to_desc_ebs_unencrypted_volumes.lambda_handler",
                    "EvaluateLambdaHandler": "describe_ebs_unencrypted_volumes.lambda_handler",
                    "EvaluateLambdaMemorySize": 256,
                    "LambdaLogsForwarderArn": { "Fn::GetAtt": ["LambdaLogsForwarder", "Arn"] },
                    "EventRuleDescription": "Hammer ScheduledRule to initiate EBS volumes evaluations",
                    "EventRuleName": {"Fn::Join" : ["", [{ "Ref": "ResourcesPrefix" }, "InitiateEvaluationEBSVolumes"] ] },
                    "SNSDisplayName": {"Fn::Join" : ["", [ { "Ref": "ResourcesPrefix" },
                        { "Fn::FindInMap": ["NamingStandards", "SNSDisplayNameEBSVolumes", "value"] } ]
                    ]},
                    "SNSTopicName": {"Fn::Join" : ["", [ { "Ref": "ResourcesPrefix" },
                        { "Fn::FindInMap": ["NamingStandards", "SNSTopicNameEBSVolumes", "value"] } ]
                    ]},
                    "SNSIdentificationErrors": {"Ref":  "SNSIdentificationErrors"}
                }
            }
        },
        "StackEvaluateEBSSnapshots": {
            "Type": "AWS::CloudFormation::Stack",
            "Properties": {
                "TemplateURL": {"Ref":  "NestedStackTemplate"},
                "Parameters": {
                    "SourceS3Bucket": { "Ref": "SourceS3Bucket" },
                    "IdentificationIAMRole": {"Fn::Join" : ["", [ "arn:aws:iam::",
                                             { "Ref": "AWS::AccountId" },
                                             ":role/",
                                             { "Ref": "ResourcesPrefix" },
                                             { "Ref": "IdentificationIAMRole" }
                                           ] ]},
                    "IdentificationCheckRateExpression": {"Fn::Join": ["", [ "cron(", "25 ", { "Ref": "IdentificationCheckRateExpression" }, ")" ] ]},
                    "LambdaSubnets": {"Ref":  "LambdaSubnets"},
                    "LambdaSecurityGroups": {"Ref":  "LambdaSecurityGroups"},
                    "IdentificationLambdaSource": { "Ref": "SourceIdentificationEBSSnapshots" },
                    "InitiateLambdaDescription": "Lambda function for initiate to identify public EBS snapshots.",
                    "EvaluateLambdaDescription": "Lambda function to describe public ebs snapshots.",
                    "InitiateLambdaName": {"Fn::Join" : ["", [ { "Ref": "ResourcesPrefix" },
                                                     { "Fn::FindInMap": ["NamingStandards", "InitiateEBSSnapshotsLambdaFunctionName", "value"] } ]
                                              ]},
                    "EvaluateLambdaName": {"Fn::Join" : ["", [ { "Ref": "ResourcesPrefix" },
                                                     { "Fn::FindInMap": ["NamingStandards", "IdentifyEBSSnapshotsLambdaFunctionName", "value"] } ]
                                              ]},
                    "InitiateLambdaHandler": "initiate_to_desc_ebs_public_snapshots.lambda_handler",
                    "EvaluateLambdaHandler": "describe_ebs_public_snapshots.lambda_handler",
                    "EvaluateLambdaMemorySize": 512,
                    "LambdaLogsForwarderArn": { "Fn::GetAtt": ["LambdaLogsForwarder", "Arn"] },
                    "EventRuleDescription": "Hammer ScheduledRule to initiate EBS snapshots evaluations",
                    "EventRuleName": {"Fn::Join" : ["", [{ "Ref": "ResourcesPrefix" }, "InitiateEvaluationEBSSnapshots"] ] },
                    "SNSDisplayName": {"Fn::Join" : ["", [ { "Ref": "ResourcesPrefix" },
                        { "Fn::FindInMap": ["NamingStandards", "SNSDisplayNameEBSSnapshots", "value"] } ]
                    ]},
                    "SNSTopicName": {"Fn::Join" : ["", [ { "Ref": "ResourcesPrefix" },
                        { "Fn::FindInMap": ["NamingStandards", "SNSTopicNameEBSSnapshots", "value"] } ]
                    ]},
                    "SNSIdentificationErrors": {"Ref":  "SNSIdentificationErrors"}
                }
            }
        },
        "StackEvaluateRDSSnapshots": {
            "Type": "AWS::CloudFormation::Stack",
            "Properties": {
                "TemplateURL": {"Ref":  "NestedStackTemplate"},
                "Parameters": {
                    "SourceS3Bucket": { "Ref": "SourceS3Bucket" },
                    "IdentificationIAMRole": {"Fn::Join" : ["", [ "arn:aws:iam::",
                                             { "Ref": "AWS::AccountId" },
                                             ":role/",
                                             { "Ref": "ResourcesPrefix" },
                                             { "Ref": "IdentificationIAMRole" }
                                           ] ]},
                    "IdentificationCheckRateExpression": {"Fn::Join": ["", [ "cron(", "30 ", { "Ref": "IdentificationCheckRateExpression" }, ")" ] ]},
                    "LambdaSubnets": {"Ref":  "LambdaSubnets"},
                    "LambdaSecurityGroups": {"Ref":  "LambdaSecurityGroups"},
                    "IdentificationLambdaSource": { "Ref": "SourceIdentificationRDSSnapshots" },
                    "InitiateLambdaDescription": "Lambda function for initiate to identify public RDS snapshots.",
                    "EvaluateLambdaDescription": "Lambda function to describe public RDS snapshots.",
                    "InitiateLambdaName": {"Fn::Join" : ["", [ { "Ref": "ResourcesPrefix" },
                                                     { "Fn::FindInMap": ["NamingStandards", "InitiateRDSSnapshotsLambdaFunctionName", "value"] } ]
                                              ]},
                    "EvaluateLambdaName": {"Fn::Join" : ["", [ { "Ref": "ResourcesPrefix" },
                                                     { "Fn::FindInMap": ["NamingStandards", "IdentifyRDSSnapshotsLambdaFunctionName", "value"] } ]
                                              ]},
                    "InitiateLambdaHandler": "initiate_to_desc_rds_public_snapshots.lambda_handler",
                    "EvaluateLambdaHandler": "describe_rds_public_snapshots.lambda_handler",
                    "EvaluateLambdaMemorySize": 256,
                    "LambdaLogsForwarderArn": { "Fn::GetAtt": ["LambdaLogsForwarder", "Arn"] },
                    "EventRuleDescription": "Hammer ScheduledRule to initiate RDS snapshots evaluations",
                    "EventRuleName": {"Fn::Join" : ["", [{ "Ref": "ResourcesPrefix" }, "InitiateEvaluationRDSSnapshots"] ] },
                    "SNSDisplayName": {"Fn::Join" : ["", [ { "Ref": "ResourcesPrefix" },
                        { "Fn::FindInMap": ["NamingStandards", "SNSDisplayNameRDSSnapshots", "value"] } ]
                    ]},
                    "SNSTopicName": {"Fn::Join" : ["", [ { "Ref": "ResourcesPrefix" },
                        { "Fn::FindInMap": ["NamingStandards", "SNSTopicNameRDSSnapshots", "value"] } ]
                    ]},
                    "SNSIdentificationErrors": {"Ref":  "SNSIdentificationErrors"}
                }
            }
        },
        "StackEvaluateSQSPublicPolicy": {
            "Type": "AWS::CloudFormation::Stack",
            "Properties": {
                "TemplateURL": {"Ref":  "NestedStackTemplate"},
                "Parameters": {
                    "SourceS3Bucket": { "Ref": "SourceS3Bucket" },
                    "IdentificationIAMRole": {"Fn::Join" : ["", [ "arn:aws:iam::",
                                             { "Ref": "AWS::AccountId" },
                                             ":role/",
                                             { "Ref": "ResourcesPrefix" },
                                             { "Ref": "IdentificationIAMRole" }
                                           ] ]},
                    "IdentificationCheckRateExpression": {"Fn::Join": ["", [ "cron(", "40 ", { "Ref": "IdentificationCheckRateExpression" }, ")" ] ]},
                    "LambdaSubnets": {"Ref":  "LambdaSubnets"},
                    "LambdaSecurityGroups": {"Ref":  "LambdaSecurityGroups"},
                    "IdentificationLambdaSource": { "Ref": "SourceIdentificationSQSPublicPolicy" },
                    "InitiateLambdaDescription": "Lambda function for initiate to identify public SQS queues.",
                    "EvaluateLambdaDescription": "Lambda function to describe public SQS queues.",
                    "InitiateLambdaName": {"Fn::Join" : ["", [ { "Ref": "ResourcesPrefix" },
                                                     { "Fn::FindInMap": ["NamingStandards", "InitiateSQSPublicPolicyLambdaFunctionName", "value"] } ]
                                              ]},
                    "EvaluateLambdaName": {"Fn::Join" : ["", [ { "Ref": "ResourcesPrefix" },
                                                     { "Fn::FindInMap": ["NamingStandards", "IdentifySQSPublicPolicyLambdaFunctionName", "value"] } ]
                                              ]},
                    "InitiateLambdaHandler": "initiate_to_desc_sqs_public_policy.lambda_handler",
                    "EvaluateLambdaHandler": "describe_sqs_public_policy.lambda_handler",
                    "EvaluateLambdaMemorySize": 256,
                    "LambdaLogsForwarderArn": { "Fn::GetAtt": ["LambdaLogsForwarder", "Arn"] },
                    "EventRuleDescription": "Hammer ScheduledRule to initiate SQS queue evaluations",
                    "EventRuleName": {"Fn::Join" : ["", [{ "Ref": "ResourcesPrefix" }, "InitiateEvaluationSQSPublicPolicy"] ] },
                    "SNSDisplayName": {"Fn::Join" : ["", [ { "Ref": "ResourcesPrefix" },
                        { "Fn::FindInMap": ["NamingStandards", "SNSDisplayNameSQSPublicPolicy", "value"] } ]
                    ]},
                    "SNSTopicName": {"Fn::Join" : ["", [ { "Ref": "ResourcesPrefix" },
                        { "Fn::FindInMap": ["NamingStandards", "SNSTopicNameSQSPublicPolicy", "value"] } ]
                    ]},
                    "SNSIdentificationErrors": {"Ref":  "SNSIdentificationErrors"}
                }
            }
        },
        "StackEvaluateS3Encryption": {
            "Type": "AWS::CloudFormation::Stack",
            "Properties": {
                "TemplateURL": {"Ref":  "NestedStackTemplate"},
                "Parameters": {
                    "SourceS3Bucket": { "Ref": "SourceS3Bucket" },
                    "IdentificationIAMRole": {"Fn::Join" : ["", [ "arn:aws:iam::",
                                             { "Ref": "AWS::AccountId" },
                                             ":role/",
                                             { "Ref": "ResourcesPrefix" },
                                             { "Ref": "IdentificationIAMRole" }
                                           ] ]},
                    "IdentificationCheckRateExpression": {"Fn::Join": ["", [ "cron(", "10 ", { "Ref": "IdentificationCheckRateExpression" }, ")" ] ]},
                    "LambdaSubnets": {"Ref":  "LambdaSubnets"},
                    "LambdaSecurityGroups": {"Ref":  "LambdaSecurityGroups"},
                    "IdentificationLambdaSource": { "Ref": "SourceIdentificationS3Encryption" },
                    "InitiateLambdaDescription": "Lambda function for initiate to identify S3 unencrypted buckets.",
                    "EvaluateLambdaDescription": "Lambda function to describe un-encrypted S3 buckets.",
                    "InitiateLambdaName": {"Fn::Join" : ["", [ { "Ref": "ResourcesPrefix" },
                                                     { "Fn::FindInMap": ["NamingStandards", "InitiateS3EncryptionLambdaFunctionName", "value"] } ]
                                              ]},
                    "EvaluateLambdaName": {"Fn::Join" : ["", [ { "Ref": "ResourcesPrefix" },
                                                     { "Fn::FindInMap": ["NamingStandards", "IdentifyS3EncryptionLambdaFunctionName", "value"] } ]
                                              ]},
                    "InitiateLambdaHandler": "initiate_to_desc_s3_encryption.lambda_handler",
                    "EvaluateLambdaHandler": "describe_s3_encryption.lambda_handler",
                    "EvaluateLambdaMemorySize": 256,
                    "LambdaLogsForwarderArn": { "Fn::GetAtt": ["LambdaLogsForwarder", "Arn"] },
                    "EventRuleDescription": "Hammer ScheduledRule to initiate S3 encryption evaluations",
                    "EventRuleName": {"Fn::Join" : ["", [{ "Ref": "ResourcesPrefix" }, "InitiateEvaluationS3Encryption"] ] },
                    "SNSDisplayName": {"Fn::Join" : ["", [ { "Ref": "ResourcesPrefix" },
                        { "Fn::FindInMap": ["NamingStandards", "SNSDisplayNameS3Encryption", "value"] } ]
                    ]},
                    "SNSTopicName": {"Fn::Join" : ["", [ { "Ref": "ResourcesPrefix" },
                        { "Fn::FindInMap": ["NamingStandards", "SNSTopicNameS3Encryption", "value"] } ]
                    ]},
                    "SNSIdentificationErrors": {"Ref":  "SNSIdentificationErrors"}
                }
            }
        },
        "StackEvaluateRDSEncryption": {
            "Type": "AWS::CloudFormation::Stack",
            "Properties": {
                "TemplateURL": {"Ref":  "NestedStackTemplate"},
                "Parameters": {
                    "SourceS3Bucket": { "Ref": "SourceS3Bucket" },
                    "IdentificationIAMRole": {"Fn::Join" : ["", [ "arn:aws:iam::",
                                             { "Ref": "AWS::AccountId" },
                                             ":role/",
                                             { "Ref": "ResourcesPrefix" },
                                             { "Ref": "IdentificationIAMRole" }
                                           ] ]},
                    "IdentificationCheckRateExpression": {"Fn::Join": ["", [ "cron(", "40 ", { "Ref": "IdentificationCheckRateExpression" }, ")" ] ]},
                    "LambdaSubnets": {"Ref":  "LambdaSubnets"},
                    "LambdaSecurityGroups": {"Ref":  "LambdaSecurityGroups"},
                    "IdentificationLambdaSource": { "Ref": "SourceIdentificationRDSEncryption" },
                    "InitiateLambdaDescription": "Lambda function for initiate to identify unencrypted RDS instances.",
                    "EvaluateLambdaDescription": "Lambda function to describe un-encrypted RDS instances.",
                    "InitiateLambdaName": {"Fn::Join" : ["", [ { "Ref": "ResourcesPrefix" },
                                                     { "Fn::FindInMap": ["NamingStandards", "InitiateRDSEncryptionLambdaFunctionName", "value"] } ]
                                              ]},
                    "EvaluateLambdaName": {"Fn::Join" : ["", [ { "Ref": "ResourcesPrefix" },
                                                     { "Fn::FindInMap": ["NamingStandards", "IdentifyRDSEncryptionLambdaFunctionName", "value"] } ]
                                              ]},
                    "InitiateLambdaHandler": "initiate_to_desc_rds_instance_encryption.lambda_handler",
                    "EvaluateLambdaHandler": "describe_rds_instance_encryption.lambda_handler",
                    "EvaluateLambdaMemorySize": 256,
                    "LambdaLogsForwarderArn": { "Fn::GetAtt": ["LambdaLogsForwarder", "Arn"] },
                    "EventRuleDescription": "Hammer ScheduledRule to initiate rds instance encryption evaluations",
                    "EventRuleName": {"Fn::Join" : ["", [{ "Ref": "ResourcesPrefix" }, "InitiateEvaluationRDSEncryption"] ] },
                    "SNSDisplayName": {"Fn::Join" : ["", [ { "Ref": "ResourcesPrefix" },
                        { "Fn::FindInMap": ["NamingStandards", "SNSDisplayNameRDSEncryption", "value"] } ]
                    ]},
                    "SNSTopicName": {"Fn::Join" : ["", [ { "Ref": "ResourcesPrefix" },
                                                  { "Fn::FindInMap": ["NamingStandards", "SNSTopicNameRDSEncryption", "value"] } ]
                    ]},
                    "SNSIdentificationErrors": {"Ref":  "SNSIdentificationErrors"}
                }
            }
        },
        "StackEvaluateAmiPublicAccess": {
            "Type": "AWS::CloudFormation::Stack",
            "Properties": {
                "TemplateURL": {"Ref":  "NestedStackTemplate"},
                "Parameters": {
                    "SourceS3Bucket": { "Ref": "SourceS3Bucket" },
                    "IdentificationIAMRole": {"Fn::Join" : ["", [ "arn:aws:iam::",
                                             { "Ref": "AWS::AccountId" },
                                             ":role/",
                                             { "Ref": "ResourcesPrefix" },
                                             { "Ref": "IdentificationIAMRole" }
                                           ] ]},
                    "IdentificationCheckRateExpression": {"Fn::Join": ["", [ "cron(", "45 ", { "Ref": "IdentificationCheckRateExpression" }, ")" ] ]},
                    "LambdaSubnets": {"Ref":  "LambdaSubnets"},
                    "LambdaSecurityGroups": {"Ref":  "LambdaSecurityGroups"},
                    "IdentificationLambdaSource": { "Ref": "SourceIdentificationAMIPublicAccess" },
                    "InitiateLambdaDescription": "Lambda function for initiate to identify public AMI access issues.",
                    "EvaluateLambdaDescription": "Lambda function to describe public AMI issues.",
                    "InitiateLambdaName": {"Fn::Join" : ["", [ { "Ref": "ResourcesPrefix" },
                                                     { "Fn::FindInMap": ["NamingStandards", "InitiateAMIPublicAccessLambdaFunctionName", "value"] } ]
                                              ]},
                    "EvaluateLambdaName": {"Fn::Join" : ["", [ { "Ref": "ResourcesPrefix" },
                                                     { "Fn::FindInMap": ["NamingStandards", "IdentifyAMIPublicAccessLambdaFunctionName", "value"] } ]
                                              ]},
                    "InitiateLambdaHandler": "initiate_to_desc_public_ami_issues.lambda_handler",
                    "EvaluateLambdaHandler": "describe_public_ami_issues.lambda_handler",
                    "EvaluateLambdaMemorySize": 256,
                    "LambdaLogsForwarderArn": { "Fn::GetAtt": ["LambdaLogsForwarder", "Arn"] },
                    "EventRuleDescription": "Hammer ScheduledRule to initiate public AMI access evaluations",
                    "EventRuleName": {"Fn::Join" : ["", [{ "Ref": "ResourcesPrefix" }, "InitiateEvaluationAMIPublicAccess"] ] },
                    "SNSDisplayName": {"Fn::Join" : ["", [ { "Ref": "ResourcesPrefix" },
                        { "Fn::FindInMap": ["NamingStandards", "SNSDisplayNameAMIPublicAccess", "value"] } ]
                    ]},
                    "SNSTopicName": {"Fn::Join" : ["", [ { "Ref": "ResourcesPrefix" },
                                                  { "Fn::FindInMap": ["NamingStandards", "SNSTopicNameAMIPublicAccess", "value"] } ]
                    ]},
                    "SNSIdentificationErrors": {"Ref":  "SNSIdentificationErrors"}
                }
            }
        },
<<<<<<< HEAD
        "StackEvaluateECSLogging": {
=======
        "StackEvaluateECSPrivilegedAccess": {
>>>>>>> 8dd7cdbf
            "Type": "AWS::CloudFormation::Stack",
            "Properties": {
                "TemplateURL": {"Ref":  "NestedStackTemplate"},
                "Parameters": {
                    "SourceS3Bucket": { "Ref": "SourceS3Bucket" },
                    "IdentificationIAMRole": {"Fn::Join" : ["", [ "arn:aws:iam::",
                                             { "Ref": "AWS::AccountId" },
                                             ":role/",
                                             { "Ref": "ResourcesPrefix" },
                                             { "Ref": "IdentificationIAMRole" }
                                           ] ]},
                    "IdentificationCheckRateExpression": {"Fn::Join": ["", [ "cron(", "40 ", { "Ref": "IdentificationCheckRateExpression" }, ")" ] ]},
                    "LambdaSubnets": {"Ref":  "LambdaSubnets"},
                    "LambdaSecurityGroups": {"Ref":  "LambdaSecurityGroups"},
<<<<<<< HEAD
                    "IdentificationLambdaSource": { "Ref": "SourceIdentificationECSLogging" },
                    "InitiateLambdaDescription": "Lambda function for initiate to identify ECS logging enabled or not.",
                    "EvaluateLambdaDescription": "Lambda function to describe ECS logging enabled or not.",
                    "InitiateLambdaName": {"Fn::Join" : ["", [ { "Ref": "ResourcesPrefix" },
                                                     { "Fn::FindInMap": ["NamingStandards", "InitiateECSLoggingLambdaFunctionName", "value"] } ]
                                              ]},
                    "EvaluateLambdaName": {"Fn::Join" : ["", [ { "Ref": "ResourcesPrefix" },
                                                     { "Fn::FindInMap": ["NamingStandards", "IdentifyECSLoggingLambdaFunctionName", "value"] } ]
                                              ]},
                    "InitiateLambdaHandler": "initiate_to_desc_ecs_logging_issues.lambda_handler",
                    "EvaluateLambdaHandler": "describe_ecs_logging_issues.lambda_handler",
                    "EvaluateLambdaMemorySize": 256,
                    "LambdaLogsForwarderArn": { "Fn::GetAtt": ["LambdaLogsForwarder", "Arn"] },
                    "EventRuleDescription": "Hammer ScheduledRule to initiate ECS logging enabled or not evaluations",
                    "EventRuleName": {"Fn::Join" : ["", [{ "Ref": "ResourcesPrefix" }, "InitiateEvaluationECSLogging"] ] },
                    "SNSDisplayName": {"Fn::Join" : ["", [ { "Ref": "ResourcesPrefix" },
                        { "Fn::FindInMap": ["NamingStandards", "SNSDisplayNameECSLogging", "value"] } ]
                    ]},
                    "SNSTopicName": {"Fn::Join" : ["", [ { "Ref": "ResourcesPrefix" },
                                                  { "Fn::FindInMap": ["NamingStandards", "SNSTopicNameECSLogging", "value"] } ]
=======
                    "IdentificationLambdaSource": { "Ref": "SourceIdentificationECSPrivilegedAccess" },
                    "InitiateLambdaDescription": "Lambda function for initiate to identify ECS privileged access issues.",
                    "EvaluateLambdaDescription": "Lambda function to describe ECS privileged access issues.",
                    "InitiateLambdaName": {"Fn::Join" : ["", [ { "Ref": "ResourcesPrefix" },
                                                     { "Fn::FindInMap": ["NamingStandards", "InitiateECSPrivilegedAccessLambdaFunctionName", "value"] } ]
                                              ]},
                    "EvaluateLambdaName": {"Fn::Join" : ["", [ { "Ref": "ResourcesPrefix" },
                                                     { "Fn::FindInMap": ["NamingStandards", "IdentifyECSPrivilegedAccessLambdaFunctionName", "value"] } ]
                                              ]},
                    "InitiateLambdaHandler": "initiate_to_desc_ecs_privileged_access_issues.lambda_handler",
                    "EvaluateLambdaHandler": "describe_ecs_privileged_access_issues.lambda_handler",
                    "EvaluateLambdaMemorySize": 256,
                    "LambdaLogsForwarderArn": { "Fn::GetAtt": ["LambdaLogsForwarder", "Arn"] },
                    "EventRuleDescription": "Hammer ScheduledRule to initiate ECS privileged access evaluations",
                    "EventRuleName": {"Fn::Join" : ["", [{ "Ref": "ResourcesPrefix" }, "InitiateEvaluationECSPrivilegedAccess"] ] },
                    "SNSDisplayName": {"Fn::Join" : ["", [ { "Ref": "ResourcesPrefix" },
                        { "Fn::FindInMap": ["NamingStandards", "SNSDisplayNameECSPrivilegedAccess", "value"] } ]
                    ]},
                    "SNSTopicName": {"Fn::Join" : ["", [ { "Ref": "ResourcesPrefix" },
                                                  { "Fn::FindInMap": ["NamingStandards", "SNSTopicNameECSPrivilegedAccess", "value"] } ]
>>>>>>> 8dd7cdbf
                    ]},
                    "SNSIdentificationErrors": {"Ref":  "SNSIdentificationErrors"}
                }
            }
        }
    },
    "Outputs": {
        "LambdaLogsForwarderArn": {"Value": { "Fn::GetAtt": ["LambdaLogsForwarder", "Arn"] }}
    }
}<|MERGE_RESOLUTION|>--- conflicted
+++ resolved
@@ -1,3 +1,4 @@
+
 {
     "AWSTemplateFormatVersion": "2010-09-09",
     "Description": "Hammer identification stack",
@@ -28,11 +29,8 @@
                         "SourceIdentificationEBSSnapshots",
                         "SourceIdentificationRDSSnapshots",
                         "SourceIdentificationAMIPublicAccess",
-<<<<<<< HEAD
+                        "SourceIdentificationECSPrivilegedAccess",
                         "SourceIdentificationECSLogging"
-=======
-                        "SourceIdentificationECSPrivilegedAccess"
->>>>>>> 8dd7cdbf
                     ]
                 },
                 {
@@ -98,13 +96,11 @@
                 "SourceIdentificationAMIPublicAccess":{
                     "default": "Relative path to Public AMI sources"
                 },
-<<<<<<< HEAD
+                "SourceIdentificationECSPrivilegedAccess":{
+                    "default": "Relative path to privileged access issue ECS sources"
+                },
                 "SourceIdentificationECSLogging":{
                     "default": "Relative path to disabled logging ECS sources"
-=======
-                "SourceIdentificationECSPrivilegedAccess":{
-                    "default": "Relative path to privileged access issue ECS sources"
->>>>>>> 8dd7cdbf
                 }
             }
         }
@@ -202,15 +198,13 @@
             "Type": "String",
             "Default": "rds-unencrypted-instance-identification.zip"
         },
-<<<<<<< HEAD
+        "SourceIdentificationECSPrivilegedAccess": {
+            "Type": "String",
+            "Default": "ecs-privileged-access-issues-identification.zip"
+        },
         "SourceIdentificationECSLogging": {
             "Type": "String",
             "Default": "ecs-logging-issues-identification.zip"
-=======
-        "SourceIdentificationECSPrivilegedAccess": {
-            "Type": "String",
-            "Default": "ecs-privileged-access-issues-identification.zip"
->>>>>>> 8dd7cdbf
         }
     },
     "Conditions": {
@@ -268,13 +262,11 @@
             "IdentificationMetricRDSEncryptionError": {
                 "value": "RDSEncryptionError"
             },
-<<<<<<< HEAD
+            "IdentificationMetricECSPrivilegedAccessError": {
+                "value": "ECSPrivilegedAccessError"
+            },
             "IdentificationMetricECSLoggingError": {
                 "value": "ECSLoggingError"
-=======
-            "IdentificationMetricECSPrivilegedAccessError": {
-                "value": "ECSPrivilegedAccessError"
->>>>>>> 8dd7cdbf
             },
             "SNSDisplayNameSecurityGroups": {
                 "value": "describe-security-groups-sns"
@@ -354,19 +346,17 @@
             "SNSTopicNameRDSEncryption": {
                 "value": "describe-rds-encryption-lambda"
             },
-<<<<<<< HEAD
+            "SNSDisplayNameECSPrivilegedAccess": {
+                "value": "describe-ecs-privileged-access-sns"
+            },
+            "SNSTopicNameECSPrivilegedAccess": {
+                "value": "describe-ecs-privileged-access-lambda"
+            },
             "SNSDisplayNameECSLogging": {
                 "value": "describe-ecs-logging-sns"
             },
             "SNSTopicNameECSLogging": {
                 "value": "describe-ecs-logging-lambda"
-=======
-            "SNSDisplayNameECSPrivilegedAccess": {
-                "value": "describe-ecs-privileged-access-sns"
-            },
-            "SNSTopicNameECSPrivilegedAccess": {
-                "value": "describe-ecs-privileged-access-lambda"
->>>>>>> 8dd7cdbf
             },
             "LogsForwarderLambdaFunctionName": {
                 "value": "logs-forwarder"
@@ -452,19 +442,17 @@
             "IdentifyRDSEncryptionLambdaFunctionName": {
                 "value": "describe-rds-encryption"
             },
-<<<<<<< HEAD
+            "InitiateECSPrivilegedAccessLambdaFunctionName": {
+                "value": "initiate-ecs-privileged-access"
+            },
+            "IdentifyECSPrivilegedAccessLambdaFunctionName": {
+                "value": "describe-ecs-privileged-access"
+            },
             "InitiateECSLoggingLambdaFunctionName": {
                 "value": "initiate-ecs-logging"
             },
             "IdentifyECSLoggingLambdaFunctionName": {
                 "value": "describe-ecs-logging"
-=======
-            "InitiateECSPrivilegedAccessLambdaFunctionName": {
-                "value": "initiate-ecs-privileged-access"
-            },
-            "IdentifyECSPrivilegedAccessLambdaFunctionName": {
-                "value": "describe-ecs-privileged-access"
->>>>>>> 8dd7cdbf
             }
         }
     },
@@ -1158,11 +1146,47 @@
                 }
             }
         },
-<<<<<<< HEAD
+        "StackEvaluateECSPrivilegedAccess": {
+            "Type": "AWS::CloudFormation::Stack",
+            "Properties": {
+                "TemplateURL": {"Ref":  "NestedStackTemplate"},
+                "Parameters": {
+                    "SourceS3Bucket": { "Ref": "SourceS3Bucket" },
+                    "IdentificationIAMRole": {"Fn::Join" : ["", [ "arn:aws:iam::",
+                                             { "Ref": "AWS::AccountId" },
+                                             ":role/",
+                                             { "Ref": "ResourcesPrefix" },
+                                             { "Ref": "IdentificationIAMRole" }
+                                           ] ]},
+                    "IdentificationCheckRateExpression": {"Fn::Join": ["", [ "cron(", "40 ", { "Ref": "IdentificationCheckRateExpression" }, ")" ] ]},
+                    "LambdaSubnets": {"Ref":  "LambdaSubnets"},
+                    "LambdaSecurityGroups": {"Ref":  "LambdaSecurityGroups"},
+                    "IdentificationLambdaSource": { "Ref": "SourceIdentificationECSPrivilegedAccess" },
+                    "InitiateLambdaDescription": "Lambda function for initiate to identify ECS privileged access issues.",
+                    "EvaluateLambdaDescription": "Lambda function to describe ECS privileged access issues.",
+                    "InitiateLambdaName": {"Fn::Join" : ["", [ { "Ref": "ResourcesPrefix" },
+                                                     { "Fn::FindInMap": ["NamingStandards", "InitiateECSPrivilegedAccessLambdaFunctionName", "value"] } ]
+                                              ]},
+                    "EvaluateLambdaName": {"Fn::Join" : ["", [ { "Ref": "ResourcesPrefix" },
+                                                     { "Fn::FindInMap": ["NamingStandards", "IdentifyECSPrivilegedAccessLambdaFunctionName", "value"] } ]
+                                              ]},
+                    "InitiateLambdaHandler": "initiate_to_desc_ecs_privileged_access_issues.lambda_handler",
+                    "EvaluateLambdaHandler": "describe_ecs_privileged_access_issues.lambda_handler",
+                    "EvaluateLambdaMemorySize": 256,
+                    "LambdaLogsForwarderArn": { "Fn::GetAtt": ["LambdaLogsForwarder", "Arn"] },
+                    "EventRuleDescription": "Hammer ScheduledRule to initiate ECS privileged access evaluations",
+                    "EventRuleName": {"Fn::Join" : ["", [{ "Ref": "ResourcesPrefix" }, "InitiateEvaluationECSPrivilegedAccess"] ] },
+                    "SNSDisplayName": {"Fn::Join" : ["", [ { "Ref": "ResourcesPrefix" },
+                        { "Fn::FindInMap": ["NamingStandards", "SNSDisplayNameECSPrivilegedAccess", "value"] } ]
+                    ]},
+                    "SNSTopicName": {"Fn::Join" : ["", [ { "Ref": "ResourcesPrefix" },
+                                                  { "Fn::FindInMap": ["NamingStandards", "SNSTopicNameECSPrivilegedAccess", "value"] } ]
+                    ]},
+                    "SNSIdentificationErrors": {"Ref":  "SNSIdentificationErrors"}
+                }
+            }
+        },
         "StackEvaluateECSLogging": {
-=======
-        "StackEvaluateECSPrivilegedAccess": {
->>>>>>> 8dd7cdbf
             "Type": "AWS::CloudFormation::Stack",
             "Properties": {
                 "TemplateURL": {"Ref":  "NestedStackTemplate"},
@@ -1177,7 +1201,6 @@
                     "IdentificationCheckRateExpression": {"Fn::Join": ["", [ "cron(", "40 ", { "Ref": "IdentificationCheckRateExpression" }, ")" ] ]},
                     "LambdaSubnets": {"Ref":  "LambdaSubnets"},
                     "LambdaSecurityGroups": {"Ref":  "LambdaSecurityGroups"},
-<<<<<<< HEAD
                     "IdentificationLambdaSource": { "Ref": "SourceIdentificationECSLogging" },
                     "InitiateLambdaDescription": "Lambda function for initiate to identify ECS logging enabled or not.",
                     "EvaluateLambdaDescription": "Lambda function to describe ECS logging enabled or not.",
@@ -1198,28 +1221,6 @@
                     ]},
                     "SNSTopicName": {"Fn::Join" : ["", [ { "Ref": "ResourcesPrefix" },
                                                   { "Fn::FindInMap": ["NamingStandards", "SNSTopicNameECSLogging", "value"] } ]
-=======
-                    "IdentificationLambdaSource": { "Ref": "SourceIdentificationECSPrivilegedAccess" },
-                    "InitiateLambdaDescription": "Lambda function for initiate to identify ECS privileged access issues.",
-                    "EvaluateLambdaDescription": "Lambda function to describe ECS privileged access issues.",
-                    "InitiateLambdaName": {"Fn::Join" : ["", [ { "Ref": "ResourcesPrefix" },
-                                                     { "Fn::FindInMap": ["NamingStandards", "InitiateECSPrivilegedAccessLambdaFunctionName", "value"] } ]
-                                              ]},
-                    "EvaluateLambdaName": {"Fn::Join" : ["", [ { "Ref": "ResourcesPrefix" },
-                                                     { "Fn::FindInMap": ["NamingStandards", "IdentifyECSPrivilegedAccessLambdaFunctionName", "value"] } ]
-                                              ]},
-                    "InitiateLambdaHandler": "initiate_to_desc_ecs_privileged_access_issues.lambda_handler",
-                    "EvaluateLambdaHandler": "describe_ecs_privileged_access_issues.lambda_handler",
-                    "EvaluateLambdaMemorySize": 256,
-                    "LambdaLogsForwarderArn": { "Fn::GetAtt": ["LambdaLogsForwarder", "Arn"] },
-                    "EventRuleDescription": "Hammer ScheduledRule to initiate ECS privileged access evaluations",
-                    "EventRuleName": {"Fn::Join" : ["", [{ "Ref": "ResourcesPrefix" }, "InitiateEvaluationECSPrivilegedAccess"] ] },
-                    "SNSDisplayName": {"Fn::Join" : ["", [ { "Ref": "ResourcesPrefix" },
-                        { "Fn::FindInMap": ["NamingStandards", "SNSDisplayNameECSPrivilegedAccess", "value"] } ]
-                    ]},
-                    "SNSTopicName": {"Fn::Join" : ["", [ { "Ref": "ResourcesPrefix" },
-                                                  { "Fn::FindInMap": ["NamingStandards", "SNSTopicNameECSPrivilegedAccess", "value"] } ]
->>>>>>> 8dd7cdbf
                     ]},
                     "SNSIdentificationErrors": {"Ref":  "SNSIdentificationErrors"}
                 }
