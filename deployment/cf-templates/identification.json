{
    "AWSTemplateFormatVersion": "2010-09-09",
    "Description": "Hammer identification stack",
    "Metadata": {
        "AWS::CloudFormation::Interface": {
            "ParameterGroups": [
                {
                    "Label": { "default": "Identification setup" },
                    "Parameters": [
                        "ResourcesPrefix",
                        "IdentificationIAMRole",
                        "IdentificationCheckRateExpression"
                    ]
                },
                {
                    "Label": { "default": "Sources" },
                    "Parameters": [
                        "SourceS3Bucket",
                        "SourceLogsForwarder",
                        "SourceBackupDDB",
                        "SourceIdentificationSG",
                        "SourceIdentificationCloudTrails",
                        "SourceIdentificationS3ACL",
                        "SourceIdentificationS3Policy",
                        "SourceIdentificationIAMUserKeysRotation",
                        "SourceIdentificationIAMUserInactiveKeys",
                        "SourceIdentificationEBSVolumes",
                        "SourceIdentificationEBSSnapshots",
                        "SourceIdentificationRDSSnapshots",
                        "SourceIdentificationKMSKeyRotation"
                    ]
                },
                {
                    "Label": { "default": "VPC config (optional)" },
                    "Parameters": [
                        "LambdaSubnets",
                        "LambdaSecurityGroups"
                    ]
                }
            ],
            "ParameterLabels": {
                "ResourcesPrefix": {
                    "default": "The prefix for all created resources"
                },
                "SourceS3Bucket": {
                    "default": "The name of the S3 bucket with sources"
                },
                "IdentificationIAMRole": {
                    "default": "The name of identification IAM role"
                },
                "IdentificationCheckRateExpression": {
                    "default": "CloudWatch Schedule Cron Expression for the interval between identification runs"
                },
                "LambdaSubnets": {
                    "default": "Subnet IDs in your VPC to run identification lambdas in"
                },
                "LambdaSecurityGroups": {
                    "default": "SecurityGroup IDs in your VPC to associate identification lambdas with"
                },
                "SourceLogsForwarder": {
                    "default": "Relative path to LogsForwarder lambda sources"
                },
                "SourceBackupDDB": {
                    "default": "Relative path to BackupDDB lambda sources"
                },
                "SourceIdentificationSG": {
                    "default": "Relative path to Insecure services lambda sources"
                },
                "SourceIdentificationCloudTrails": {
                    "default": "Relative path to CloudTrails lambda sources"
                },
                "SourceIdentificationS3ACL": {
                    "default": "Relative path to public S3 ACL lambda sources"
                },
                "SourceIdentificationS3Policy": {
                    "default": "Relative path to public S3 policy lambda sources"
                },
                "SourceIdentificationIAMUserKeysRotation": {
                    "default": "Relative path to IAM keys rotation lambda sources"
                },
                "SourceIdentificationIAMUserInactiveKeys": {
                    "default": "Relative path to IAM inactive keys lambda sources"
                },
                "SourceIdentificationEBSVolumes": {
                    "default": "Relative path to unencrypted EBS volumes lambda sources"
                },
                "SourceIdentificationEBSSnapshots": {
                    "default": "Relative path to public EBS snapshots lambda sources"
                },
                "SourceIdentificationRDSSnapshots": {
                    "default": "Relative path to public RDS snapshots lambda sources"
                },
                "SourceIdentificationKMSKeyRotation":{
                    "default": "Relative path to KMS key rotation sources"
                }
            }
        }
    },
    "Parameters": {
        "ResourcesPrefix": {
            "Type": "String",
            "MinLength": "3",
            "Default": "hammer-"
        },
        "SourceS3Bucket": {
            "Type": "String",
            "Default": ""
        },
        "IdentificationIAMRole": {
            "Type": "String",
            "Default": "cloudsec-master-id"
        },
        "IdentificationCheckRateExpression": {
          "Type": "String",
          "Default": "* * * ? *",
          "Description": "should not include minutes part"
        },
        "LambdaSubnets": {
            "Type" : "String",
            "Description" : "Comma-separated list, without spaces. Leave empty to run lambdas in default system-managed VPC (recommended). All specified security groups and subnets must be in the same VPC.",
            "Default": ""
        },
        "LambdaSecurityGroups": {
            "Type" : "String",
            "Description" : "Comma-separated list, without spaces. Leave empty to run lambdas with default access rules (recommended). All specified security groups and subnets must be in the same VPC.",
            "Default": ""
        },
        "SourceLogsForwarder": {
            "Type": "String",
            "Default": "logs-forwarder.zip"
        },
        "SourceBackupDDB": {
            "Type": "String",
            "Default": "ddb-tables-backup.zip"
        },
        "SourceIdentificationSG": {
            "Type": "String",
            "Default": "sg-issues-identification.zip"
        },
        "SourceIdentificationCloudTrails": {
            "Type": "String",
            "Default": "cloudtrails-issues-identification.zip"
        },
        "SourceIdentificationS3ACL": {
            "Type": "String",
            "Default": "s3-acl-issues-identification.zip"
        },
        "SourceIdentificationS3Policy": {
            "Type": "String",
            "Default": "s3-policy-issues-identification.zip"
        },
        "SourceIdentificationIAMUserKeysRotation": {
            "Type": "String",
            "Default": "iam-keyrotation-issues-identification.zip"
        },
        "SourceIdentificationIAMUserInactiveKeys": {
            "Type": "String",
            "Default": "iam-user-inactive-keys-identification.zip"
        },
        "SourceIdentificationEBSVolumes": {
            "Type": "String",
            "Default": "ebs-unencrypted-volume-identification.zip"
        },
        "SourceIdentificationEBSSnapshots": {
            "Type": "String",
            "Default": "ebs-public-snapshots-identification.zip"
        },
        "SourceIdentificationRDSSnapshots": {
            "Type": "String",
            "Default": "rds-public-snapshots-identification.zip"
        },
<<<<<<< HEAD
        "SourceIdentificationKMSKeyRotation": {
            "Type": "String",
            "Default": "kms-keyrotation-issues-identification.zip"
=======
        "SourceIdentificationSQSPublicPolicy": {
            "Type": "String",
            "Default": "sqs-public-policy-identification.zip"
        },
        "SourceIdentificationS3Encryption": {
            "Type": "String",
            "Default": "s3-unencrypted-bucket-issues-identification.zip"
        },
        "SourceIdentificationRDSEncryption": {
            "Type": "String",
            "Default": "rds-unencrypted-instance-identification.zip"
>>>>>>> 1698e825
        }
    },
    "Conditions": {
        "LambdaSubnetsEmpty": {
            "Fn::Equals": [ {"Ref": "LambdaSubnets"}, "" ]
        },
        "LambdaSecurityGroupsEmpty": {
            "Fn::Equals": [ {"Ref": "LambdaSecurityGroups"}, "" ]
        }
    },
    "Mappings": {
        "NamingStandards": {
            "IdentificationMetricsNamespace": {
                "value": "HammerIdentification"
            },
            "SNSTopicNameIdentificationErrors": {
                "value": "identification-errors"
            },
            "IdentificationMetricSecurityGroupsError": {
                "value": "SecurityGroupsError"
            },
            "IdentificationMetricCloudTrailsError": {
                "value": "CloudTrailsError"
            },
            "IdentificationMetricS3ACLError": {
                "value": "S3ACLError"
            },
            "IdentificationMetricS3PolicyError": {
                "value": "S3PolicyError"
            },
            "IdentificationMetricIAMUserKeysRotationError": {
                "value": "IAMUserKeysRotationError"
            },
            "IdentificationMetricIAMUserInactiveKeysError": {
                "value": "IAMUserInactiveKeysError"
            },
            "IdentificationMetricEBSVolumesError": {
                "value": "EBSVolumesError"
            },
            "IdentificationMetricEBSSnapshotsError": {
                "value": "EBSSnapshotsError"
            },
            "IdentificationMetricRDSSnapshotsError": {
                "value": "RDSSnapshotsError"
            },
<<<<<<< HEAD
            "IdentificationMetricKMSKeyRotationError": {
                "value": "KMSKeyRotationError"
=======
            "IdentificationMetricSQSPublicPolicyError": {
                "value": "SQSPublicPolicyError"
            },
            "IdentificationMetricS3EncryptionError": {
                "value": "S3EncryptionError"
            },
            "IdentificationMetricRDSEncryptionError": {
                "value": "RDSEncryptionError"
>>>>>>> 1698e825
            },
            "SNSDisplayNameSecurityGroups": {
                "value": "describe-security-groups-sns"
            },
            "SNSTopicNameSecurityGroups": {
                "value": "describe-security-groups-lambda"
            },
            "SNSDisplayNameCloudTrails": {
                "value": "describe-cloudtrails-sns"
            },
            "SNSTopicNameCloudTrails": {
                "value": "describe-cloudtrails-lambda"
            },
            "SNSDisplayNameS3ACL": {
                "value": "describe-s3-acl-sns"
            },
            "SNSTopicNameS3ACL": {
                "value": "describe-s3-acl-lambda"
            },
            "SNSDisplayNameS3Policy": {
                "value": "describe-s3-policy-sns"
            },
            "SNSTopicNameS3Policy": {
                "value": "describe-s3-policy-lambda"
            },
            "SNSDisplayNameIAMUserKeysRotation": {
                "value": "describe-iam-user-keys-rotation-sns"
            },
            "SNSTopicNameIAMUserKeysRotation": {
                "value": "describe-iam-user-keys-rotation-lambda"
            },
            "SNSDisplayNameIAMUserInactiveKeys": {
                "value": "describe-iam-user-inactive-keys-sns"
            },
            "SNSTopicNameIAMUserInactiveKeys": {
                "value": "describe-iam-user-inactive-keys-lambda"
            },
            "SNSDisplayNameEBSVolumes": {
                "value": "describe-ebs-volumes-sns"
            },
            "SNSTopicNameEBSVolumes": {
                "value": "describe-ebs-unencrypted-volumes-lambda"
            },
            "SNSDisplayNameEBSSnapshots": {
                "value": "describe-ebs-snapshots-sns"
            },
            "SNSTopicNameEBSSnapshots": {
                "value": "describe-ebs-public-snapshots-lambda"
            },
            "SNSDisplayNameRDSSnapshots": {
                "value": "describe-rds-snapshots-sns"
            },
            "SNSTopicNameRDSSnapshots": {
                "value": "describe-rds-public-snapshots-lambda"
            },
<<<<<<< HEAD
            "SNSDisplayNameKMSKeyRotation": {
                "value": "describe-kms-key-rotation-sns"
            },
            "SNSTopicNameKMSKeyRotation": {
                "value": "describe-kms-key-rotation-lambda"
=======
            "SNSDisplayNameSQSPublicPolicy": {
                "value": "describe-sqs-public-policy-sns"
            },
            "SNSTopicNameSQSPublicPolicy": {
                "value": "describe-sqs-public-policy-lambda"
            },
            "SNSDisplayNameS3Encryption": {
                "value": "describe-s3-encryption-sns"
            },
            "SNSTopicNameS3Encryption": {
                "value": "describe-s3-encryption-lambda"
            },
            "SNSDisplayNameRDSEncryption": {
                "value": "describe-rds-encryption-sns"
            },
            "SNSTopicNameRDSEncryption": {
                "value": "describe-rds-encryption-lambda"
>>>>>>> 1698e825
            },
            "LogsForwarderLambdaFunctionName": {
                "value": "logs-forwarder"
            },
            "BackupDDBLambdaFunctionName": {
                "value": "backup-ddb"
            },
            "InitiateSecurityGroupLambdaFunctionName": {
                "value": "initiate-security-groups"
            },
            "IdentifySecurityGroupLambdaFunctionName": {
                "value": "describe-security-groups"
            },
            "InitiateCloudTrailsLambdaFunctionName": {
                "value": "initiate-cloudtrails"
            },
            "IdentifyCloudTrailsLambdaFunctionName": {
                "value": "describe-cloudtrails"
            },
            "InitiateS3ACLLambdaFunctionName": {
                "value": "initiate-s3-acl"
            },
            "IdentifyS3ACLLambdaFunctionName": {
                "value": "describe-s3-acl"
            },
            "InitiateS3PolicyLambdaFunctionName": {
                "value": "initiate-s3-policy"
            },
            "IdentifyS3PolicyLambdaFunctionName": {
                "value": "describe-s3-policy"
            },
            "InitiateIAMUserKeysRotationLambdaFunctionName": {
                "value": "initiate-iam-user-keys-rotation"
            },
            "IdentifyIAMUserKeysRotationLambdaFunctionName": {
                "value": "describe-iam-user-keys-rotation"
            },
            "InitiateIAMUserInactiveKeysLambdaFunctionName": {
                "value": "initiate-iam-user-inactive-keys"
            },
            "IdentifyIAMUserInactiveKeysLambdaFunctionName": {
                "value": "describe-iam-user-inactive-keys"
            },
            "InitiateEBSVolumesLambdaFunctionName": {
                "value": "initiate-ebs-unencrypted-volumes"
            },
            "IdentifyEBSVolumesLambdaFunctionName": {
                "value": "describe-ebs-unencrypted-volumes"
            },
            "InitiateEBSSnapshotsLambdaFunctionName": {
                "value": "initiate-ebs-public-snapshots"
            },
            "IdentifyEBSSnapshotsLambdaFunctionName": {
                "value": "describe-ebs-public-snapshots"
            },
            "InitiateRDSSnapshotsLambdaFunctionName": {
                "value": "initiate-rds-public-snapshots"
            },
            "IdentifyRDSSnapshotsLambdaFunctionName": {
                "value": "describe-rds-public-snapshots"
            },
<<<<<<< HEAD
            "InitiateKMSKeyRotationLambdaFunctionName": {
                "value": "initiate-kms-key-rotation"
            },
            "IdentifyKMSKeyRotationLambdaFunctionName": {
                "value": "describe-kms-key-rotation"
=======
            "InitiateSQSPublicPolicyLambdaFunctionName": {
                "value": "initiate-sqs-public-policy"
            },
            "IdentifySQSPublicPolicyLambdaFunctionName": {
                "value": "describe-sqs-public-policy"
            },
            "InitiateS3EncryptionLambdaFunctionName": {
                "value": "initiate-s3-encryption"
            },
            "IdentifyS3EncryptionLambdaFunctionName": {
                "value": "describe-s3-encryption"
            },
            "InitiateRDSEncryptionLambdaFunctionName": {
                "value": "initiate-rds-encryption"
            },
            "IdentifyRDSEncryptionLambdaFunctionName": {
                "value": "describe-rds-encryption"
>>>>>>> 1698e825
            }
        }
    },
    "Resources": {
        "LambdaLogsForwarder": {
            "Type": "AWS::Lambda::Function",
            "DependsOn": ["LogGroupLambdaLogsForwarder"],
            "Properties": {
                "Code": {
                    "S3Bucket": { "Ref": "SourceS3Bucket" },
                    "S3Key": { "Ref": "SourceLogsForwarder" }
                },
                "Description": "Lambda function for parsing logs",
                "FunctionName": {"Fn::Join" : ["", [ { "Ref": "ResourcesPrefix" },
                                                     { "Fn::FindInMap": ["NamingStandards", "LogsForwarderLambdaFunctionName", "value"] } ]
                                              ]},
                "Handler": "logs_forwarder.lambda_handler",
                "MemorySize": 256,
                "Timeout": "300",
                "Role": {"Fn::Join" : ["", [ "arn:aws:iam::",
                                             { "Ref": "AWS::AccountId" },
                                             ":role/",
                                             { "Ref": "ResourcesPrefix" },
                                             { "Ref": "IdentificationIAMRole" }
                                           ] ]},
                "Runtime": "python3.6"
            }
        },
        "LogGroupLambdaLogsForwarder": {
            "Type" : "AWS::Logs::LogGroup",
            "Properties" : {
                "LogGroupName": {"Fn::Join": ["", [ "/aws/lambda/",
                                                    { "Ref": "ResourcesPrefix" },
                                                    { "Fn::FindInMap": ["NamingStandards",
                                                                        "LogsForwarderLambdaFunctionName",
                                                                        "value"]
                                                    } ] ] },
                "RetentionInDays": "7"
            }
        },

        "LambdaBackupDDB": {
            "Type": "AWS::Lambda::Function",
            "DependsOn": ["LogGroupLambdaBackupDDB"],
            "Properties": {
                "Code": {
                    "S3Bucket": { "Ref": "SourceS3Bucket" },
                    "S3Key": { "Ref": "SourceBackupDDB" }
                },
                "Description": "Lambda function for backup hammer DDB tables",
                "FunctionName": {"Fn::Join" : ["", [ { "Ref": "ResourcesPrefix" },
                                                     { "Fn::FindInMap": ["NamingStandards", "BackupDDBLambdaFunctionName", "value"] } ]
                                              ]},
                "Handler": "ddb_tables_backup.lambda_handler",
                "MemorySize": 256,
                "Timeout": "300",
                "Role": {"Fn::Join" : ["", [ "arn:aws:iam::",
                                             { "Ref": "AWS::AccountId" },
                                             ":role/",
                                             { "Ref": "ResourcesPrefix" },
                                             { "Ref": "IdentificationIAMRole" }
                                           ] ]},
                "Runtime": "python3.6"
            }
        },
        "LogGroupLambdaBackupDDB": {
            "Type" : "AWS::Logs::LogGroup",
            "Properties" : {
                "LogGroupName": {"Fn::Join": ["", [ "/aws/lambda/",
                                                    { "Ref": "ResourcesPrefix" },
                                                    { "Fn::FindInMap": ["NamingStandards",
                                                                        "BackupDDBLambdaFunctionName",
                                                                        "value"]
                                                    } ] ] },
                "RetentionInDays": "7"
            }
        },
        "SubscriptionFilterLambdaBackupDDB": {
            "Type" : "AWS::Logs::SubscriptionFilter",
            "DependsOn": ["LambdaLogsForwarder",
                          "PermissionToInvokeLambdaLogsForwarderCloudWatchLogs",
                          "LogGroupLambdaBackupDDB"],
            "Properties" : {
                "DestinationArn" : { "Fn::GetAtt" : [ "LambdaLogsForwarder", "Arn" ] },
                "FilterPattern" : "[level != START && level != END && level != DEBUG, ...]",
                "LogGroupName" : { "Ref": "LogGroupLambdaBackupDDB" }
            }
        },

        "LambdaInitiateSGEvaluation": {
            "Type": "AWS::Lambda::Function",
            "DependsOn": ["SNSNotifyLambdaEvaluateSG", "LogGroupLambdaInitiateSGEvaluation"],
            "Properties": {
                "Code": {
                    "S3Bucket": { "Ref": "SourceS3Bucket" },
                    "S3Key": { "Ref": "SourceIdentificationSG" }
                },
                "Environment": {
                    "Variables": {
                        "SNS_SG_ARN": { "Ref": "SNSNotifyLambdaEvaluateSG" }
                    }
                },
                "Description": "Lambda function for initiate to identify bad security groups",
                "FunctionName": {"Fn::Join" : ["", [ { "Ref": "ResourcesPrefix" },
                                                     { "Fn::FindInMap": ["NamingStandards", "InitiateSecurityGroupLambdaFunctionName", "value"] } ]
                                              ]},
                "Handler": "initiate_to_desc_sec_grps.lambda_handler",
                "MemorySize": 128,
                "Timeout": "300",
                "Role": {"Fn::Join" : ["", [ "arn:aws:iam::",
                                             { "Ref": "AWS::AccountId" },
                                             ":role/",
                                             { "Ref": "ResourcesPrefix" },
                                             { "Ref": "IdentificationIAMRole" }
                                           ] ]},
                "Runtime": "python3.6"
            }
        },
        "LogGroupLambdaInitiateSGEvaluation": {
            "Type" : "AWS::Logs::LogGroup",
            "Properties" : {
                "LogGroupName": {"Fn::Join": ["", [ "/aws/lambda/",
                                                    { "Ref": "ResourcesPrefix" },
                                                    { "Fn::FindInMap": ["NamingStandards",
                                                                        "InitiateSecurityGroupLambdaFunctionName",
                                                                        "value"]
                                                    } ] ] },
                "RetentionInDays": "7"
            }
        },
        "SubscriptionFilterLambdaInitiateSGEvaluation": {
            "Type" : "AWS::Logs::SubscriptionFilter",
            "DependsOn": ["LambdaLogsForwarder",
                          "PermissionToInvokeLambdaLogsForwarderCloudWatchLogs",
                          "LogGroupLambdaInitiateSGEvaluation"],
            "Properties" : {
                "DestinationArn" : { "Fn::GetAtt" : [ "LambdaLogsForwarder", "Arn" ] },
                "FilterPattern" : "[level != START && level != END && level != DEBUG, ...]",
                "LogGroupName" : { "Ref": "LogGroupLambdaInitiateSGEvaluation" }
            }
        },

        "LambdaEvaluateSG": {
            "Type": "AWS::Lambda::Function",
            "DependsOn": ["LogGroupLambdaEvaluateSG"],
            "Properties": {
                "Code": {
                    "S3Bucket": { "Ref": "SourceS3Bucket" },
                    "S3Key": { "Ref": "SourceIdentificationSG" }
                },
                "VpcConfig": {
                    "SecurityGroupIds": {
                        "Fn::If": [
                           "LambdaSecurityGroupsEmpty",
                            [],
                            { "Fn::Split" : [",", { "Ref": "LambdaSecurityGroups" }] }
                        ]
                    },
                    "SubnetIds": {
                        "Fn::If": [
                           "LambdaSubnetsEmpty",
                            [],
                            { "Fn::Split" : [",", { "Ref": "LambdaSubnets" }] }
                        ]
                    }
                },
                "Description": "Lambda function to describe security groups unrestricted access.",
                "FunctionName": {"Fn::Join" : ["", [ { "Ref": "ResourcesPrefix" },
                                                     { "Fn::FindInMap": ["NamingStandards", "IdentifySecurityGroupLambdaFunctionName", "value"] } ]
                                              ]},
                "Handler": "describe_sec_grps_unrestricted_access.lambda_handler",
                "MemorySize": 512,
                "Timeout": "300",
                "Role": {"Fn::Join" : ["", [ "arn:aws:iam::",
                                             { "Ref": "AWS::AccountId" },
                                             ":role/",
                                             { "Ref": "ResourcesPrefix" },
                                             { "Ref": "IdentificationIAMRole" }
                                           ] ]},
                "Runtime": "python3.6"
            }
        },
        "LogGroupLambdaEvaluateSG": {
            "Type" : "AWS::Logs::LogGroup",
            "Properties" : {
                "LogGroupName": {"Fn::Join": ["", [ "/aws/lambda/",
                                                    { "Ref": "ResourcesPrefix" },
                                                    { "Fn::FindInMap": ["NamingStandards",
                                                                        "IdentifySecurityGroupLambdaFunctionName",
                                                                        "value"]
                                                    } ] ] },
                "RetentionInDays": "7"
            }
        },
        "SubscriptionFilterLambdaLambdaEvaluateSG": {
            "Type" : "AWS::Logs::SubscriptionFilter",
            "DependsOn": ["LambdaLogsForwarder",
                          "PermissionToInvokeLambdaLogsForwarderCloudWatchLogs",
                          "LogGroupLambdaEvaluateSG"],
            "Properties" : {
                "DestinationArn" : { "Fn::GetAtt" : [ "LambdaLogsForwarder", "Arn" ] },
                "FilterPattern" : "[level != START && level != END && level != DEBUG, ...]",
                "LogGroupName" : { "Ref": "LogGroupLambdaEvaluateSG" }
            }
        },

        "LambdaInitiateCloudTrailsEvaluation": {
            "Type": "AWS::Lambda::Function",
            "DependsOn": ["SNSNotifyLambdaEvaluateCloudTrails", "LogGroupLambdaInitiateCloudTrailsEvaluation"],
            "Properties": {
                "Code": {
                    "S3Bucket": { "Ref": "SourceS3Bucket" },
                    "S3Key": { "Ref": "SourceIdentificationCloudTrails" }
                },
                "Environment": {
                    "Variables": {
                        "SNS_CLOUDTRAILS_ARN": { "Ref": "SNSNotifyLambdaEvaluateCloudTrails" }
                    }
                },
                "Description": "Lambda function for initiate identification of CloudTrail issues",
                "FunctionName": {"Fn::Join" : ["", [ { "Ref": "ResourcesPrefix" },
                                                     { "Fn::FindInMap": ["NamingStandards", "InitiateCloudTrailsLambdaFunctionName", "value"] } ]
                                              ]},
                "Handler": "initiate_to_desc_cloudtrails.lambda_handler",
                "MemorySize": 128,
                "Timeout": "300",
                "Role": {"Fn::Join" : ["", [ "arn:aws:iam::",
                                             { "Ref": "AWS::AccountId" },
                                             ":role/",
                                             { "Ref": "ResourcesPrefix" },
                                             { "Ref": "IdentificationIAMRole" }
                                           ] ]},
                "Runtime": "python3.6"
            }
        },
        "LogGroupLambdaInitiateCloudTrailsEvaluation": {
            "Type" : "AWS::Logs::LogGroup",
            "Properties" : {
                "LogGroupName": {"Fn::Join": ["", [ "/aws/lambda/",
                                                    { "Ref": "ResourcesPrefix" },
                                                    { "Fn::FindInMap": ["NamingStandards",
                                                                        "InitiateCloudTrailsLambdaFunctionName",
                                                                        "value"]
                                                    } ] ] },
                "RetentionInDays": "7"
            }
        },
        "SubscriptionFilterLambdaInitiateCloudTrailsEvaluation": {
            "Type" : "AWS::Logs::SubscriptionFilter",
            "DependsOn": ["LambdaLogsForwarder",
                          "PermissionToInvokeLambdaLogsForwarderCloudWatchLogs",
                          "LogGroupLambdaInitiateCloudTrailsEvaluation"],
            "Properties" : {
                "DestinationArn" : { "Fn::GetAtt" : [ "LambdaLogsForwarder", "Arn" ] },
                "FilterPattern" : "[level != START && level != END && level != DEBUG, ...]",
                "LogGroupName" : { "Ref": "LogGroupLambdaInitiateCloudTrailsEvaluation" }
            }
        },

        "LambdaEvaluateCloudTrails": {
            "Type": "AWS::Lambda::Function",
            "DependsOn": ["LogGroupLambdaEvaluateCloudTrails"],
            "Properties": {
                "Code": {
                    "S3Bucket": { "Ref": "SourceS3Bucket" },
                    "S3Key": { "Ref": "SourceIdentificationCloudTrails" }
                },
                "VpcConfig": {
                    "SecurityGroupIds": {
                        "Fn::If": [
                           "LambdaSecurityGroupsEmpty",
                            [],
                            { "Fn::Split" : [",", { "Ref": "LambdaSecurityGroups" }] }
                        ]
                    },
                    "SubnetIds": {
                        "Fn::If": [
                           "LambdaSubnetsEmpty",
                            [],
                            { "Fn::Split" : [",", { "Ref": "LambdaSubnets" }] }
                        ]
                    }
                },
                "Description": "Lambda function to describe CloudTrail issues",
                "FunctionName": {"Fn::Join" : ["", [ { "Ref": "ResourcesPrefix" },
                                                     { "Fn::FindInMap": ["NamingStandards", "IdentifyCloudTrailsLambdaFunctionName", "value"] } ]
                                              ]},
                "Handler": "describe_cloudtrails.lambda_handler",
                "MemorySize": 256,
                "Timeout": "300",
                "Role": {"Fn::Join" : ["", [ "arn:aws:iam::",
                                             { "Ref": "AWS::AccountId" },
                                             ":role/",
                                             { "Ref": "ResourcesPrefix" },
                                             { "Ref": "IdentificationIAMRole" }
                                           ] ]},
                "Runtime": "python3.6"
            }
        },
        "LogGroupLambdaEvaluateCloudTrails": {
            "Type" : "AWS::Logs::LogGroup",
            "Properties" : {
                "LogGroupName": {"Fn::Join": ["", [ "/aws/lambda/",
                                                    { "Ref": "ResourcesPrefix" },
                                                    { "Fn::FindInMap": ["NamingStandards",
                                                                        "IdentifyCloudTrailsLambdaFunctionName",
                                                                        "value"]
                                                    } ] ] },
                "RetentionInDays": "7"
            }
        },
        "SubscriptionFilterLambdaEvaluateCloudTrails": {
            "Type" : "AWS::Logs::SubscriptionFilter",
            "DependsOn": ["LambdaLogsForwarder",
                          "PermissionToInvokeLambdaLogsForwarderCloudWatchLogs",
                          "LogGroupLambdaEvaluateCloudTrails"],
            "Properties" : {
                "DestinationArn" : { "Fn::GetAtt" : [ "LambdaLogsForwarder", "Arn" ] },
                "FilterPattern" : "[level != START && level != END && level != DEBUG, ...]",
                "LogGroupName" : { "Ref": "LogGroupLambdaEvaluateCloudTrails" }
            }
        },

        "LambdaInitiateS3ACLEvaluation": {
            "Type": "AWS::Lambda::Function",
            "DependsOn": ["SNSNotifyLambdaEvaluateS3ACL", "LogGroupLambdaInitiateS3ACLEvaluation"],
            "Properties": {
                "Code": {
                    "S3Bucket": { "Ref": "SourceS3Bucket" },
                    "S3Key": { "Ref": "SourceIdentificationS3ACL" }
                },
                "Environment": {
                    "Variables": {
                        "SNS_S3_ACL_ARN": { "Ref": "SNSNotifyLambdaEvaluateS3ACL" }
                    }
                },
                "Description": "Lambda function for initiate to identify public s3 buckets.",
                "FunctionName": {"Fn::Join" : ["", [ { "Ref": "ResourcesPrefix" },
                                                     { "Fn::FindInMap": ["NamingStandards", "InitiateS3ACLLambdaFunctionName", "value"] } ]
                                              ]},
                "Handler": "initiate_to_desc_s3_bucket_acl.lambda_handler",
                "MemorySize": 128,
                "Timeout": "300",
                "Role": {"Fn::Join" : ["", [ "arn:aws:iam::",
                                             { "Ref": "AWS::AccountId" },
                                             ":role/",
                                             { "Ref": "ResourcesPrefix" },
                                             { "Ref": "IdentificationIAMRole" }
                                           ] ]},
                "Runtime": "python3.6"
            }
        },
        "LogGroupLambdaInitiateS3ACLEvaluation": {
            "Type" : "AWS::Logs::LogGroup",
            "Properties" : {
                "LogGroupName": {"Fn::Join": ["", [ "/aws/lambda/",
                                                    { "Ref": "ResourcesPrefix" },
                                                    { "Fn::FindInMap": ["NamingStandards",
                                                                        "InitiateS3ACLLambdaFunctionName",
                                                                        "value"]
                                                    } ] ] },
                "RetentionInDays": "7"
            }
        },
        "SubscriptionFilterLambdaInitiateS3ACLEvaluation": {
            "Type" : "AWS::Logs::SubscriptionFilter",
            "DependsOn": ["LambdaLogsForwarder",
                          "PermissionToInvokeLambdaLogsForwarderCloudWatchLogs",
                          "LogGroupLambdaInitiateS3ACLEvaluation"],
            "Properties" : {
                "DestinationArn" : { "Fn::GetAtt" : [ "LambdaLogsForwarder", "Arn" ] },
                "FilterPattern" : "[level != START && level != END && level != DEBUG, ...]",
                "LogGroupName" : { "Ref": "LogGroupLambdaInitiateS3ACLEvaluation" }
            }
        },

        "LambdaEvaluateS3ACL": {
            "Type": "AWS::Lambda::Function",
            "DependsOn": ["LogGroupLambdaEvaluateS3ACL"],
            "Properties": {
                "Code": {
                    "S3Bucket": { "Ref": "SourceS3Bucket" },
                    "S3Key": { "Ref": "SourceIdentificationS3ACL" }
                },
                "VpcConfig": {
                    "SecurityGroupIds": {
                        "Fn::If": [
                           "LambdaSecurityGroupsEmpty",
                            [],
                            { "Fn::Split" : [",", { "Ref": "LambdaSecurityGroups" }] }
                        ]
                    },
                    "SubnetIds": {
                        "Fn::If": [
                           "LambdaSubnetsEmpty",
                            [],
                            { "Fn::Split" : [",", { "Ref": "LambdaSubnets" }] }
                        ]
                    }
                },
                "Description": "Lambda function to describe public s3 buckets.",
                "FunctionName": {"Fn::Join" : ["", [ { "Ref": "ResourcesPrefix" },
                                                     { "Fn::FindInMap": ["NamingStandards", "IdentifyS3ACLLambdaFunctionName", "value"] } ]
                                              ]},
                "Handler": "describe_s3_bucket_acl.lambda_handler",
                "MemorySize": 128,
                "Timeout": "300",
                "Role": {"Fn::Join" : ["", [ "arn:aws:iam::",
                                             { "Ref": "AWS::AccountId" },
                                             ":role/",
                                             { "Ref": "ResourcesPrefix" },
                                             { "Ref": "IdentificationIAMRole" }
                                           ] ]},
                "Runtime": "python3.6"
            }
        },
        "LogGroupLambdaEvaluateS3ACL": {
            "Type" : "AWS::Logs::LogGroup",
            "Properties" : {
                "LogGroupName": {"Fn::Join": ["", [ "/aws/lambda/",
                                                    { "Ref": "ResourcesPrefix" },
                                                    { "Fn::FindInMap": ["NamingStandards",
                                                                        "IdentifyS3ACLLambdaFunctionName",
                                                                        "value"]
                                                    } ] ] },
                "RetentionInDays": "7"
            }
        },
        "SubscriptionFilterLambdaEvaluateS3ACL": {
            "Type" : "AWS::Logs::SubscriptionFilter",
            "DependsOn": ["LambdaLogsForwarder",
                          "PermissionToInvokeLambdaLogsForwarderCloudWatchLogs",
                          "LogGroupLambdaEvaluateS3ACL"],
            "Properties" : {
                "DestinationArn" : { "Fn::GetAtt" : [ "LambdaLogsForwarder", "Arn" ] },
                "FilterPattern" : "[level != START && level != END && level != DEBUG, ...]",
                "LogGroupName" : { "Ref": "LogGroupLambdaEvaluateS3ACL" }
            }
        },

        "LambdaInitiateS3PolicyEvaluation": {
            "Type": "AWS::Lambda::Function",
            "DependsOn": ["SNSNotifyLambdaEvaluateS3Policy", "LogGroupLambdaInitiateS3PolicyEvaluation"],
            "Properties": {
                "Code": {
                    "S3Bucket": { "Ref": "SourceS3Bucket" },
                    "S3Key": { "Ref": "SourceIdentificationS3Policy" }
                },
                "Environment": {
                    "Variables": {
                        "SNS_S3_POLICY_ARN": { "Ref": "SNSNotifyLambdaEvaluateS3Policy" }
                    }
                },
                "Description": "Lambda function for initiate to identify public s3 buckets.",
                "FunctionName": {"Fn::Join" : ["", [ { "Ref": "ResourcesPrefix" },
                                                     { "Fn::FindInMap": ["NamingStandards", "InitiateS3PolicyLambdaFunctionName", "value"] } ]
                                              ]},
                "Handler": "initiate_to_desc_s3_bucket_policy.lambda_handler",
                "MemorySize": 128,
                "Timeout": "300",
                "Role": {"Fn::Join" : ["", [ "arn:aws:iam::",
                                             { "Ref": "AWS::AccountId" },
                                             ":role/",
                                             { "Ref": "ResourcesPrefix" },
                                             { "Ref": "IdentificationIAMRole" }
                                           ] ]},
                "Runtime": "python3.6"
            }
        },
        "LogGroupLambdaInitiateS3PolicyEvaluation": {
            "Type" : "AWS::Logs::LogGroup",
            "Properties" : {
                "LogGroupName": {"Fn::Join": ["", [ "/aws/lambda/",
                                                    { "Ref": "ResourcesPrefix" },
                                                    { "Fn::FindInMap": ["NamingStandards",
                                                                        "InitiateS3PolicyLambdaFunctionName",
                                                                        "value"]
                                                    } ] ] },
                "RetentionInDays": "7"
            }
        },
        "SubscriptionFilterLambdaInitiateS3PolicyEvaluation": {
            "Type" : "AWS::Logs::SubscriptionFilter",
            "DependsOn": ["LambdaLogsForwarder",
                          "PermissionToInvokeLambdaLogsForwarderCloudWatchLogs",
                          "LogGroupLambdaInitiateS3PolicyEvaluation"],
            "Properties" : {
                "DestinationArn" : { "Fn::GetAtt" : [ "LambdaLogsForwarder", "Arn" ] },
                "FilterPattern" : "[level != START && level != END && level != DEBUG, ...]",
                "LogGroupName" : { "Ref": "LogGroupLambdaInitiateS3PolicyEvaluation" }
            }
        },

        "LambdaEvaluateS3Policy": {
            "Type": "AWS::Lambda::Function",
            "DependsOn": ["LogGroupLambdaEvaluateS3Policy"],
            "Properties": {
                "Code": {
                    "S3Bucket": { "Ref": "SourceS3Bucket" },
                    "S3Key": { "Ref": "SourceIdentificationS3Policy" }
                },
                "VpcConfig": {
                    "SecurityGroupIds": {
                        "Fn::If": [
                           "LambdaSecurityGroupsEmpty",
                            [],
                            { "Fn::Split" : [",", { "Ref": "LambdaSecurityGroups" }] }
                        ]
                    },
                    "SubnetIds": {
                        "Fn::If": [
                           "LambdaSubnetsEmpty",
                            [],
                            { "Fn::Split" : [",", { "Ref": "LambdaSubnets" }] }
                        ]
                    }
                },
                "Description": "Lambda function to describe public s3 buckets.",
                "FunctionName": {"Fn::Join" : ["", [ { "Ref": "ResourcesPrefix" },
                                                     { "Fn::FindInMap": ["NamingStandards", "IdentifyS3PolicyLambdaFunctionName", "value"] } ]
                                              ]},
                "Handler": "describe_s3_bucket_policy.lambda_handler",
                "MemorySize": 128,
                "Timeout": "300",
                "Role": {"Fn::Join" : ["", [ "arn:aws:iam::",
                                             { "Ref": "AWS::AccountId" },
                                             ":role/",
                                             { "Ref": "ResourcesPrefix" },
                                             { "Ref": "IdentificationIAMRole" }
                                           ] ]},
                "Runtime": "python3.6"
            }
        },
        "LogGroupLambdaEvaluateS3Policy": {
            "Type" : "AWS::Logs::LogGroup",
            "Properties" : {
                "LogGroupName": {"Fn::Join": ["", [ "/aws/lambda/",
                                                    { "Ref": "ResourcesPrefix" },
                                                    { "Fn::FindInMap": ["NamingStandards",
                                                                        "IdentifyS3PolicyLambdaFunctionName",
                                                                        "value"]
                                                    } ] ] },
                "RetentionInDays": "7"
            }
        },
        "SubscriptionFilterLambdaEvaluateS3Policy": {
            "Type" : "AWS::Logs::SubscriptionFilter",
            "DependsOn": ["LambdaLogsForwarder",
                          "PermissionToInvokeLambdaLogsForwarderCloudWatchLogs",
                          "LogGroupLambdaEvaluateS3Policy"],
            "Properties" : {
                "DestinationArn" : { "Fn::GetAtt" : [ "LambdaLogsForwarder", "Arn" ] },
                "FilterPattern" : "[level != START && level != END && level != DEBUG, ...]",
                "LogGroupName" : { "Ref": "LogGroupLambdaEvaluateS3Policy" }
            }
        },

        "LambdaInitiateIAMUserKeysRotationEvaluation": {
            "Type": "AWS::Lambda::Function",
            "DependsOn": ["SNSNotifyLambdaEvaluateIAMUserKeysRotation", "LogGroupLambdaInitiateIAMUserKeysRotationEvaluation"],
            "Properties": {
                "Code": {
                    "S3Bucket": { "Ref": "SourceS3Bucket" },
                    "S3Key": { "Ref": "SourceIdentificationIAMUserKeysRotation" }
                },
                "Environment": {
                    "Variables": {
                        "SNS_IAM_USER_KEYS_ROTATION_ARN": { "Ref": "SNSNotifyLambdaEvaluateIAMUserKeysRotation" }
                    }
                },
                "Description": "Lambda function for initiate to identify IAM user keys which to be rotate.",
                "FunctionName": {"Fn::Join" : ["", [ { "Ref": "ResourcesPrefix" },
                                                     { "Fn::FindInMap": ["NamingStandards", "InitiateIAMUserKeysRotationLambdaFunctionName", "value"] } ]
                                              ]},
                "Handler": "initiate_to_desc_iam_users_key_rotation.lambda_handler",
                "MemorySize": 128,
                "Timeout": "300",
                "Role": {"Fn::Join" : ["", [ "arn:aws:iam::",
                                             { "Ref": "AWS::AccountId" },
                                             ":role/",
                                             { "Ref": "ResourcesPrefix" },
                                             { "Ref": "IdentificationIAMRole" }
                                           ] ]},
                "Runtime": "python3.6"
            }
        },
        "LogGroupLambdaInitiateIAMUserKeysRotationEvaluation": {
            "Type" : "AWS::Logs::LogGroup",
            "Properties" : {
                "LogGroupName": {"Fn::Join": ["", [ "/aws/lambda/",
                                                    { "Ref": "ResourcesPrefix" },
                                                    { "Fn::FindInMap": ["NamingStandards",
                                                                        "InitiateIAMUserKeysRotationLambdaFunctionName",
                                                                        "value"]
                                                    } ] ] },
                "RetentionInDays": "7"
            }
        },
        "SubscriptionFilterLambdaInitiateIAMUserKeysRotationEvaluation": {
            "Type" : "AWS::Logs::SubscriptionFilter",
            "DependsOn": ["LambdaLogsForwarder",
                          "PermissionToInvokeLambdaLogsForwarderCloudWatchLogs",
                          "LogGroupLambdaInitiateIAMUserKeysRotationEvaluation"],
            "Properties" : {
                "DestinationArn" : { "Fn::GetAtt" : [ "LambdaLogsForwarder", "Arn" ] },
                "FilterPattern" : "[level != START && level != END && level != DEBUG, ...]",
                "LogGroupName" : { "Ref": "LogGroupLambdaInitiateIAMUserKeysRotationEvaluation" }
            }
        },

        "LambdaEvaluateIAMUserKeysRotation": {
            "Type": "AWS::Lambda::Function",
            "DependsOn": ["LogGroupLambdaEvaluateIAMUserKeysRotation"],
            "Properties": {
                "Code": {
                    "S3Bucket": { "Ref": "SourceS3Bucket" },
                    "S3Key": { "Ref": "SourceIdentificationIAMUserKeysRotation" }
                },
                "VpcConfig": {
                    "SecurityGroupIds": {
                        "Fn::If": [
                           "LambdaSecurityGroupsEmpty",
                            [],
                            { "Fn::Split" : [",", { "Ref": "LambdaSecurityGroups" }] }
                        ]
                    },
                    "SubnetIds": {
                        "Fn::If": [
                           "LambdaSubnetsEmpty",
                            [],
                            { "Fn::Split" : [",", { "Ref": "LambdaSubnets" }] }
                        ]
                    }
                },
                "Description": "Lambda function to describe IAM user keys to be rotated.",
                "FunctionName": {"Fn::Join" : ["", [ { "Ref": "ResourcesPrefix" },
                                                     { "Fn::FindInMap": ["NamingStandards", "IdentifyIAMUserKeysRotationLambdaFunctionName", "value"] } ]
                                              ]},
                "Handler": "describe_iam_key_rotation.lambda_handler",
                "MemorySize": 128,
                "Timeout": "300",
                "Role": {"Fn::Join" : ["", [ "arn:aws:iam::",
                                             { "Ref": "AWS::AccountId" },
                                             ":role/",
                                             { "Ref": "ResourcesPrefix" },
                                             { "Ref": "IdentificationIAMRole" }
                                           ] ]},
                "Runtime": "python3.6"
            }
        },
        "LogGroupLambdaEvaluateIAMUserKeysRotation": {
            "Type" : "AWS::Logs::LogGroup",
            "Properties" : {
                "LogGroupName": {"Fn::Join": ["", [ "/aws/lambda/",
                                                    { "Ref": "ResourcesPrefix" },
                                                    { "Fn::FindInMap": ["NamingStandards",
                                                                        "IdentifyIAMUserKeysRotationLambdaFunctionName",
                                                                        "value"]
                                                    } ] ] },
                "RetentionInDays": "7"
            }
        },
        "SubscriptionFilterLambdaEvaluateIAMUserKeysRotation": {
            "Type" : "AWS::Logs::SubscriptionFilter",
            "DependsOn": ["LambdaLogsForwarder",
                          "PermissionToInvokeLambdaLogsForwarderCloudWatchLogs",
                          "LogGroupLambdaEvaluateIAMUserKeysRotation"],
            "Properties" : {
                "DestinationArn" : { "Fn::GetAtt" : [ "LambdaLogsForwarder", "Arn" ] },
                "FilterPattern" : "[level != START && level != END && level != DEBUG, ...]",
                "LogGroupName" : { "Ref": "LogGroupLambdaEvaluateIAMUserKeysRotation" }
            }
        },

        "LambdaInitiateIAMUserInactiveKeysEvaluation": {
            "Type": "AWS::Lambda::Function",
            "DependsOn": ["SNSNotifyLambdaEvaluateIAMUserInactiveKeys", "LogGroupLambdaInitiateIAMUserInactiveKeysEvaluation"],
            "Properties": {
                "Code": {
                    "S3Bucket": { "Ref": "SourceS3Bucket" },
                    "S3Key": { "Ref": "SourceIdentificationIAMUserInactiveKeys" }
                },
                "Environment": {
                    "Variables": {
                        "SNS_IAM_USER_INACTIVE_KEYS_ARN": { "Ref": "SNSNotifyLambdaEvaluateIAMUserInactiveKeys" }
                    }
                },
                "Description": "Lambda function for initiate to identify IAM user keys which last used.",
                "FunctionName": {"Fn::Join" : ["", [ { "Ref": "ResourcesPrefix" },
                                                     { "Fn::FindInMap": ["NamingStandards", "InitiateIAMUserInactiveKeysLambdaFunctionName", "value"] } ]
                                              ]},
                "Handler": "initiate_to_desc_iam_access_keys.lambda_handler",
                "MemorySize": 128,
                "Timeout": "300",
                "Role": {"Fn::Join" : ["", [ "arn:aws:iam::",
                                             { "Ref": "AWS::AccountId" },
                                             ":role/",
                                             { "Ref": "ResourcesPrefix" },
                                             { "Ref": "IdentificationIAMRole" }
                                           ] ]},
                "Runtime": "python3.6"
            }
        },
        "LogGroupLambdaInitiateIAMUserInactiveKeysEvaluation": {
            "Type" : "AWS::Logs::LogGroup",
            "Properties" : {
                "LogGroupName": {"Fn::Join": ["", [ "/aws/lambda/",
                                                    { "Ref": "ResourcesPrefix" },
                                                    { "Fn::FindInMap": ["NamingStandards",
                                                                        "InitiateIAMUserInactiveKeysLambdaFunctionName",
                                                                        "value"]
                                                    } ] ] },
                "RetentionInDays": "7"
            }
        },
        "SubscriptionFilterLambdaInitiateIAMUserInactiveKeysEvaluation": {
            "Type" : "AWS::Logs::SubscriptionFilter",
            "DependsOn": ["LambdaLogsForwarder",
                          "PermissionToInvokeLambdaLogsForwarderCloudWatchLogs",
                          "LogGroupLambdaInitiateIAMUserInactiveKeysEvaluation"],
            "Properties" : {
                "DestinationArn" : { "Fn::GetAtt" : [ "LambdaLogsForwarder", "Arn" ] },
                "FilterPattern" : "[level != START && level != END && level != DEBUG, ...]",
                "LogGroupName" : { "Ref": "LogGroupLambdaInitiateIAMUserInactiveKeysEvaluation" }
            }
        },

        "LambdaEvaluateIAMUserInactiveKeys": {
            "Type": "AWS::Lambda::Function",
            "DependsOn": ["LogGroupLambdaEvaluateIAMUserInactiveKeys"],
            "Properties": {
                "Code": {
                    "S3Bucket": { "Ref": "SourceS3Bucket" },
                    "S3Key": { "Ref": "SourceIdentificationIAMUserInactiveKeys" }
                },
                "VpcConfig": {
                    "SecurityGroupIds": {
                        "Fn::If": [
                           "LambdaSecurityGroupsEmpty",
                            [],
                            { "Fn::Split" : [",", { "Ref": "LambdaSecurityGroups" }] }
                        ]
                    },
                    "SubnetIds": {
                        "Fn::If": [
                           "LambdaSubnetsEmpty",
                            [],
                            { "Fn::Split" : [",", { "Ref": "LambdaSubnets" }] }
                        ]
                    }
                },
                "Description": "Lambda function to describe IAM user keys last used.",
                "FunctionName": {"Fn::Join" : ["", [ { "Ref": "ResourcesPrefix" },
                                                     { "Fn::FindInMap": ["NamingStandards", "IdentifyIAMUserInactiveKeysLambdaFunctionName", "value"] } ]
                                              ]},
                "Handler": "describe_iam_accesskey_details.lambda_handler",
                "MemorySize": 128,
                "Timeout": "300",
                "Role": {"Fn::Join" : ["", [ "arn:aws:iam::",
                                             { "Ref": "AWS::AccountId" },
                                             ":role/",
                                             { "Ref": "ResourcesPrefix" },
                                             { "Ref": "IdentificationIAMRole" }
                                           ] ]},
                "Runtime": "python3.6"
            }
        },
        "LogGroupLambdaEvaluateIAMUserInactiveKeys": {
            "Type" : "AWS::Logs::LogGroup",
            "Properties" : {
                "LogGroupName": {"Fn::Join": ["", [ "/aws/lambda/",
                                                    { "Ref": "ResourcesPrefix" },
                                                    { "Fn::FindInMap": ["NamingStandards",
                                                                        "IdentifyIAMUserInactiveKeysLambdaFunctionName",
                                                                        "value"]
                                                    } ] ] },
                "RetentionInDays": "7"
            }
        },
        "SubscriptionFilterLambdaEvaluateIAMUserInactiveKeys": {
            "Type" : "AWS::Logs::SubscriptionFilter",
            "DependsOn": ["LambdaLogsForwarder",
                          "PermissionToInvokeLambdaLogsForwarderCloudWatchLogs",
                          "LogGroupLambdaEvaluateIAMUserInactiveKeys"],
            "Properties" : {
                "DestinationArn" : { "Fn::GetAtt" : [ "LambdaLogsForwarder", "Arn" ] },
                "FilterPattern" : "[level != START && level != END && level != DEBUG, ...]",
                "LogGroupName" : { "Ref": "LogGroupLambdaEvaluateIAMUserInactiveKeys" }
            }
        },

        "LambdaInitiateEBSVolumesEvaluation": {
            "Type": "AWS::Lambda::Function",
            "DependsOn": ["SNSNotifyLambdaEvaluateEBSVolumes", "LogGroupLambdaInitiateEBSVolumesEvaluation"],
            "Properties": {
                "Code": {
                    "S3Bucket": { "Ref": "SourceS3Bucket" },
                    "S3Key": { "Ref": "SourceIdentificationEBSVolumes" }
                },
                "Environment": {
                    "Variables": {
                        "SNS_EBS_VOLUMES_ARN": { "Ref": "SNSNotifyLambdaEvaluateEBSVolumes" }
                    }
                },
                "Description": "Lambda function for initiate to identify unencrypted EBS volumes.",
                "FunctionName": {"Fn::Join" : ["", [ { "Ref": "ResourcesPrefix" },
                                                     { "Fn::FindInMap": ["NamingStandards", "InitiateEBSVolumesLambdaFunctionName", "value"] } ]
                                              ]},
                "Handler": "initiate_to_desc_ebs_unencrypted_volumes.lambda_handler",
                "MemorySize": 128,
                "Timeout": "300",
                "Role": {"Fn::Join" : ["", [ "arn:aws:iam::",
                                             { "Ref": "AWS::AccountId" },
                                             ":role/",
                                             { "Ref": "ResourcesPrefix" },
                                             { "Ref": "IdentificationIAMRole" }
                                           ] ]},
                "Runtime": "python3.6"
            }
        },
        "LogGroupLambdaInitiateEBSVolumesEvaluation": {
            "Type" : "AWS::Logs::LogGroup",
            "Properties" : {
                "LogGroupName": {"Fn::Join": ["", [ "/aws/lambda/",
                                                    { "Ref": "ResourcesPrefix" },
                                                    { "Fn::FindInMap": ["NamingStandards",
                                                                        "InitiateEBSVolumesLambdaFunctionName",
                                                                        "value"]
                                                    } ] ] },
                "RetentionInDays": "7"
            }
        },
        "SubscriptionFilterLambdaInitiateEBSVolumesEvaluation": {
            "Type" : "AWS::Logs::SubscriptionFilter",
            "DependsOn": ["LambdaLogsForwarder",
                          "PermissionToInvokeLambdaLogsForwarderCloudWatchLogs",
                          "LogGroupLambdaInitiateEBSVolumesEvaluation"],
            "Properties" : {
                "DestinationArn" : { "Fn::GetAtt" : [ "LambdaLogsForwarder", "Arn" ] },
                "FilterPattern" : "[level != START && level != END && level != DEBUG, ...]",
                "LogGroupName" : { "Ref": "LogGroupLambdaInitiateEBSVolumesEvaluation" }
            }
        },

        "LambdaEvaluateEBSVolumes": {
            "Type": "AWS::Lambda::Function",
            "DependsOn": ["LogGroupLambdaEvaluateEBSVolumes"],
            "Properties": {
                "Code": {
                    "S3Bucket": { "Ref": "SourceS3Bucket" },
                    "S3Key": { "Ref": "SourceIdentificationEBSVolumes" }
                },
                "VpcConfig": {
                    "SecurityGroupIds": {
                        "Fn::If": [
                           "LambdaSecurityGroupsEmpty",
                            [],
                            { "Fn::Split" : [",", { "Ref": "LambdaSecurityGroups" }] }
                        ]
                    },
                    "SubnetIds": {
                        "Fn::If": [
                           "LambdaSubnetsEmpty",
                            [],
                            { "Fn::Split" : [",", { "Ref": "LambdaSubnets" }] }
                        ]
                    }
                },
                "Description": "Lambda function to describe unencrypted ebs volumes.",
                "FunctionName": {"Fn::Join" : ["", [ { "Ref": "ResourcesPrefix" },
                                                     { "Fn::FindInMap": ["NamingStandards", "IdentifyEBSVolumesLambdaFunctionName", "value"] } ]
                                              ]},
                "Handler": "describe_ebs_unencrypted_volumes.lambda_handler",
                "MemorySize": 256,
                "Timeout": "300",
                "Role": {"Fn::Join" : ["", [ "arn:aws:iam::",
                                             { "Ref": "AWS::AccountId" },
                                             ":role/",
                                             { "Ref": "ResourcesPrefix" },
                                             { "Ref": "IdentificationIAMRole" }
                                           ] ]},
                "Runtime": "python3.6"
            }
        },
        "LogGroupLambdaEvaluateEBSVolumes": {
            "Type" : "AWS::Logs::LogGroup",
            "Properties" : {
                "LogGroupName": {"Fn::Join": ["", [ "/aws/lambda/",
                                                    { "Ref": "ResourcesPrefix" },
                                                    { "Fn::FindInMap": ["NamingStandards",
                                                                        "IdentifyEBSVolumesLambdaFunctionName",
                                                                        "value"]
                                                    } ] ] },
                "RetentionInDays": "7"
            }
        },
        "SubscriptionFilterLambdaEvaluateEBSVolumes": {
            "Type" : "AWS::Logs::SubscriptionFilter",
            "DependsOn": ["LambdaLogsForwarder",
                          "PermissionToInvokeLambdaLogsForwarderCloudWatchLogs",
                          "LogGroupLambdaEvaluateEBSVolumes"],
            "Properties" : {
                "DestinationArn" : { "Fn::GetAtt" : [ "LambdaLogsForwarder", "Arn" ] },
                "FilterPattern" : "[level != START && level != END && level != DEBUG, ...]",
                "LogGroupName" : { "Ref": "LogGroupLambdaEvaluateEBSVolumes" }
            }
        },

        "LambdaInitiateEBSSnapshotsEvaluation": {
            "Type": "AWS::Lambda::Function",
            "DependsOn": ["SNSNotifyLambdaEvaluateEBSSnapshots", "LogGroupLambdaInitiateEBSSnapshotsEvaluation"],
            "Properties": {
                "Code": {
                    "S3Bucket": { "Ref": "SourceS3Bucket" },
                    "S3Key": { "Ref": "SourceIdentificationEBSSnapshots" }
                },
                "Environment": {
                    "Variables": {
                        "SNS_EBS_SNAPSHOTS_ARN": { "Ref": "SNSNotifyLambdaEvaluateEBSSnapshots" }
                    }
                },
                "Description": "Lambda function for initiate to identify public EBS snapshots.",
                "FunctionName": {"Fn::Join" : ["", [ { "Ref": "ResourcesPrefix" },
                                                     { "Fn::FindInMap": ["NamingStandards", "InitiateEBSSnapshotsLambdaFunctionName", "value"] } ]
                                              ]},
                "Handler": "initiate_to_desc_ebs_public_snapshots.lambda_handler",
                "MemorySize": 128,
                "Timeout": "300",
                "Role": {"Fn::Join" : ["", [ "arn:aws:iam::",
                                             { "Ref": "AWS::AccountId" },
                                             ":role/",
                                             { "Ref": "ResourcesPrefix" },
                                             { "Ref": "IdentificationIAMRole" }
                                           ] ]},
                "Runtime": "python3.6"
            }
        },
        "LogGroupLambdaInitiateEBSSnapshotsEvaluation": {
            "Type" : "AWS::Logs::LogGroup",
            "Properties" : {
                "LogGroupName": {"Fn::Join": ["", [ "/aws/lambda/",
                                                    { "Ref": "ResourcesPrefix" },
                                                    { "Fn::FindInMap": ["NamingStandards",
                                                                        "InitiateEBSSnapshotsLambdaFunctionName",
                                                                        "value"]
                                                    } ] ] },
                "RetentionInDays": "7"
            }
        },
        "SubscriptionFilterLambdaInitiateEBSSnapshotsEvaluation": {
            "Type" : "AWS::Logs::SubscriptionFilter",
            "DependsOn": ["LambdaLogsForwarder",
                          "PermissionToInvokeLambdaLogsForwarderCloudWatchLogs",
                          "LogGroupLambdaInitiateEBSSnapshotsEvaluation"],
            "Properties" : {
                "DestinationArn" : { "Fn::GetAtt" : [ "LambdaLogsForwarder", "Arn" ] },
                "FilterPattern" : "[level != START && level != END && level != DEBUG, ...]",
                "LogGroupName" : { "Ref": "LogGroupLambdaInitiateEBSSnapshotsEvaluation" }
            }
        },

        "LambdaEvaluateEBSSnapshots": {
            "Type": "AWS::Lambda::Function",
            "DependsOn": ["LogGroupLambdaEvaluateEBSSnapshots"],
            "Properties": {
                "Code": {
                    "S3Bucket": { "Ref": "SourceS3Bucket" },
                    "S3Key": { "Ref": "SourceIdentificationEBSSnapshots" }
                },
                "VpcConfig": {
                    "SecurityGroupIds": {
                        "Fn::If": [
                           "LambdaSecurityGroupsEmpty",
                            [],
                            { "Fn::Split" : [",", { "Ref": "LambdaSecurityGroups" }] }
                        ]
                    },
                    "SubnetIds": {
                        "Fn::If": [
                           "LambdaSubnetsEmpty",
                            [],
                            { "Fn::Split" : [",", { "Ref": "LambdaSubnets" }] }
                        ]
                    }
                },
                "Description": "Lambda function to describe public ebs snapshots.",
                "FunctionName": {"Fn::Join" : ["", [ { "Ref": "ResourcesPrefix" },
                                                     { "Fn::FindInMap": ["NamingStandards", "IdentifyEBSSnapshotsLambdaFunctionName", "value"] } ]
                                              ]},
                "Handler": "describe_ebs_public_snapshots.lambda_handler",
                "MemorySize": 512,
                "Timeout": "300",
                "Role": {"Fn::Join" : ["", [ "arn:aws:iam::",
                                             { "Ref": "AWS::AccountId" },
                                             ":role/",
                                             { "Ref": "ResourcesPrefix" },
                                             { "Ref": "IdentificationIAMRole" }
                                           ] ]},
                "Runtime": "python3.6"
            }
        },
        "LogGroupLambdaEvaluateEBSSnapshots": {
            "Type" : "AWS::Logs::LogGroup",
            "Properties" : {
                "LogGroupName": {"Fn::Join": ["", [ "/aws/lambda/",
                                                    { "Ref": "ResourcesPrefix" },
                                                    { "Fn::FindInMap": ["NamingStandards",
                                                                        "IdentifyEBSSnapshotsLambdaFunctionName",
                                                                        "value"]
                                                    } ] ] },
                "RetentionInDays": "7"
            }
        },
        "SubscriptionFilterLambdaEvaluateEBSSnapshots": {
            "Type" : "AWS::Logs::SubscriptionFilter",
            "DependsOn": ["LambdaLogsForwarder",
                          "PermissionToInvokeLambdaLogsForwarderCloudWatchLogs",
                          "LogGroupLambdaEvaluateEBSSnapshots"],
            "Properties" : {
                "DestinationArn" : { "Fn::GetAtt" : [ "LambdaLogsForwarder", "Arn" ] },
                "FilterPattern" : "[level != START && level != END && level != DEBUG, ...]",
                "LogGroupName" : { "Ref": "LogGroupLambdaEvaluateEBSSnapshots" }
            }
        },

        "LambdaInitiateRDSSnapshotsEvaluation": {
            "Type": "AWS::Lambda::Function",
            "DependsOn": ["SNSNotifyLambdaEvaluateRDSSnapshots", "LogGroupLambdaInitiateRDSSnapshotsEvaluation"],
            "Properties": {
                "Code": {
                    "S3Bucket": { "Ref": "SourceS3Bucket" },
                    "S3Key": { "Ref": "SourceIdentificationRDSSnapshots" }
                },
                "Environment": {
                    "Variables": {
                        "SNS_RDS_SNAPSHOTS_ARN": { "Ref": "SNSNotifyLambdaEvaluateRDSSnapshots" }
                    }
                },
                "Description": "Lambda function for initiate to identify public RDS snapshots.",
                "FunctionName": {"Fn::Join" : ["", [ { "Ref": "ResourcesPrefix" },
                                                     { "Fn::FindInMap": ["NamingStandards", "InitiateRDSSnapshotsLambdaFunctionName", "value"] } ]
                                              ]},
                "Handler": "initiate_to_desc_rds_public_snapshots.lambda_handler",
                "MemorySize": 128,
                "Timeout": "300",
                "Role": {"Fn::Join" : ["", [ "arn:aws:iam::",
                                             { "Ref": "AWS::AccountId" },
                                             ":role/",
                                             { "Ref": "ResourcesPrefix" },
                                             { "Ref": "IdentificationIAMRole" }
                                           ] ]},
                "Runtime": "python3.6"
            }
        },
        "LogGroupLambdaInitiateRDSSnapshotsEvaluation": {
            "Type" : "AWS::Logs::LogGroup",
            "Properties" : {
                "LogGroupName": {"Fn::Join": ["", [ "/aws/lambda/",
                                                    { "Ref": "ResourcesPrefix" },
                                                    { "Fn::FindInMap": ["NamingStandards",
                                                                        "InitiateRDSSnapshotsLambdaFunctionName",
                                                                        "value"]
                                                    } ] ] },
                "RetentionInDays": "7"
            }
        },
        "SubscriptionFilterLambdaInitiateRDSSnapshotsEvaluation": {
            "Type" : "AWS::Logs::SubscriptionFilter",
            "DependsOn": ["LambdaLogsForwarder",
                          "PermissionToInvokeLambdaLogsForwarderCloudWatchLogs",
                          "LogGroupLambdaInitiateRDSSnapshotsEvaluation"],
            "Properties" : {
                "DestinationArn" : { "Fn::GetAtt" : [ "LambdaLogsForwarder", "Arn" ] },
                "FilterPattern" : "[level != START && level != END && level != DEBUG, ...]",
                "LogGroupName" : { "Ref": "LogGroupLambdaInitiateRDSSnapshotsEvaluation" }
            }
        },

        "LambdaEvaluateRDSSnapshots": {
            "Type": "AWS::Lambda::Function",
            "DependsOn": ["LogGroupLambdaEvaluateRDSSnapshots"],
            "Properties": {
                "Code": {
                    "S3Bucket": { "Ref": "SourceS3Bucket" },
                    "S3Key": { "Ref": "SourceIdentificationRDSSnapshots" }
                },
                "VpcConfig": {
                    "SecurityGroupIds": {
                        "Fn::If": [
                           "LambdaSecurityGroupsEmpty",
                            [],
                            { "Fn::Split" : [",", { "Ref": "LambdaSecurityGroups" }] }
                        ]
                    },
                    "SubnetIds": {
                        "Fn::If": [
                           "LambdaSubnetsEmpty",
                            [],
                            { "Fn::Split" : [",", { "Ref": "LambdaSubnets" }] }
                        ]
                    }
                },
                "Description": "Lambda function to describe public rds snapshots.",
                "FunctionName": {"Fn::Join" : ["", [ { "Ref": "ResourcesPrefix" },
                                                     { "Fn::FindInMap": ["NamingStandards", "IdentifyRDSSnapshotsLambdaFunctionName", "value"] } ]
                                              ]},
                "Handler": "describe_rds_public_snapshots.lambda_handler",
                "MemorySize": 256,
                "Timeout": "300",
                "Role": {"Fn::Join" : ["", [ "arn:aws:iam::",
                                             { "Ref": "AWS::AccountId" },
                                             ":role/",
                                             { "Ref": "ResourcesPrefix" },
                                             { "Ref": "IdentificationIAMRole" }
                                           ] ]},
                "Runtime": "python3.6"
            }
        },
        "LogGroupLambdaEvaluateRDSSnapshots": {
            "Type" : "AWS::Logs::LogGroup",
            "Properties" : {
                "LogGroupName": {"Fn::Join": ["", [ "/aws/lambda/",
                                                    { "Ref": "ResourcesPrefix" },
                                                    { "Fn::FindInMap": ["NamingStandards",
                                                                        "IdentifyRDSSnapshotsLambdaFunctionName",
                                                                        "value"]
                                                    } ] ] },
                "RetentionInDays": "7"
            }
        },
        "SubscriptionFilterLambdaEvaluateRDSSnapshots": {
            "Type" : "AWS::Logs::SubscriptionFilter",
            "DependsOn": ["LambdaLogsForwarder",
                          "PermissionToInvokeLambdaLogsForwarderCloudWatchLogs",
                          "LogGroupLambdaEvaluateRDSSnapshots"],
            "Properties" : {
                "DestinationArn" : { "Fn::GetAtt" : [ "LambdaLogsForwarder", "Arn" ] },
                "FilterPattern" : "[level != START && level != END && level != DEBUG, ...]",
                "LogGroupName" : { "Ref": "LogGroupLambdaEvaluateRDSSnapshots" }
            }
        },

<<<<<<< HEAD
        "LambdaInitiateKMSKeyRotationEvaluation": {
            "Type": "AWS::Lambda::Function",
            "DependsOn": ["SNSNotifyLambdaEvaluateKMSKeyRotation", "LogGroupLambdaInitiateKMSKeyRotationEvaluation"],
            "Properties": {
                "Code": {
                    "S3Bucket": { "Ref": "SourceS3Bucket" },
                    "S3Key": { "Ref": "SourceIdentificationKMSKeyRotation" }
                },
                "Environment": {
                    "Variables": {
                        "SNS_KMS_KEY_ROTATION_ARN": { "Ref": "SNSNotifyLambdaEvaluateKMSKeyRotation" }
                    }
                },
                "Description": "Lambda function for initiate to identify disabled kms key rotation issues.",
                "FunctionName": {"Fn::Join" : ["", [ { "Ref": "ResourcesPrefix" },
                                                     { "Fn::FindInMap": ["NamingStandards", "InitiateKMSKeyRotationLambdaFunctionName", "value"] } ]
                                              ]},
                "Handler": "initiate_to_desc_kms_key_rotation.lambda_handler",
=======
        "LambdaInitiateSQSPublicPolicyEvaluation": {
            "Type": "AWS::Lambda::Function",
            "DependsOn": ["SNSNotifyLambdaEvaluateSQSPublicPolicy", "LogGroupLambdaInitiateSQSPublicPolicyEvaluation"],
            "Properties": {
                "Code": {
                    "S3Bucket": { "Ref": "SourceS3Bucket" },
                    "S3Key": { "Ref": "SourceIdentificationSQSPublicPolicy" }
                },
                "Environment": {
                    "Variables": {
                        "SNS_SQS_POLICY_ARN": { "Ref": "SNSNotifyLambdaEvaluateSQSPublicPolicy" }
                    }
                },
                "Description": "Lambda function for initiate to identify public SQS queues.",
                "FunctionName": {"Fn::Join" : ["", [ { "Ref": "ResourcesPrefix" },
                                                     { "Fn::FindInMap": ["NamingStandards", "InitiateSQSPublicPolicyLambdaFunctionName", "value"] } ]
                                              ]},
                "Handler": "initiate_to_desc_sqs_public_policy.lambda_handler",
>>>>>>> 1698e825
                "MemorySize": 128,
                "Timeout": "300",
                "Role": {"Fn::Join" : ["", [ "arn:aws:iam::",
                                             { "Ref": "AWS::AccountId" },
                                             ":role/",
                                             { "Ref": "ResourcesPrefix" },
                                             { "Ref": "IdentificationIAMRole" }
                                           ] ]},
                "Runtime": "python3.6"
            }
        },
<<<<<<< HEAD
        "LogGroupLambdaInitiateKMSKeyRotationEvaluation": {
=======
        "LogGroupLambdaInitiateSQSPublicPolicyEvaluation": {
>>>>>>> 1698e825
            "Type" : "AWS::Logs::LogGroup",
            "Properties" : {
                "LogGroupName": {"Fn::Join": ["", [ "/aws/lambda/",
                                                    { "Ref": "ResourcesPrefix" },
                                                    { "Fn::FindInMap": ["NamingStandards",
<<<<<<< HEAD
                                                                        "InitiateKMSKeyRotationLambdaFunctionName",
=======
                                                                        "InitiateSQSPublicPolicyLambdaFunctionName",
>>>>>>> 1698e825
                                                                        "value"]
                                                    } ] ] },
                "RetentionInDays": "7"
            }
        },
<<<<<<< HEAD
        "SubscriptionFilterLambdaInitiateKMSKeyRotationEvaluation": {
            "Type" : "AWS::Logs::SubscriptionFilter",
            "DependsOn": ["LambdaLogsForwarder",
                          "PermissionToInvokeLambdaLogsForwarderCloudWatchLogs",
                          "LogGroupLambdaInitiateKMSKeyRotationEvaluation"],
            "Properties" : {
                "DestinationArn" : { "Fn::GetAtt" : [ "LambdaLogsForwarder", "Arn" ] },
                "FilterPattern" : "[level != START && level != END && level != DEBUG, ...]",
                "LogGroupName" : { "Ref": "LogGroupLambdaInitiateKMSKeyRotationEvaluation" }
            }
        },

        "LambdaEvaluateKMSKeyRotation": {
            "Type": "AWS::Lambda::Function",
            "DependsOn": ["LogGroupLambdaEvaluateKMSKeyRotation"],
            "Properties": {
                "Code": {
                    "S3Bucket": { "Ref": "SourceS3Bucket" },
                    "S3Key": { "Ref": "SourceIdentificationKMSKeyRotation" }
                },
                "Description": "Lambda function to describe disabled KMS key rotation issues.",
                "FunctionName": {"Fn::Join" : ["", [ { "Ref": "ResourcesPrefix" },
                                                     { "Fn::FindInMap": ["NamingStandards", "IdentifyKMSKeyRotationLambdaFunctionName", "value"] } ]
                                              ]},
                "Handler": "describe_kms_key_rotation.lambda_handler",
=======
        "SubscriptionFilterLambdaInitiateSQSPublicPolicyEvaluation": {
            "Type" : "AWS::Logs::SubscriptionFilter",
            "DependsOn": ["LambdaLogsForwarder",
                          "PermissionToInvokeLambdaLogsForwarderCloudWatchLogs",
                          "LogGroupLambdaInitiateSQSPublicPolicyEvaluation"],
            "Properties" : {
                "DestinationArn" : { "Fn::GetAtt" : [ "LambdaLogsForwarder", "Arn" ] },
                "FilterPattern" : "[level != START && level != END && level != DEBUG, ...]",
                "LogGroupName" : { "Ref": "LogGroupLambdaInitiateSQSPublicPolicyEvaluation" }
            }
        },

        "LambdaEvaluateSQSPublicPolicy": {
            "Type": "AWS::Lambda::Function",
            "DependsOn": ["LogGroupLambdaEvaluateSQSPublicPolicy"],
            "Properties": {
                "Code": {
                    "S3Bucket": { "Ref": "SourceS3Bucket" },
                    "S3Key": { "Ref": "SourceIdentificationSQSPublicPolicy" }
                },
                "VpcConfig": {
                    "SecurityGroupIds": {
                        "Fn::If": [
                           "LambdaSecurityGroupsEmpty",
                            [],
                            { "Fn::Split" : [",", { "Ref": "LambdaSecurityGroups" }] }
                        ]
                    },
                    "SubnetIds": {
                        "Fn::If": [
                           "LambdaSubnetsEmpty",
                            [],
                            { "Fn::Split" : [",", { "Ref": "LambdaSubnets" }] }
                        ]
                    }
                },
                "Description": "Lambda function to describe public SQS queues.",
                "FunctionName": {"Fn::Join" : ["", [ { "Ref": "ResourcesPrefix" },
                                                     { "Fn::FindInMap": ["NamingStandards", "IdentifySQSPublicPolicyLambdaFunctionName", "value"] } ]
                                              ]},
                "Handler": "describe_sqs_public_policy.lambda_handler",
                "MemorySize": 256,
                "Timeout": "300",
                "Role": {"Fn::Join" : ["", [ "arn:aws:iam::",
                                             { "Ref": "AWS::AccountId" },
                                             ":role/",
                                             { "Ref": "ResourcesPrefix" },
                                             { "Ref": "IdentificationIAMRole" }
                                           ] ]},
                "Runtime": "python3.6"
            }
        },
        "LogGroupLambdaEvaluateSQSPublicPolicy": {
            "Type" : "AWS::Logs::LogGroup",
            "Properties" : {
                "LogGroupName": {"Fn::Join": ["", [ "/aws/lambda/",
                                                    { "Ref": "ResourcesPrefix" },
                                                    { "Fn::FindInMap": ["NamingStandards",
                                                                        "IdentifySQSPublicPolicyLambdaFunctionName",
                                                                        "value"]
                                                    } ] ] },
                "RetentionInDays": "7"
            }
        },
        "SubscriptionFilterLambdaEvaluateSQSPublicPolicy": {
            "Type" : "AWS::Logs::SubscriptionFilter",
            "DependsOn": ["LambdaLogsForwarder",
                          "PermissionToInvokeLambdaLogsForwarderCloudWatchLogs",
                          "LogGroupLambdaEvaluateSQSPublicPolicy"],
            "Properties" : {
                "DestinationArn" : { "Fn::GetAtt" : [ "LambdaLogsForwarder", "Arn" ] },
                "FilterPattern" : "[level != START && level != END && level != DEBUG, ...]",
                "LogGroupName" : { "Ref": "LogGroupLambdaEvaluateSQSPublicPolicy" }
            }
        },

        "LambdaInitiateS3EncryptionEvaluation": {
            "Type": "AWS::Lambda::Function",
            "DependsOn": ["SNSNotifyLambdaEvaluateS3Encryption", "LogGroupLambdaInitiateS3EncryptionEvaluation"],
            "Properties": {
                "Code": {
                    "S3Bucket": { "Ref": "SourceS3Bucket" },
                    "S3Key": { "Ref": "SourceIdentificationS3Encryption" }
                },
                "Environment": {
                    "Variables": {
                        "SNS_S3_ENCRYPT_ARN": { "Ref": "SNSNotifyLambdaEvaluateS3Encryption" }
                    }
                },
                "Description": "Lambda function for initiate to identify S3 unencrypted buckets.",
                "FunctionName": {"Fn::Join" : ["", [ { "Ref": "ResourcesPrefix" },
                                                     { "Fn::FindInMap": ["NamingStandards", "InitiateS3EncryptionLambdaFunctionName", "value"] } ]
                                              ]},
                "Handler": "initiate_to_desc_s3_encryption.lambda_handler",
                "MemorySize": 128,
                "Timeout": "300",
                "Role": {"Fn::Join" : ["", [ "arn:aws:iam::",
                                             { "Ref": "AWS::AccountId" },
                                             ":role/",
                                             { "Ref": "ResourcesPrefix" },
                                             { "Ref": "IdentificationIAMRole" }
                                           ] ]},
                "Runtime": "python3.6"
            }
        },
        "LogGroupLambdaInitiateS3EncryptionEvaluation": {
            "Type" : "AWS::Logs::LogGroup",
            "Properties" : {
                "LogGroupName": {"Fn::Join": ["", [ "/aws/lambda/",
                                                    { "Ref": "ResourcesPrefix" },
                                                    { "Fn::FindInMap": ["NamingStandards",
                                                                        "InitiateS3EncryptionLambdaFunctionName",
                                                                        "value"]
                                                    } ] ] },
                "RetentionInDays": "7"
            }
        },
        "SubscriptionFilterLambdaInitiateS3EncryptionEvaluation": {
            "Type" : "AWS::Logs::SubscriptionFilter",
            "DependsOn": ["LambdaLogsForwarder",
                          "PermissionToInvokeLambdaLogsForwarderCloudWatchLogs",
                          "LogGroupLambdaInitiateS3EncryptionEvaluation"],
            "Properties" : {
                "DestinationArn" : { "Fn::GetAtt" : [ "LambdaLogsForwarder", "Arn" ] },
                "FilterPattern" : "[level != START && level != END && level != DEBUG, ...]",
                "LogGroupName" : { "Ref": "LogGroupLambdaInitiateS3EncryptionEvaluation" }
            }
        },

        "LambdaEvaluateS3Encryption": {
            "Type": "AWS::Lambda::Function",
            "DependsOn": ["LogGroupLambdaEvaluateS3Encryption"],
            "Properties": {
                "Code": {
                    "S3Bucket": { "Ref": "SourceS3Bucket" },
                    "S3Key": { "Ref": "SourceIdentificationS3Encryption" }
                },
                "Description": "Lambda function to describe un-encrypted S3 buckets.",
                "FunctionName": {"Fn::Join" : ["", [ { "Ref": "ResourcesPrefix" },
                                                     { "Fn::FindInMap": ["NamingStandards", "IdentifyS3EncryptionLambdaFunctionName", "value"] } ]
                                              ]},
                "Handler": "describe_s3_encryption.lambda_handler",
                "MemorySize": 256,
                "Timeout": "300",
                "Role": {"Fn::Join" : ["", [ "arn:aws:iam::",
                                             { "Ref": "AWS::AccountId" },
                                             ":role/",
                                             { "Ref": "ResourcesPrefix" },
                                             { "Ref": "IdentificationIAMRole" }
                                           ] ]},
                "Runtime": "python3.6"
            }
        },
        "LogGroupLambdaEvaluateS3Encryption": {
            "Type" : "AWS::Logs::LogGroup",
            "Properties" : {
                "LogGroupName": {"Fn::Join": ["", [ "/aws/lambda/",
                                                    { "Ref": "ResourcesPrefix" },
                                                    { "Fn::FindInMap": ["NamingStandards",
                                                                        "IdentifyS3EncryptionLambdaFunctionName",
                                                                        "value"]
                                                    } ] ] },
                "RetentionInDays": "7"
            }
        },
        "SubscriptionFilterLambdaEvaluateS3Encryption": {
            "Type" : "AWS::Logs::SubscriptionFilter",
            "DependsOn": ["LambdaLogsForwarder",
                          "PermissionToInvokeLambdaLogsForwarderCloudWatchLogs",
                          "LogGroupLambdaEvaluateS3Encryption"],
            "Properties" : {
                "DestinationArn" : { "Fn::GetAtt" : [ "LambdaLogsForwarder", "Arn" ] },
                "FilterPattern" : "[level != START && level != END && level != DEBUG, ...]",
                "LogGroupName" : { "Ref": "LogGroupLambdaEvaluateS3Encryption" }
            }
        },

        "LambdaInitiateRDSEncryptionEvaluation": {
            "Type": "AWS::Lambda::Function",
            "DependsOn": ["SNSNotifyLambdaEvaluateRDSEncryption", "LogGroupLambdaInitiateRDSEncryptionEvaluation"],
            "Properties": {
                "Code": {
                    "S3Bucket": { "Ref": "SourceS3Bucket" },
                    "S3Key": { "Ref": "SourceIdentificationRDSEncryption" }
                },
                "Environment": {
                    "Variables": {
                        "SNS_RDS_ENCRYPT_ARN": { "Ref": "SNSNotifyLambdaEvaluateRDSEncryption" }
                    }
                },
                "Description": "Lambda function for initiate to identify unencrypted RDS instances.",
                "FunctionName": {"Fn::Join" : ["", [ { "Ref": "ResourcesPrefix" },
                                                     { "Fn::FindInMap": ["NamingStandards", "InitiateRDSEncryptionLambdaFunctionName", "value"] } ]
                                              ]},
                "Handler": "initiate_to_desc_rds_instance_encryption.lambda_handler",
                "MemorySize": 128,
                "Timeout": "300",
                "Role": {"Fn::Join" : ["", [ "arn:aws:iam::",
                                             { "Ref": "AWS::AccountId" },
                                             ":role/",
                                             { "Ref": "ResourcesPrefix" },
                                             { "Ref": "IdentificationIAMRole" }
                                           ] ]},
                "Runtime": "python3.6"
            }
        },
        "LogGroupLambdaInitiateRDSEncryptionEvaluation": {
            "Type" : "AWS::Logs::LogGroup",
            "Properties" : {
                "LogGroupName": {"Fn::Join": ["", [ "/aws/lambda/",
                                                    { "Ref": "ResourcesPrefix" },
                                                    { "Fn::FindInMap": ["NamingStandards",
                                                                        "InitiateRDSEncryptionLambdaFunctionName",
                                                                        "value"]
                                                    } ] ] },
                "RetentionInDays": "7"
            }
        },
        "SubscriptionFilterLambdaInitiateRDSEncryptionEvaluation": {
            "Type" : "AWS::Logs::SubscriptionFilter",
            "DependsOn": ["LambdaLogsForwarder",
                          "PermissionToInvokeLambdaLogsForwarderCloudWatchLogs",
                          "LogGroupLambdaInitiateRDSEncryptionEvaluation"],
            "Properties" : {
                "DestinationArn" : { "Fn::GetAtt" : [ "LambdaLogsForwarder", "Arn" ] },
                "FilterPattern" : "[level != START && level != END && level != DEBUG, ...]",
                "LogGroupName" : { "Ref": "LogGroupLambdaInitiateRDSEncryptionEvaluation" }
            }
        },

        "LambdaEvaluateRDSEncryption": {
            "Type": "AWS::Lambda::Function",
            "DependsOn": ["LogGroupLambdaEvaluateRDSEncryption"],
            "Properties": {
                "Code": {
                    "S3Bucket": { "Ref": "SourceS3Bucket" },
                    "S3Key": { "Ref": "SourceIdentificationRDSEncryption" }
                },
                "Description": "Lambda function to describe un-encrypted RDS instances.",
                "FunctionName": {"Fn::Join" : ["", [ { "Ref": "ResourcesPrefix" },
                                                     { "Fn::FindInMap": ["NamingStandards", "IdentifyRDSEncryptionLambdaFunctionName", "value"] } ]
                                              ]},
                "Handler": "describe_rds_instance_encryption.lambda_handler",
>>>>>>> 1698e825
                "MemorySize": 256,
                "Timeout": "300",
                "Role": {"Fn::Join" : ["", [ "arn:aws:iam::",
                                             { "Ref": "AWS::AccountId" },
                                             ":role/",
                                             { "Ref": "ResourcesPrefix" },
                                             { "Ref": "IdentificationIAMRole" }
                                           ] ]},
                "Runtime": "python3.6"
            }
        },
<<<<<<< HEAD
        "LogGroupLambdaEvaluateKMSKeyRotation": {
=======
        "LogGroupLambdaEvaluateRDSEncryption": {
>>>>>>> 1698e825
            "Type" : "AWS::Logs::LogGroup",
            "Properties" : {
                "LogGroupName": {"Fn::Join": ["", [ "/aws/lambda/",
                                                    { "Ref": "ResourcesPrefix" },
                                                    { "Fn::FindInMap": ["NamingStandards",
<<<<<<< HEAD
                                                                        "IdentifyKMSKeyRotationLambdaFunctionName",
=======
                                                                        "IdentifyRDSEncryptionLambdaFunctionName",
>>>>>>> 1698e825
                                                                        "value"]
                                                    } ] ] },
                "RetentionInDays": "7"
            }
        },
<<<<<<< HEAD
        "SubscriptionFilterLambdaEvaluateKMSKeyRotation": {
            "Type" : "AWS::Logs::SubscriptionFilter",
            "DependsOn": ["LambdaLogsForwarder",
                          "PermissionToInvokeLambdaLogsForwarderCloudWatchLogs",
                          "LogGroupLambdaEvaluateKMSKeyRotation"],
            "Properties" : {
                "DestinationArn" : { "Fn::GetAtt" : [ "LambdaLogsForwarder", "Arn" ] },
                "FilterPattern" : "[level != START && level != END && level != DEBUG, ...]",
                "LogGroupName" : { "Ref": "LogGroupLambdaEvaluateKMSKeyRotation" }
=======
        "SubscriptionFilterLambdaEvaluateRDSEncryption": {
            "Type" : "AWS::Logs::SubscriptionFilter",
            "DependsOn": ["LambdaLogsForwarder",
                          "PermissionToInvokeLambdaLogsForwarderCloudWatchLogs",
                          "LogGroupLambdaEvaluateRDSEncryption"],
            "Properties" : {
                "DestinationArn" : { "Fn::GetAtt" : [ "LambdaLogsForwarder", "Arn" ] },
                "FilterPattern" : "[level != START && level != END && level != DEBUG, ...]",
                "LogGroupName" : { "Ref": "LogGroupLambdaEvaluateRDSEncryption" }
>>>>>>> 1698e825
            }
        },

        "EventBackupDDB": {
            "Type": "AWS::Events::Rule",
            "DependsOn": ["LambdaBackupDDB"],
            "Properties": {
                "Description": "Hammer ScheduledRule for DDB tables backup",
                "Name": {"Fn::Join" : ["", [{ "Ref": "ResourcesPrefix" }, "BackupDDB"] ] },
                "ScheduleExpression": "rate(1 day)",
                "State": "ENABLED",
                "Targets": [
                  {
                    "Arn": { "Fn::GetAtt": ["LambdaBackupDDB", "Arn"] },
                    "Id": "LambdaBackupDDB"
                  }
                ]
            }
        },
        "EventInitiateEvaluationS3IAM": {
            "Type": "AWS::Events::Rule",
            "DependsOn": ["LambdaInitiateIAMUserKeysRotationEvaluation",
                          "LambdaInitiateIAMUserInactiveKeysEvaluation",
                          "LambdaInitiateS3EncryptionEvaluation",
                          "LambdaInitiateS3ACLEvaluation",
                          "LambdaInitiateS3PolicyEvaluation"],
            "Properties": {
                "Description": "Hammer ScheduledRule to initiate S3 and IAM evaluations",
                "Name": {"Fn::Join" : ["", [{ "Ref": "ResourcesPrefix" }, "InitiateEvaluationS3IAM"] ] },
                "ScheduleExpression": {"Fn::Join": ["", [ "cron(", "10 ", { "Ref": "IdentificationCheckRateExpression" }, ")" ] ]},
                "State": "ENABLED",
                "Targets": [
                  {
                    "Arn": { "Fn::GetAtt": ["LambdaInitiateIAMUserKeysRotationEvaluation", "Arn"] },
                    "Id": "LambdaInitiateIAMUserKeysRotationEvaluation"
                  },
                  {
                    "Arn": { "Fn::GetAtt": ["LambdaInitiateIAMUserInactiveKeysEvaluation", "Arn"] },
                    "Id": "LambdaInitiateIAMUserInactiveKeysEvaluation"
                  },
                  {
                    "Arn": { "Fn::GetAtt": ["LambdaInitiateS3EncryptionEvaluation", "Arn"] },
                    "Id": "LambdaInitiateS3EncryptionEvaluation"
                  },
                  {
                    "Arn": { "Fn::GetAtt": ["LambdaInitiateS3ACLEvaluation", "Arn"] },
                    "Id": "LambdaInitiateS3ACLEvaluation"
                  },
                  {
                    "Arn": { "Fn::GetAtt": ["LambdaInitiateS3PolicyEvaluation", "Arn"] },
                    "Id": "LambdaInitiateS3PolicyEvaluation"
                  }
                ]
            }
        },
        "EventInitiateEvaluationCloudTrails": {
            "Type": "AWS::Events::Rule",
            "DependsOn": ["LambdaInitiateCloudTrailsEvaluation"],
            "Properties": {
                "Description": "Hammer ScheduledRule to initiate CloudTrails evaluations",
                "Name": {"Fn::Join" : ["", [{ "Ref": "ResourcesPrefix" }, "InitiateEvaluationCloudTrails"] ] },
                "ScheduleExpression": {"Fn::Join": ["", [ "cron(", "15 ", { "Ref": "IdentificationCheckRateExpression" }, ")" ] ]},
                "State": "ENABLED",
                "Targets": [
                  {
                    "Arn": { "Fn::GetAtt": ["LambdaInitiateCloudTrailsEvaluation", "Arn"] },
                    "Id": "LambdaInitiateCloudTrailsEvaluation"
                  }
                ]
            }
        },
        "EventInitiateEvaluationEBSVolumes": {
            "Type": "AWS::Events::Rule",
            "DependsOn": ["LambdaInitiateEBSVolumesEvaluation"],
            "Properties": {
                "Description": "Hammer ScheduledRule to initiate EBS volumes evaluations",
                "Name": {"Fn::Join" : ["", [{ "Ref": "ResourcesPrefix" }, "InitiateEvaluationEBSVolumes"] ] },
                "ScheduleExpression": {"Fn::Join": ["", [ "cron(", "20 ", { "Ref": "IdentificationCheckRateExpression" }, ")" ] ]},
                "State": "ENABLED",
                "Targets": [
                  {
                    "Arn": { "Fn::GetAtt": ["LambdaInitiateEBSVolumesEvaluation", "Arn"] },
                    "Id": "LambdaInitiateEBSVolumesEvaluation"
                  }
                ]
            }
        },
        "EventInitiateEvaluationEBSSnapshots": {
            "Type": "AWS::Events::Rule",
            "DependsOn": ["LambdaInitiateEBSSnapshotsEvaluation"],
            "Properties": {
                "Description": "Hammer ScheduledRule to initiate EBS snapshots evaluations",
                "Name": {"Fn::Join" : ["", [{ "Ref": "ResourcesPrefix" }, "InitiateEvaluationEBSSnapshots"] ] },
                "ScheduleExpression": {"Fn::Join": ["", [ "cron(", "25 ", { "Ref": "IdentificationCheckRateExpression" }, ")" ] ]},
                "State": "ENABLED",
                "Targets": [
                  {
                    "Arn": { "Fn::GetAtt": ["LambdaInitiateEBSSnapshotsEvaluation", "Arn"] },
                    "Id": "LambdaInitiateEBSSnapshotsEvaluation"
                  }
                ]
            }
        },
        "EventInitiateEvaluationRDSSnapshots": {
            "Type": "AWS::Events::Rule",
            "DependsOn": ["LambdaInitiateRDSSnapshotsEvaluation"],
            "Properties": {
                "Description": "Hammer ScheduledRule to initiate RDS snapshots evaluations",
                "Name": {"Fn::Join" : ["", [{ "Ref": "ResourcesPrefix" }, "InitiateEvaluationRDSSnapshots"] ] },
                "ScheduleExpression": {"Fn::Join": ["", [ "cron(", "30 ", { "Ref": "IdentificationCheckRateExpression" }, ")" ] ]},
                "State": "ENABLED",
                "Targets": [
                  {
                    "Arn": { "Fn::GetAtt": ["LambdaInitiateRDSSnapshotsEvaluation", "Arn"] },
                    "Id": "LambdaInitiateRDSSnapshotsEvaluation"
                  }
                ]
            }
        },
        "EventInitiateEvaluationSG": {
            "Type": "AWS::Events::Rule",
            "DependsOn": ["LambdaInitiateSGEvaluation"],
            "Properties": {
                "Description": "Hammer ScheduledRule to initiate Security Groups evaluations",
                "Name": {"Fn::Join" : ["", [{ "Ref": "ResourcesPrefix" }, "InitiateEvaluationSG"] ] },
                "ScheduleExpression": {"Fn::Join": ["", [ "cron(", "35 ", { "Ref": "IdentificationCheckRateExpression" }, ")" ] ]},
                "State": "ENABLED",
                "Targets": [
                  {
                    "Arn": { "Fn::GetAtt": ["LambdaInitiateSGEvaluation", "Arn"] },
                    "Id": "LambdaInitiateSGEvaluation"
                  }
                ]
            }
        },
        "EventInitiateEvaluationSQSPublicPolicy": {
            "Type": "AWS::Events::Rule",
            "DependsOn": ["LambdaInitiateSQSPublicPolicyEvaluation"],
            "Properties": {
                "Description": "Hammer ScheduledRule to initiate SQS queue evaluations",
                "Name": {"Fn::Join" : ["", [{ "Ref": "ResourcesPrefix" }, "InitiateEvaluationSQSPublicPolicy"] ] },
                "ScheduleExpression": {"Fn::Join": ["", [ "cron(", "40 ", { "Ref": "IdentificationCheckRateExpression" }, ")" ] ]},
                "State": "ENABLED",
                "Targets": [
                  {
                    "Arn": { "Fn::GetAtt": ["LambdaInitiateSQSPublicPolicyEvaluation", "Arn"] },
                    "Id": "LambdaInitiateSQSPublicPolicyEvaluation"
                  }
                ]
            }
        },
        "EventInitiateEvaluationRDSEncryption": {
            "Type": "AWS::Events::Rule",
            "DependsOn": ["LambdaInitiateRDSEncryptionEvaluation"],
            "Properties": {
                "Description": "Hammer ScheduledRule to initiate rds instance encryption evaluations",
                "Name": {"Fn::Join" : ["", [{ "Ref": "ResourcesPrefix" }, "InitiateEvaluationRDSEncryption"] ] },
                "ScheduleExpression": {"Fn::Join": ["", [ "cron(", "40 ", { "Ref": "IdentificationCheckRateExpression" }, ")" ] ]},
                "State": "ENABLED",
                "Targets": [
                  {
                    "Arn": { "Fn::GetAtt": ["LambdaInitiateRDSEncryptionEvaluation", "Arn"] },
                    "Id": "LambdaInitiateRDSEncryptionEvaluation"
                  }
                ]
            }
        },

       "EventInitiateEvaluationKMSKeyRotation": {
            "Type": "AWS::Events::Rule",
            "DependsOn": ["LambdaInitiateKMSKeyRotationEvaluation"],
            "Properties": {
                "Description": "Hammer ScheduledRule to initiate kms key rotation evaluations",
                "Name": {"Fn::Join" : ["", [{ "Ref": "ResourcesPrefix" }, "InitiateEvaluationKMSKeyRotation"] ] },
                "ScheduleExpression": {"Fn::Join": ["", [ "cron(", "35 ", { "Ref": "IdentificationCheckRateExpression" }, ")" ] ]},
                "State": "ENABLED",
                "Targets": [
                  {
                    "Arn": { "Fn::GetAtt": ["LambdaInitiateKMSKeyRotationEvaluation", "Arn"] },
                    "Id": "LambdaInitiateKMSKeyRotationEvaluation"
                  }
                ]
            }
        },

        "PermissionToInvokeLambdaLogsForwarderCloudWatchLogs": {
            "Type": "AWS::Lambda::Permission",
            "DependsOn": ["LambdaLogsForwarder"],
            "Properties": {
                "FunctionName": { "Ref": "LambdaLogsForwarder" },
                "Action": "lambda:InvokeFunction",
                "Principal": {"Fn::Join": ["", [ "logs.", { "Ref": "AWS::Region" }, ".amazonaws.com" ] ]},
                "SourceArn": {"Fn::Join": ["", [ "arn:aws:logs:", { "Ref": "AWS::Region" }, ":", { "Ref": "AWS::AccountId" }, ":log-group:*" ] ]}
            }
        },
        "PermissionToInvokeLambdaBackupDDBCloudWatchEvents": {
            "Type": "AWS::Lambda::Permission",
            "DependsOn": ["LambdaBackupDDB", "EventBackupDDB"],
            "Properties": {
                "FunctionName": { "Ref": "LambdaBackupDDB" },
                "Action": "lambda:InvokeFunction",
                "Principal": "events.amazonaws.com",
                "SourceArn": { "Fn::GetAtt": ["EventBackupDDB", "Arn"] }
            }
        },
        "PermissionToInvokeLambdaInitiateSGEvaluationCloudWatchEvents": {
            "Type": "AWS::Lambda::Permission",
            "DependsOn": ["LambdaInitiateSGEvaluation", "EventInitiateEvaluationSG"],
            "Properties": {
                "FunctionName": { "Ref": "LambdaInitiateSGEvaluation" },
                "Action": "lambda:InvokeFunction",
                "Principal": "events.amazonaws.com",
                "SourceArn": { "Fn::GetAtt": ["EventInitiateEvaluationSG", "Arn"] }
            }
        },
        "PermissionToInvokeLambdaInitiateCloudTrailsEvaluationCloudWatchEvents": {
            "Type": "AWS::Lambda::Permission",
            "DependsOn": ["LambdaInitiateCloudTrailsEvaluation", "EventInitiateEvaluationCloudTrails"],
            "Properties": {
                "FunctionName": { "Ref": "LambdaInitiateCloudTrailsEvaluation" },
                "Action": "lambda:InvokeFunction",
                "Principal": "events.amazonaws.com",
                "SourceArn": { "Fn::GetAtt": ["EventInitiateEvaluationCloudTrails", "Arn"] }
            }
        },
        "PermissionToInvokeLambdaInitiateS3ACLEvaluationCloudWatchEvents": {
            "Type": "AWS::Lambda::Permission",
            "DependsOn": ["LambdaInitiateS3ACLEvaluation", "EventInitiateEvaluationS3IAM"],
            "Properties": {
                "FunctionName": { "Ref": "LambdaInitiateS3ACLEvaluation" },
                "Action": "lambda:InvokeFunction",
                "Principal": "events.amazonaws.com",
                "SourceArn": { "Fn::GetAtt": ["EventInitiateEvaluationS3IAM", "Arn"] }
            }
        },
        "PermissionToInvokeLambdaInitiateS3PolicyEvaluationCloudWatchEvents": {
            "Type": "AWS::Lambda::Permission",
            "DependsOn": ["LambdaInitiateS3PolicyEvaluation", "EventInitiateEvaluationS3IAM"],
            "Properties": {
                "FunctionName": { "Ref": "LambdaInitiateS3PolicyEvaluation" },
                "Action": "lambda:InvokeFunction",
                "Principal": "events.amazonaws.com",
                "SourceArn": { "Fn::GetAtt": ["EventInitiateEvaluationS3IAM", "Arn"] }
            }
        },
        "PermissionToInvokeLambdaInitiateIAMUserKeysRotationEvaluationCloudWatchEvents": {
            "Type": "AWS::Lambda::Permission",
            "DependsOn": ["LambdaInitiateIAMUserKeysRotationEvaluation", "EventInitiateEvaluationS3IAM"],
            "Properties": {
                "FunctionName": { "Ref": "LambdaInitiateIAMUserKeysRotationEvaluation" },
                "Action": "lambda:InvokeFunction",
                "Principal": "events.amazonaws.com",
                "SourceArn": {
                    "Fn::GetAtt": ["EventInitiateEvaluationS3IAM", "Arn"]
                }
            }
        },
        "PermissionToInvokeLambdaInitiateIAMUserInactiveKeysEvaluationCloudWatchEvents": {
            "Type": "AWS::Lambda::Permission",
            "DependsOn": ["LambdaInitiateIAMUserInactiveKeysEvaluation", "EventInitiateEvaluationS3IAM"],
            "Properties": {
                "FunctionName": { "Ref": "LambdaInitiateIAMUserInactiveKeysEvaluation" },
                "Action": "lambda:InvokeFunction",
                "Principal": "events.amazonaws.com",
                "SourceArn": { "Fn::GetAtt": ["EventInitiateEvaluationS3IAM", "Arn"] }
            }
        },
        "PermissionToInvokeLambdaInitiateEBSVolumesEvaluationCloudWatchEvents": {
            "Type": "AWS::Lambda::Permission",
            "DependsOn": ["LambdaInitiateEBSVolumesEvaluation", "EventInitiateEvaluationEBSVolumes"],
            "Properties": {
                "FunctionName": { "Ref": "LambdaInitiateEBSVolumesEvaluation" },
                "Action": "lambda:InvokeFunction",
                "Principal": "events.amazonaws.com",
                "SourceArn": { "Fn::GetAtt": ["EventInitiateEvaluationEBSVolumes", "Arn"] }
            }
        },
        "PermissionToInvokeLambdaInitiateEBSSnapshotsEvaluationCloudWatchEvents": {
            "Type": "AWS::Lambda::Permission",
            "DependsOn": ["LambdaInitiateEBSSnapshotsEvaluation", "EventInitiateEvaluationEBSSnapshots"],
            "Properties": {
                "FunctionName": { "Ref": "LambdaInitiateEBSSnapshotsEvaluation" },
                "Action": "lambda:InvokeFunction",
                "Principal": "events.amazonaws.com",
                "SourceArn": { "Fn::GetAtt": ["EventInitiateEvaluationEBSSnapshots", "Arn"] }
            }
        },
        "PermissionToInvokeLambdaInitiateRDSSnapshotsEvaluationCloudWatchEvents": {
            "Type": "AWS::Lambda::Permission",
            "DependsOn": ["LambdaInitiateRDSSnapshotsEvaluation", "EventInitiateEvaluationRDSSnapshots"],
            "Properties": {
                "FunctionName": { "Ref": "LambdaInitiateRDSSnapshotsEvaluation" },
                "Action": "lambda:InvokeFunction",
                "Principal": "events.amazonaws.com",
                "SourceArn": { "Fn::GetAtt": ["EventInitiateEvaluationRDSSnapshots", "Arn"] }
            }
        },
        "PermissionToInvokeLambdaInitiateSQSPublicPolicyEvaluationCloudWatchEvents": {
            "Type": "AWS::Lambda::Permission",
            "DependsOn": ["LambdaInitiateSQSPublicPolicyEvaluation", "EventInitiateEvaluationSQSPublicPolicy"],
            "Properties": {
                "FunctionName": { "Ref": "LambdaInitiateSQSPublicPolicyEvaluation" },
                "Action": "lambda:InvokeFunction",
                "Principal": "events.amazonaws.com",
                "SourceArn": { "Fn::GetAtt": ["EventInitiateEvaluationSQSPublicPolicy", "Arn"] }
            }
        },
        "PermissionToInvokeLambdaInitiateS3EncryptionEvaluationCloudWatchEvents": {
            "Type": "AWS::Lambda::Permission",
            "DependsOn": ["LambdaInitiateS3EncryptionEvaluation", "EventInitiateEvaluationS3IAM"],
            "Properties": {
                "FunctionName": { "Ref": "LambdaInitiateS3EncryptionEvaluation" },
                "Action": "lambda:InvokeFunction",
                "Principal": "events.amazonaws.com",
                "SourceArn": { "Fn::GetAtt": ["EventInitiateEvaluationS3IAM", "Arn"] }
            }
        },
        "PermissionToInvokeLambdaInitiateRDSEncryptionEvaluationCloudWatchEvents": {
            "Type": "AWS::Lambda::Permission",
            "DependsOn": ["LambdaInitiateRDSEncryptionEvaluation", "EventInitiateEvaluationRDSEncryption"],
            "Properties": {
                "FunctionName": { "Ref": "LambdaInitiateRDSEncryptionEvaluation" },
                "Action": "lambda:InvokeFunction",
                "Principal": "events.amazonaws.com",
                "SourceArn": { "Fn::GetAtt": ["EventInitiateEvaluationRDSEncryption", "Arn"] }
            }
        },

        "PermissionToInvokeLambdaInitiateKMSKeyRotationEvaluationCloudWatchEvents": {
            "Type": "AWS::Lambda::Permission",
            "DependsOn": ["LambdaInitiateKMSKeyRotationEvaluation", "EventInitiateEvaluationKMSKeyRotation"],
            "Properties": {
                "FunctionName": { "Ref": "LambdaInitiateKMSKeyRotationEvaluation" },
                "Action": "lambda:InvokeFunction",
                "Principal": "events.amazonaws.com",
                "SourceArn": { "Fn::GetAtt": ["EventInitiateEvaluationKMSKeyRotation", "Arn"] }
            }
        },

        "SNSNotifyLambdaEvaluateSG": {
            "Type": "AWS::SNS::Topic",
            "DependsOn": ["LambdaEvaluateSG"],
            "Properties": {
                "DisplayName": {"Fn::Join" : ["", [ { "Ref": "ResourcesPrefix" },
                                                    { "Fn::FindInMap": ["NamingStandards", "SNSDisplayNameSecurityGroups", "value"] } ]
                                             ]},
                "TopicName": {"Fn::Join" : ["", [ { "Ref": "ResourcesPrefix" },
                                                  { "Fn::FindInMap": ["NamingStandards", "SNSTopicNameSecurityGroups", "value"] } ]
                                           ]},
                "Subscription": [{
                    "Endpoint": {
                        "Fn::GetAtt": ["LambdaEvaluateSG", "Arn"]
                    },
                    "Protocol": "lambda"
                }]
            }
        },
        "SNSNotifyLambdaEvaluateCloudTrails": {
            "Type": "AWS::SNS::Topic",
            "DependsOn": ["LambdaEvaluateCloudTrails"],
            "Properties": {
                "DisplayName": {"Fn::Join" : ["", [ { "Ref": "ResourcesPrefix" },
                                                    { "Fn::FindInMap": ["NamingStandards", "SNSDisplayNameCloudTrails", "value"] } ]
                                             ]},
                "TopicName": {"Fn::Join" : ["", [ { "Ref": "ResourcesPrefix" },
                                                  { "Fn::FindInMap": ["NamingStandards", "SNSTopicNameCloudTrails", "value"] } ]
                                           ]},
                "Subscription": [{
                    "Endpoint": {
                        "Fn::GetAtt": ["LambdaEvaluateCloudTrails", "Arn"]
                    },
                    "Protocol": "lambda"
                }]
            }
        },
        "SNSNotifyLambdaEvaluateS3ACL": {
            "Type": "AWS::SNS::Topic",
            "DependsOn": ["LambdaEvaluateS3ACL"],
            "Properties": {
                "DisplayName": {"Fn::Join" : ["", [ { "Ref": "ResourcesPrefix" },
                                                    { "Fn::FindInMap": ["NamingStandards", "SNSDisplayNameS3ACL", "value"] } ]
                                             ]},
                "TopicName": {"Fn::Join" : ["", [ { "Ref": "ResourcesPrefix" },
                                                  { "Fn::FindInMap": ["NamingStandards", "SNSTopicNameS3ACL", "value"] } ]
                                           ]},
                "Subscription": [{
                    "Endpoint": {
                        "Fn::GetAtt": ["LambdaEvaluateS3ACL", "Arn"]
                    },
                    "Protocol": "lambda"
                }]
            }
        },
        "SNSNotifyLambdaEvaluateS3Policy": {
            "Type": "AWS::SNS::Topic",
            "DependsOn": ["LambdaEvaluateS3Policy"],
            "Properties": {
                "DisplayName": {"Fn::Join" : ["", [ { "Ref": "ResourcesPrefix" },
                                                    { "Fn::FindInMap": ["NamingStandards", "SNSDisplayNameS3Policy", "value"] } ]
                                             ]},
                "TopicName": {"Fn::Join" : ["", [ { "Ref": "ResourcesPrefix" },
                                                  { "Fn::FindInMap": ["NamingStandards", "SNSTopicNameS3Policy", "value"] } ]
                                           ]},
                "Subscription": [{
                    "Endpoint": {
                        "Fn::GetAtt": ["LambdaEvaluateS3Policy", "Arn"]
                    },
                    "Protocol": "lambda"
                }]
            }
        },
        "SNSNotifyLambdaEvaluateIAMUserKeysRotation": {
            "Type": "AWS::SNS::Topic",
            "DependsOn": ["LambdaEvaluateIAMUserKeysRotation"],
            "Properties": {
                "DisplayName": {"Fn::Join" : ["", [ { "Ref": "ResourcesPrefix" },
                                                    { "Fn::FindInMap": ["NamingStandards", "SNSDisplayNameIAMUserKeysRotation", "value"] } ]
                                             ]},
                "TopicName": {"Fn::Join" : ["", [ { "Ref": "ResourcesPrefix" },
                                                  { "Fn::FindInMap": ["NamingStandards", "SNSTopicNameIAMUserKeysRotation", "value"] } ]
                                           ]},
                "Subscription": [{
                    "Endpoint": {
                        "Fn::GetAtt": ["LambdaEvaluateIAMUserKeysRotation", "Arn"]
                    },
                    "Protocol": "lambda"
                }]
            }
        },
        "SNSNotifyLambdaEvaluateIAMUserInactiveKeys": {
            "Type": "AWS::SNS::Topic",
            "DependsOn": ["LambdaEvaluateIAMUserInactiveKeys"],
            "Properties": {
                "DisplayName": {"Fn::Join" : ["", [ { "Ref": "ResourcesPrefix" },
                                                    { "Fn::FindInMap": ["NamingStandards", "SNSDisplayNameIAMUserInactiveKeys", "value"] } ]
                                             ]},
                "TopicName": {"Fn::Join" : ["", [ { "Ref": "ResourcesPrefix" },
                                                  { "Fn::FindInMap": ["NamingStandards", "SNSTopicNameIAMUserInactiveKeys", "value"] } ]
                                           ]},
                "Subscription": [{
                    "Endpoint": {
                        "Fn::GetAtt": ["LambdaEvaluateIAMUserInactiveKeys", "Arn"]
                    },
                    "Protocol": "lambda"
                }]
            }
        },
        "SNSNotifyLambdaEvaluateEBSVolumes": {
            "Type": "AWS::SNS::Topic",
            "DependsOn": ["LambdaEvaluateEBSVolumes"],
            "Properties": {
                "DisplayName": {"Fn::Join" : ["", [ { "Ref": "ResourcesPrefix" },
                                                    { "Fn::FindInMap": ["NamingStandards", "SNSDisplayNameEBSVolumes", "value"] } ]
                                             ]},
                "TopicName": {"Fn::Join" : ["", [ { "Ref": "ResourcesPrefix" },
                                                  { "Fn::FindInMap": ["NamingStandards", "SNSTopicNameEBSVolumes", "value"] } ]
                                           ]},
                "Subscription": [{
                    "Endpoint": {
                        "Fn::GetAtt": ["LambdaEvaluateEBSVolumes", "Arn"]
                    },
                    "Protocol": "lambda"
                }]
            }
        },
        "SNSNotifyLambdaEvaluateEBSSnapshots": {
            "Type": "AWS::SNS::Topic",
            "DependsOn": ["LambdaEvaluateEBSSnapshots"],
            "Properties": {
                "DisplayName": {"Fn::Join" : ["", [ { "Ref": "ResourcesPrefix" },
                                                    { "Fn::FindInMap": ["NamingStandards", "SNSDisplayNameEBSSnapshots", "value"] } ]
                                             ]},
                "TopicName": {"Fn::Join" : ["", [ { "Ref": "ResourcesPrefix" },
                                                  { "Fn::FindInMap": ["NamingStandards", "SNSTopicNameEBSSnapshots", "value"] } ]
                                           ]},
                "Subscription": [{
                    "Endpoint": {
                        "Fn::GetAtt": ["LambdaEvaluateEBSSnapshots", "Arn"]
                    },
                    "Protocol": "lambda"
                }]
            }
        },
        "SNSNotifyLambdaEvaluateRDSSnapshots": {
            "Type": "AWS::SNS::Topic",
            "DependsOn": "LambdaEvaluateRDSSnapshots",
            "Properties": {
                "DisplayName": {"Fn::Join" : ["", [ { "Ref": "ResourcesPrefix" },
                                                    { "Fn::FindInMap": ["NamingStandards", "SNSDisplayNameRDSSnapshots", "value"] } ]
                                             ]},
                "TopicName": {"Fn::Join" : ["", [ { "Ref": "ResourcesPrefix" },
                                                  { "Fn::FindInMap": ["NamingStandards", "SNSTopicNameRDSSnapshots", "value"] } ]
                                           ]},
                "Subscription": [{
                    "Endpoint": {
                        "Fn::GetAtt": ["LambdaEvaluateRDSSnapshots", "Arn"]
                    },
                    "Protocol": "lambda"
                }]
            }
        },
        "SNSNotifyLambdaEvaluateSQSPublicPolicy": {
            "Type": "AWS::SNS::Topic",
            "DependsOn": "LambdaEvaluateSQSPublicPolicy",
            "Properties": {
                "DisplayName": {"Fn::Join" : ["", [ { "Ref": "ResourcesPrefix" },
                                                    { "Fn::FindInMap": ["NamingStandards", "SNSDisplayNameSQSPublicPolicy", "value"] } ]
                                             ]},
                "TopicName": {"Fn::Join" : ["", [ { "Ref": "ResourcesPrefix" },
                                                  { "Fn::FindInMap": ["NamingStandards", "SNSTopicNameSQSPublicPolicy", "value"] } ]
                                           ]},
                "Subscription": [{
                    "Endpoint": {
                        "Fn::GetAtt": ["LambdaEvaluateSQSPublicPolicy", "Arn"]
                    },
                    "Protocol": "lambda"
                }]
            }
        },
        "SNSNotifyLambdaEvaluateS3Encryption": {
            "Type": "AWS::SNS::Topic",
            "DependsOn": "LambdaEvaluateS3Encryption",
            "Properties": {
                "DisplayName": {"Fn::Join" : ["", [ { "Ref": "ResourcesPrefix" },
                                                    { "Fn::FindInMap": ["NamingStandards", "SNSDisplayNameS3Encryption", "value"] } ]
                                             ]},
                "TopicName": {"Fn::Join" : ["", [ { "Ref": "ResourcesPrefix" },
                                                  { "Fn::FindInMap": ["NamingStandards", "SNSTopicNameS3Encryption", "value"] } ]
                                           ]},
                "Subscription": [{
                    "Endpoint": {
                        "Fn::GetAtt": ["LambdaEvaluateS3Encryption", "Arn"]
                    },
                    "Protocol": "lambda"
                }]
            }
        },
        "SNSNotifyLambdaEvaluateRDSEncryption": {
            "Type": "AWS::SNS::Topic",
            "DependsOn": "LambdaEvaluateRDSEncryption",
            "Properties": {
                "DisplayName": {"Fn::Join" : ["", [ { "Ref": "ResourcesPrefix" },
                                                    { "Fn::FindInMap": ["NamingStandards", "SNSDisplayNameRDSEncryption", "value"] } ]
                                             ]},
                "TopicName": {"Fn::Join" : ["", [ { "Ref": "ResourcesPrefix" },
                                                  { "Fn::FindInMap": ["NamingStandards", "SNSTopicNameRDSEncryption", "value"] } ]
                                           ]},
                "Subscription": [{
                    "Endpoint": {
                        "Fn::GetAtt": ["LambdaEvaluateRDSEncryption", "Arn"]
                    },
                    "Protocol": "lambda"
                }]
            }
        },

        "SNSNotifyLambdaEvaluateKMSKeyRotation": {
            "Type": "AWS::SNS::Topic",
            "DependsOn": "LambdaEvaluateKMSKeyRotation",
            "Properties": {
                "DisplayName": {"Fn::Join" : ["", [ { "Ref": "ResourcesPrefix" },
                                                    { "Fn::FindInMap": ["NamingStandards", "SNSDisplayNameKMSKeyRotation", "value"] } ]
                                             ]},
                "TopicName": {"Fn::Join" : ["", [ { "Ref": "ResourcesPrefix" },
                                                  { "Fn::FindInMap": ["NamingStandards", "SNSTopicNameKMSKeyRotation", "value"] } ]
                                           ]},
                "Subscription": [{
                    "Endpoint": {
                        "Fn::GetAtt": ["LambdaEvaluateKMSKeyRotation", "Arn"]
                    },
                    "Protocol": "lambda"
                }]
            }
        },

        "PermissionToInvokeLambdaEvaluateSgSNS": {
            "Type": "AWS::Lambda::Permission",
            "DependsOn": ["SNSNotifyLambdaEvaluateSG", "LambdaEvaluateSG"],
            "Properties": {
                "Action": "lambda:InvokeFunction",
                "Principal": "sns.amazonaws.com",
                "SourceArn": { "Ref": "SNSNotifyLambdaEvaluateSG" },
                "FunctionName": { "Fn::GetAtt": ["LambdaEvaluateSG", "Arn"] }
            }
        },
        "PermissionToInvokeLambdaEvaluateCloudTrailsSNS": {
            "Type": "AWS::Lambda::Permission",
            "DependsOn": ["SNSNotifyLambdaEvaluateCloudTrails", "LambdaEvaluateCloudTrails"],
            "Properties": {
                "Action": "lambda:InvokeFunction",
                "Principal": "sns.amazonaws.com",
                "SourceArn": { "Ref": "SNSNotifyLambdaEvaluateCloudTrails" },
                "FunctionName": { "Fn::GetAtt": ["LambdaEvaluateCloudTrails", "Arn"] }
            }
        },
        "PermissionToInvokeLambdaEvaluateS3AclSNS": {
            "Type": "AWS::Lambda::Permission",
            "DependsOn": "SNSNotifyLambdaEvaluateS3ACL",
            "Properties": {
                "Action": "lambda:InvokeFunction",
                "Principal": "sns.amazonaws.com",
                "SourceArn": { "Ref": "SNSNotifyLambdaEvaluateS3ACL" },
                "FunctionName": { "Fn::GetAtt": ["LambdaEvaluateS3ACL", "Arn"] }
            }
        },
        "PermissionToInvokeLambdaEvaluateS3PolicySNS": {
            "Type": "AWS::Lambda::Permission",
            "DependsOn": ["SNSNotifyLambdaEvaluateS3Policy", "LambdaEvaluateS3Policy"],
            "Properties": {
                "Action": "lambda:InvokeFunction",
                "Principal": "sns.amazonaws.com",
                "SourceArn": { "Ref": "SNSNotifyLambdaEvaluateS3Policy" },
                "FunctionName": { "Fn::GetAtt": ["LambdaEvaluateS3Policy", "Arn"] }
            }
        },
        "PermissionToInvokeLambdaEvaluateIAMUserKeysRotationSNS": {
            "Type": "AWS::Lambda::Permission",
            "DependsOn": ["SNSNotifyLambdaEvaluateIAMUserKeysRotation", "LambdaEvaluateIAMUserKeysRotation"],
            "Properties": {
                "Action": "lambda:InvokeFunction",
                "Principal": "sns.amazonaws.com",
                "SourceArn": { "Ref": "SNSNotifyLambdaEvaluateIAMUserKeysRotation" },
                "FunctionName": { "Fn::GetAtt": ["LambdaEvaluateIAMUserKeysRotation", "Arn"] }
            }
        },
        "PermissionToInvokeLambdaEvaluateIAMUserInactiveKeysSNS": {
            "Type": "AWS::Lambda::Permission",
            "DependsOn": ["SNSNotifyLambdaEvaluateIAMUserInactiveKeys", "LambdaEvaluateIAMUserInactiveKeys"],
            "Properties": {
                "Action": "lambda:InvokeFunction",
                "Principal": "sns.amazonaws.com",
                "SourceArn": { "Ref": "SNSNotifyLambdaEvaluateIAMUserInactiveKeys" },
                "FunctionName": { "Fn::GetAtt": ["LambdaEvaluateIAMUserInactiveKeys", "Arn"] }
            }
        },
        "PermissionToInvokeLambdaEvaluateEBSVolumesSNS": {
            "Type": "AWS::Lambda::Permission",
            "DependsOn": ["SNSNotifyLambdaEvaluateEBSVolumes", "LambdaEvaluateEBSVolumes"],
            "Properties": {
                "Action": "lambda:InvokeFunction",
                "Principal": "sns.amazonaws.com",
                "SourceArn": { "Ref": "SNSNotifyLambdaEvaluateEBSVolumes" },
                "FunctionName": { "Fn::GetAtt": ["LambdaEvaluateEBSVolumes", "Arn"] }
            }
        },
        "PermissionToInvokeLambdaEvaluateEBSSnapshotsSNS": {
            "Type": "AWS::Lambda::Permission",
            "DependsOn": ["SNSNotifyLambdaEvaluateEBSSnapshots", "LambdaEvaluateEBSSnapshots"],
            "Properties": {
                "Action": "lambda:InvokeFunction",
                "Principal": "sns.amazonaws.com",
                "SourceArn": { "Ref": "SNSNotifyLambdaEvaluateEBSSnapshots" },
                "FunctionName": { "Fn::GetAtt": ["LambdaEvaluateEBSSnapshots", "Arn"] }
            }
        },
        "PermissionToInvokeLambdaEvaluateRDSSnapshotsSNS": {
            "Type": "AWS::Lambda::Permission",
            "DependsOn": ["SNSNotifyLambdaEvaluateRDSSnapshots", "LambdaEvaluateRDSSnapshots"],
            "Properties": {
                "Action": "lambda:InvokeFunction",
                "Principal": "sns.amazonaws.com",
                "SourceArn": { "Ref": "SNSNotifyLambdaEvaluateRDSSnapshots" },
                "FunctionName": { "Fn::GetAtt": ["LambdaEvaluateRDSSnapshots", "Arn"] }
            }
        },
<<<<<<< HEAD
       "PermissionToInvokeLambdaEvaluateKMSKeyRotationSNS": {
            "Type": "AWS::Lambda::Permission",
            "DependsOn": ["SNSNotifyLambdaEvaluateKMSKeyRotation", "LambdaEvaluateKMSKeyRotation"],
            "Properties": {
                "Action": "lambda:InvokeFunction",
                "Principal": "sns.amazonaws.com",
                "SourceArn": { "Ref": "SNSNotifyLambdaEvaluateKMSKeyRotation" },
                "FunctionName": { "Fn::GetAtt": ["LambdaEvaluateKMSKeyRotation", "Arn"] }
=======
        "PermissionToInvokeLambdaEvaluateSQSPublicPolicySNS": {
            "Type": "AWS::Lambda::Permission",
            "DependsOn": ["SNSNotifyLambdaEvaluateSQSPublicPolicy", "LambdaEvaluateSQSPublicPolicy"],
            "Properties": {
                "Action": "lambda:InvokeFunction",
                "Principal": "sns.amazonaws.com",
                "SourceArn": { "Ref": "SNSNotifyLambdaEvaluateSQSPublicPolicy" },
                "FunctionName": { "Fn::GetAtt": ["LambdaEvaluateSQSPublicPolicy", "Arn"] }
            }
        },
        "PermissionToInvokeLambdaEvaluateS3EncryptionSNS": {
            "Type": "AWS::Lambda::Permission",
            "DependsOn": ["SNSNotifyLambdaEvaluateS3Encryption", "LambdaEvaluateS3Encryption"],
            "Properties": {
                "Action": "lambda:InvokeFunction",
                "Principal": "sns.amazonaws.com",
                "SourceArn": { "Ref": "SNSNotifyLambdaEvaluateS3Encryption" },
                "FunctionName": { "Fn::GetAtt": ["LambdaEvaluateS3Encryption", "Arn"] }
            }
        },
        "PermissionToInvokeLambdaEvaluateRDSEncryptionSNS": {
            "Type": "AWS::Lambda::Permission",
            "DependsOn": ["SNSNotifyLambdaEvaluateRDSEncryption", "LambdaEvaluateRDSEncryption"],
            "Properties": {
                "Action": "lambda:InvokeFunction",
                "Principal": "sns.amazonaws.com",
                "SourceArn": { "Ref": "SNSNotifyLambdaEvaluateRDSEncryption" },
                "FunctionName": { "Fn::GetAtt": ["LambdaEvaluateRDSEncryption", "Arn"] }
>>>>>>> 1698e825
            }
        },

        "SNSIdentificationErrors": {
            "Type": "AWS::SNS::Topic",
            "Properties": {
                "TopicName": {"Fn::Join" : ["", [ { "Ref": "ResourcesPrefix" },
                                                  { "Fn::FindInMap": ["NamingStandards", "SNSTopicNameIdentificationErrors", "value"] } ]
                                           ]}
            }
        },
        "SubscriptionSNSIdentificationErrorsLambdaLogsForwarder": {
            "Type" : "AWS::SNS::Subscription",
            "DependsOn": ["SNSIdentificationErrors", "LambdaLogsForwarder"],
            "Properties" : {
                "Endpoint" : { "Fn::GetAtt" : [ "LambdaLogsForwarder", "Arn" ] },
                "Protocol" : "lambda",
                "TopicArn" : { "Ref": "SNSIdentificationErrors" }
            }
        },
        "PermissionToInvokeLambdaLogsForwarderSNS": {
            "Type": "AWS::Lambda::Permission",
            "DependsOn": ["SNSIdentificationErrors", "LambdaLogsForwarder"],
            "Properties": {
                "Action": "lambda:InvokeFunction",
                "Principal": "sns.amazonaws.com",
                "SourceArn": { "Ref": "SNSIdentificationErrors" },
                "FunctionName": { "Fn::GetAtt": ["LambdaLogsForwarder", "Arn"] }
            }
        },

        "AlarmErrorsLambdaBackupDDB": {
            "Type": "AWS::CloudWatch::Alarm",
            "DependsOn": ["SNSIdentificationErrors", "LambdaBackupDDB"],
            "Properties": {
                "AlarmActions": [ { "Ref": "SNSIdentificationErrors" } ],
                "OKActions": [ { "Ref": "SNSIdentificationErrors" } ],
                "AlarmName": {"Fn::Join": ["/", [ { "Ref": "LambdaBackupDDB" }, "LambdaError" ] ]},
                "EvaluationPeriods": 1,
                "Namespace": "AWS/Lambda",
                "MetricName": "Errors",
                "Dimensions": [
                    {
                        "Name": "FunctionName",
                        "Value": { "Ref": "LambdaBackupDDB" }
                    }
                ],
                "Period": 86400,
                "Statistic": "Maximum",
                "ComparisonOperator" : "GreaterThanThreshold",
                "Threshold": 0,
                "TreatMissingData": "notBreaching"
            }
        },
        "AlarmErrorsLambdaInitiateSGEvaluation": {
            "Type": "AWS::CloudWatch::Alarm",
            "DependsOn": ["SNSIdentificationErrors", "LambdaInitiateSGEvaluation"],
            "Properties": {
                "AlarmActions": [ { "Ref": "SNSIdentificationErrors" } ],
                "OKActions": [ { "Ref": "SNSIdentificationErrors" } ],
                "AlarmName": {"Fn::Join": ["/", [ { "Ref": "LambdaInitiateSGEvaluation" }, "LambdaError" ] ]},
                "EvaluationPeriods": 1,
                "Namespace": "AWS/Lambda",
                "MetricName": "Errors",
                "Dimensions": [
                    {
                        "Name": "FunctionName",
                        "Value": { "Ref": "LambdaInitiateSGEvaluation" }
                    }
                ],
                "Period": 3600,
                "Statistic": "Maximum",
                "ComparisonOperator" : "GreaterThanThreshold",
                "Threshold": 0,
                "TreatMissingData": "notBreaching"
            }
        },
        "AlarmErrorsLambdaSGEvaluation": {
            "Type": "AWS::CloudWatch::Alarm",
            "DependsOn": ["SNSIdentificationErrors", "LambdaEvaluateSG"],
            "Properties": {
                "AlarmActions": [ { "Ref": "SNSIdentificationErrors" } ],
                "OKActions": [ { "Ref": "SNSIdentificationErrors" } ],
                "AlarmName": {"Fn::Join": ["/", [ { "Ref": "LambdaEvaluateSG" }, "LambdaError" ] ]},
                "EvaluationPeriods": 1,
                "Namespace": "AWS/Lambda",
                "MetricName": "Errors",
                "Dimensions": [
                    {
                        "Name": "FunctionName",
                        "Value": { "Ref": "LambdaEvaluateSG" }
                    }
                ],
                "Period": 3600,
                "Statistic": "Maximum",
                "ComparisonOperator" : "GreaterThanThreshold",
                "Threshold": 0,
                "TreatMissingData": "notBreaching"
            }
        },
        "AlarmErrorsLambdaInitiateCloudTrailsEvaluation": {
            "Type": "AWS::CloudWatch::Alarm",
            "DependsOn": ["SNSIdentificationErrors", "LambdaInitiateCloudTrailsEvaluation"],
            "Properties": {
                "AlarmActions": [ { "Ref": "SNSIdentificationErrors" } ],
                "OKActions": [ { "Ref": "SNSIdentificationErrors" } ],
                "AlarmName": {"Fn::Join": ["/", [ { "Ref": "LambdaInitiateCloudTrailsEvaluation" }, "LambdaError" ] ]},
                "EvaluationPeriods": 1,
                "Namespace": "AWS/Lambda",
                "MetricName": "Errors",
                "Dimensions": [
                    {
                        "Name": "FunctionName",
                        "Value": { "Ref": "LambdaInitiateCloudTrailsEvaluation" }
                    }
                ],
                "Period": 3600,
                "Statistic": "Maximum",
                "ComparisonOperator" : "GreaterThanThreshold",
                "Threshold": 0,
                "TreatMissingData": "notBreaching"
            }
        },
        "AlarmErrorsLambdaEvaluateCloudTrails": {
            "Type": "AWS::CloudWatch::Alarm",
            "DependsOn": ["SNSIdentificationErrors", "LambdaEvaluateCloudTrails"],
            "Properties": {
                "AlarmActions": [ { "Ref": "SNSIdentificationErrors" } ],
                "OKActions": [ { "Ref": "SNSIdentificationErrors" } ],
                "AlarmName": {"Fn::Join": ["/", [ { "Ref": "LambdaEvaluateCloudTrails" }, "LambdaError" ] ]},
                "EvaluationPeriods": 1,
                "Namespace": "AWS/Lambda",
                "MetricName": "Errors",
                "Dimensions": [
                    {
                        "Name": "FunctionName",
                        "Value": { "Ref": "LambdaEvaluateCloudTrails" }
                    }
                ],
                "Period": 3600,
                "Statistic": "Maximum",
                "ComparisonOperator" : "GreaterThanThreshold",
                "Threshold": 0,
                "TreatMissingData": "notBreaching"
            }
        },
        "AlarmErrorsLambdaInitiateS3ACLEvaluation": {
            "Type": "AWS::CloudWatch::Alarm",
            "DependsOn": ["SNSIdentificationErrors", "LambdaInitiateS3ACLEvaluation"],
            "Properties": {
                "AlarmActions": [ { "Ref": "SNSIdentificationErrors" } ],
                "OKActions": [ { "Ref": "SNSIdentificationErrors" } ],
                "AlarmName": {"Fn::Join": ["/", [ { "Ref": "LambdaInitiateS3ACLEvaluation" }, "LambdaError" ] ]},
                "EvaluationPeriods": 1,
                "Namespace": "AWS/Lambda",
                "MetricName": "Errors",
                "Dimensions": [
                    {
                        "Name": "FunctionName",
                        "Value": { "Ref": "LambdaInitiateS3ACLEvaluation" }
                    }
                ],
                "Period": 3600,
                "Statistic": "Maximum",
                "ComparisonOperator" : "GreaterThanThreshold",
                "Threshold": 0,
                "TreatMissingData": "notBreaching"
            }
        },
        "AlarmErrorsLambdaS3ACLEvaluation": {
            "Type": "AWS::CloudWatch::Alarm",
            "DependsOn": ["SNSIdentificationErrors", "LambdaEvaluateS3ACL"],
            "Properties": {
                "AlarmActions": [ { "Ref": "SNSIdentificationErrors" } ],
                "OKActions": [ { "Ref": "SNSIdentificationErrors" } ],
                "AlarmName": {"Fn::Join": ["/", [ { "Ref": "LambdaEvaluateS3ACL" }, "LambdaError" ] ]},
                "EvaluationPeriods": 1,
                "Namespace": "AWS/Lambda",
                "MetricName": "Errors",
                "Dimensions": [
                    {
                        "Name": "FunctionName",
                        "Value": { "Ref": "LambdaEvaluateS3ACL" }
                    }
                ],
                "Period": 3600,
                "Statistic": "Maximum",
                "ComparisonOperator" : "GreaterThanThreshold",
                "Threshold": 0,
                "TreatMissingData": "notBreaching"
            }
        },
        "AlarmErrorsLambdaInitiateS3PolicyEvaluation": {
            "Type": "AWS::CloudWatch::Alarm",
            "DependsOn": ["SNSIdentificationErrors", "LambdaInitiateS3PolicyEvaluation"],
            "Properties": {
                "AlarmActions": [ { "Ref": "SNSIdentificationErrors" } ],
                "OKActions": [ { "Ref": "SNSIdentificationErrors" } ],
                "AlarmName": {"Fn::Join": ["/", [ { "Ref": "LambdaInitiateS3PolicyEvaluation" }, "LambdaError" ] ]},
                "EvaluationPeriods": 1,
                "Namespace": "AWS/Lambda",
                "MetricName": "Errors",
                "Dimensions": [
                    {
                        "Name": "FunctionName",
                        "Value": { "Ref": "LambdaInitiateS3PolicyEvaluation" }
                    }
                ],
                "Period": 3600,
                "Statistic": "Maximum",
                "ComparisonOperator" : "GreaterThanThreshold",
                "Threshold": 0,
                "TreatMissingData": "notBreaching"
            }
        },
        "AlarmErrorsLambdaS3PolicyEvaluation": {
            "Type": "AWS::CloudWatch::Alarm",
            "DependsOn": ["SNSIdentificationErrors", "LambdaEvaluateS3Policy"],
            "Properties": {
                "AlarmActions": [ { "Ref": "SNSIdentificationErrors" } ],
                "OKActions": [ { "Ref": "SNSIdentificationErrors" } ],
                "AlarmName": {"Fn::Join": ["/", [ { "Ref": "LambdaEvaluateS3Policy" }, "LambdaError" ] ]},
                "EvaluationPeriods": 1,
                "Namespace": "AWS/Lambda",
                "MetricName": "Errors",
                "Dimensions": [
                    {
                        "Name": "FunctionName",
                        "Value": { "Ref": "LambdaEvaluateS3Policy" }
                    }
                ],
                "Period": 3600,
                "Statistic": "Maximum",
                "ComparisonOperator" : "GreaterThanThreshold",
                "Threshold": 0,
                "TreatMissingData": "notBreaching"
            }
        },
        "AlarmErrorsLambdaInitiateIAMUserKeysRotationEvaluation": {
            "Type": "AWS::CloudWatch::Alarm",
            "DependsOn": ["SNSIdentificationErrors", "LambdaInitiateIAMUserKeysRotationEvaluation"],
            "Properties": {
                "AlarmActions": [ { "Ref": "SNSIdentificationErrors" } ],
                "OKActions": [ { "Ref": "SNSIdentificationErrors" } ],
                "AlarmName": {"Fn::Join": ["/", [ { "Ref": "LambdaInitiateIAMUserKeysRotationEvaluation" }, "LambdaError" ] ]},
                "EvaluationPeriods": 1,
                "Namespace": "AWS/Lambda",
                "MetricName": "Errors",
                "Dimensions": [
                    {
                        "Name": "FunctionName",
                        "Value": { "Ref": "LambdaInitiateIAMUserKeysRotationEvaluation" }
                    }
                ],
                "Period": 3600,
                "Statistic": "Maximum",
                "ComparisonOperator" : "GreaterThanThreshold",
                "Threshold": 0,
                "TreatMissingData": "notBreaching"
            }
        },
        "AlarmErrorsLambdaIAMUserKeysRotationEvaluation": {
            "Type": "AWS::CloudWatch::Alarm",
            "DependsOn": ["SNSIdentificationErrors", "LambdaEvaluateIAMUserKeysRotation"],
            "Properties": {
                "AlarmActions": [ { "Ref": "SNSIdentificationErrors" } ],
                "OKActions": [ { "Ref": "SNSIdentificationErrors" } ],
                "AlarmName": {"Fn::Join": ["/", [ { "Ref": "LambdaEvaluateIAMUserKeysRotation" }, "LambdaError" ] ]},
                "EvaluationPeriods": 1,
                "Namespace": "AWS/Lambda",
                "MetricName": "Errors",
                "Dimensions": [
                    {
                        "Name": "FunctionName",
                        "Value": { "Ref": "LambdaEvaluateIAMUserKeysRotation" }
                    }
                ],
                "Period": 3600,
                "Statistic": "Maximum",
                "ComparisonOperator" : "GreaterThanThreshold",
                "Threshold": 0,
                "TreatMissingData": "notBreaching"
            }
        },
        "AlarmErrorsLambdaInitiateIAMUserInactiveKeysEvaluation": {
            "Type": "AWS::CloudWatch::Alarm",
            "DependsOn": ["SNSIdentificationErrors", "LambdaInitiateIAMUserInactiveKeysEvaluation"],
            "Properties": {
                "AlarmActions": [ { "Ref": "SNSIdentificationErrors" } ],
                "OKActions": [ { "Ref": "SNSIdentificationErrors" } ],
                "AlarmName": {"Fn::Join": ["/", [ { "Ref": "LambdaInitiateIAMUserInactiveKeysEvaluation" }, "LambdaError" ] ]},
                "EvaluationPeriods": 1,
                "Namespace": "AWS/Lambda",
                "MetricName": "Errors",
                "Dimensions": [
                    {
                        "Name": "FunctionName",
                        "Value": { "Ref": "LambdaInitiateIAMUserInactiveKeysEvaluation" }
                    }
                ],
                "Period": 3600,
                "Statistic": "Maximum",
                "ComparisonOperator" : "GreaterThanThreshold",
                "Threshold": 0,
                "TreatMissingData": "notBreaching"
            }
        },
        "AlarmErrorsLambdaIAMUserInactiveKeysEvaluation": {
            "Type": "AWS::CloudWatch::Alarm",
            "DependsOn": ["SNSIdentificationErrors", "LambdaEvaluateIAMUserInactiveKeys"],
            "Properties": {
                "AlarmActions": [ { "Ref": "SNSIdentificationErrors" } ],
                "OKActions": [ { "Ref": "SNSIdentificationErrors" } ],
                "AlarmName": {"Fn::Join": ["/", [ { "Ref": "LambdaEvaluateIAMUserInactiveKeys" }, "LambdaError" ] ]},
                "EvaluationPeriods": 1,
                "Namespace": "AWS/Lambda",
                "MetricName": "Errors",
                "Dimensions": [
                    {
                        "Name": "FunctionName",
                        "Value": { "Ref": "LambdaEvaluateIAMUserInactiveKeys" }
                    }
                ],
                "Period": 3600,
                "Statistic": "Maximum",
                "ComparisonOperator" : "GreaterThanThreshold",
                "Threshold": 0,
                "TreatMissingData": "notBreaching"
            }
        },
        "AlarmErrorsLambdaInitiateEBSVolumesEvaluation": {
            "Type": "AWS::CloudWatch::Alarm",
            "DependsOn": ["SNSIdentificationErrors", "LambdaInitiateEBSVolumesEvaluation"],
            "Properties": {
                "AlarmActions": [ { "Ref": "SNSIdentificationErrors" } ],
                "OKActions": [ { "Ref": "SNSIdentificationErrors" } ],
                "AlarmName": {"Fn::Join": ["/", [ { "Ref": "LambdaInitiateEBSVolumesEvaluation" }, "LambdaError" ] ]},
                "EvaluationPeriods": 1,
                "Namespace": "AWS/Lambda",
                "MetricName": "Errors",
                "Dimensions": [
                    {
                        "Name": "FunctionName",
                        "Value": { "Ref": "LambdaInitiateEBSVolumesEvaluation" }
                    }
                ],
                "Period": 3600,
                "Statistic": "Maximum",
                "ComparisonOperator" : "GreaterThanThreshold",
                "Threshold": 0,
                "TreatMissingData": "notBreaching"
            }
        },
        "AlarmErrorsLambdaEBSVolumesEvaluation": {
            "Type": "AWS::CloudWatch::Alarm",
            "DependsOn": ["SNSIdentificationErrors", "LambdaEvaluateEBSVolumes"],
            "Properties": {
                "AlarmActions": [ { "Ref": "SNSIdentificationErrors" } ],
                "OKActions": [ { "Ref": "SNSIdentificationErrors" } ],
                "AlarmName": {"Fn::Join": ["/", [ { "Ref": "LambdaEvaluateEBSVolumes" }, "LambdaError" ] ]},
                "EvaluationPeriods": 1,
                "Namespace": "AWS/Lambda",
                "MetricName": "Errors",
                "Dimensions": [
                    {
                        "Name": "FunctionName",
                        "Value": { "Ref": "LambdaEvaluateEBSVolumes" }
                    }
                ],
                "Period": 3600,
                "Statistic": "Maximum",
                "ComparisonOperator" : "GreaterThanThreshold",
                "Threshold": 0,
                "TreatMissingData": "notBreaching"
            }
        },
        "AlarmErrorsLambdaInitiateEBSSnapshotsEvaluation": {
            "Type": "AWS::CloudWatch::Alarm",
            "DependsOn": ["SNSIdentificationErrors", "LambdaInitiateEBSSnapshotsEvaluation"],
            "Properties": {
                "AlarmActions": [ { "Ref": "SNSIdentificationErrors" } ],
                "OKActions": [ { "Ref": "SNSIdentificationErrors" } ],
                "AlarmName": {"Fn::Join": ["/", [ { "Ref": "LambdaInitiateEBSSnapshotsEvaluation" }, "LambdaError" ] ]},
                "EvaluationPeriods": 1,
                "Namespace": "AWS/Lambda",
                "MetricName": "Errors",
                "Dimensions": [
                    {
                        "Name": "FunctionName",
                        "Value": { "Ref": "LambdaInitiateEBSSnapshotsEvaluation" }
                    }
                ],
                "Period": 3600,
                "Statistic": "Maximum",
                "ComparisonOperator" : "GreaterThanThreshold",
                "Threshold": 0,
                "TreatMissingData": "notBreaching"
            }
        },
        "AlarmErrorsLambdaEBSSnapshotsEvaluation": {
            "Type": "AWS::CloudWatch::Alarm",
            "DependsOn": ["SNSIdentificationErrors", "LambdaEvaluateEBSSnapshots"],
            "Properties": {
                "AlarmActions": [ { "Ref": "SNSIdentificationErrors" } ],
                "OKActions": [ { "Ref": "SNSIdentificationErrors" } ],
                "AlarmName": {"Fn::Join": ["/", [ { "Ref": "LambdaEvaluateEBSSnapshots" }, "LambdaError" ] ]},
                "EvaluationPeriods": 1,
                "Namespace": "AWS/Lambda",
                "MetricName": "Errors",
                "Dimensions": [
                    {
                        "Name": "FunctionName",
                        "Value": { "Ref": "LambdaEvaluateEBSSnapshots" }
                    }
                ],
                "Period": 3600,
                "Statistic": "Maximum",
                "ComparisonOperator" : "GreaterThanThreshold",
                "Threshold": 0,
                "TreatMissingData": "notBreaching"
            }
        },
        "AlarmErrorsLambdaInitiateRDSSnapshotsEvaluation": {
            "Type": "AWS::CloudWatch::Alarm",
            "DependsOn": ["SNSIdentificationErrors", "LambdaInitiateRDSSnapshotsEvaluation"],
            "Properties": {
                "AlarmActions": [ { "Ref": "SNSIdentificationErrors" } ],
                "OKActions": [ { "Ref": "SNSIdentificationErrors" } ],
                "AlarmName": {"Fn::Join": ["/", [ { "Ref": "LambdaInitiateRDSSnapshotsEvaluation" }, "LambdaError" ] ]},
                "EvaluationPeriods": 1,
                "Namespace": "AWS/Lambda",
                "MetricName": "Errors",
                "Dimensions": [
                    {
                        "Name": "FunctionName",
                        "Value": { "Ref": "LambdaInitiateRDSSnapshotsEvaluation" }
                    }
                ],
                "Period": 3600,
                "Statistic": "Maximum",
                "ComparisonOperator" : "GreaterThanThreshold",
                "Threshold": 0,
                "TreatMissingData": "notBreaching"
            }
        },
        "AlarmErrorsLambdaRDSSnapshotsEvaluation": {
            "Type": "AWS::CloudWatch::Alarm",
            "DependsOn": ["SNSIdentificationErrors", "LambdaEvaluateRDSSnapshots"],
            "Properties": {
                "AlarmActions": [ { "Ref": "SNSIdentificationErrors" } ],
                "OKActions": [ { "Ref": "SNSIdentificationErrors" } ],
                "AlarmName": {"Fn::Join": ["/", [ { "Ref": "LambdaEvaluateRDSSnapshots" }, "LambdaError" ] ]},
                "EvaluationPeriods": 1,
                "Namespace": "AWS/Lambda",
                "MetricName": "Errors",
                "Dimensions": [
                    {
                        "Name": "FunctionName",
                        "Value": { "Ref": "LambdaEvaluateRDSSnapshots" }
                    }
                ],
                "Period": 3600,
                "Statistic": "Maximum",
                "ComparisonOperator" : "GreaterThanThreshold",
                "Threshold": 0,
                "TreatMissingData": "notBreaching"
            }
        },
<<<<<<< HEAD
        "AlarmErrorsLambdaInitiateKMSKeyRotationEvaluation": {
            "Type": "AWS::CloudWatch::Alarm",
            "DependsOn": ["SNSIdentificationErrors", "LambdaInitiateKMSKeyRotationEvaluation"],
            "Properties": {
                "AlarmActions": [ { "Ref": "SNSIdentificationErrors" } ],
                "OKActions": [ { "Ref": "SNSIdentificationErrors" } ],
                "AlarmName": {"Fn::Join": ["/", [ { "Ref": "LambdaInitiateKMSKeyRotationEvaluation" }, "LambdaError" ] ]},
=======
        "AlarmErrorsLambdaInitiateSQSPublicPolicyEvaluation": {
            "Type": "AWS::CloudWatch::Alarm",
            "DependsOn": ["SNSIdentificationErrors", "LambdaInitiateSQSPublicPolicyEvaluation"],
            "Properties": {
                "AlarmActions": [ { "Ref": "SNSIdentificationErrors" } ],
                "OKActions": [ { "Ref": "SNSIdentificationErrors" } ],
                "AlarmName": {"Fn::Join": ["/", [ { "Ref": "LambdaInitiateSQSPublicPolicyEvaluation" }, "LambdaError" ] ]},
>>>>>>> 1698e825
                "EvaluationPeriods": 1,
                "Namespace": "AWS/Lambda",
                "MetricName": "Errors",
                "Dimensions": [
                    {
                        "Name": "FunctionName",
<<<<<<< HEAD
                        "Value": { "Ref": "LambdaInitiateKMSKeyRotationEvaluation" }
=======
                        "Value": { "Ref": "LambdaInitiateSQSPublicPolicyEvaluation" }
>>>>>>> 1698e825
                    }
                ],
                "Period": 3600,
                "Statistic": "Maximum",
                "ComparisonOperator" : "GreaterThanThreshold",
                "Threshold": 0,
                "TreatMissingData": "notBreaching"
            }
        },
<<<<<<< HEAD
        "AlarmErrorsLambdaKMSKeyRotationEvaluation": {
            "Type": "AWS::CloudWatch::Alarm",
            "DependsOn": ["SNSIdentificationErrors", "LambdaEvaluateKMSKeyRotation"],
            "Properties": {
                "AlarmActions": [ { "Ref": "SNSIdentificationErrors" } ],
                "OKActions": [ { "Ref": "SNSIdentificationErrors" } ],
                "AlarmName": {"Fn::Join": ["/", [ { "Ref": "LambdaEvaluateKMSKeyRotation" }, "LambdaError" ] ]},
=======
        "AlarmErrorsLambdaInitiateS3EncryptionEvaluation": {
            "Type": "AWS::CloudWatch::Alarm",
            "DependsOn": ["SNSIdentificationErrors", "LambdaInitiateS3EncryptionEvaluation"],
            "Properties": {
                "AlarmActions": [ { "Ref": "SNSIdentificationErrors" } ],
                "OKActions": [ { "Ref": "SNSIdentificationErrors" } ],
                "AlarmName": {"Fn::Join": ["/", [ { "Ref": "LambdaInitiateS3EncryptionEvaluation" }, "LambdaError" ] ]},
>>>>>>> 1698e825
                "EvaluationPeriods": 1,
                "Namespace": "AWS/Lambda",
                "MetricName": "Errors",
                "Dimensions": [
                    {
                        "Name": "FunctionName",
<<<<<<< HEAD
                        "Value": { "Ref": "LambdaEvaluateKMSKeyRotation" }
=======
                        "Value": { "Ref": "LambdaInitiateS3EncryptionEvaluation" }
                    }
                ],
                "Period": 3600,
                "Statistic": "Maximum",
                "ComparisonOperator" : "GreaterThanThreshold",
                "Threshold": 0,
                "TreatMissingData": "notBreaching"
            }
        },
        "AlarmErrorsLambdaSQSPublicPolicyEvaluation": {
            "Type": "AWS::CloudWatch::Alarm",
            "DependsOn": ["SNSIdentificationErrors", "LambdaEvaluateSQSPublicPolicy"],
            "Properties": {
                "AlarmActions": [ { "Ref": "SNSIdentificationErrors" } ],
                "OKActions": [ { "Ref": "SNSIdentificationErrors" } ],
                "AlarmName": {"Fn::Join": ["/", [ { "Ref": "LambdaEvaluateSQSPublicPolicy" }, "LambdaError" ] ]},
                "EvaluationPeriods": 1,
                "Namespace": "AWS/Lambda",
                "MetricName": "Errors",
                "Dimensions": [
                    {
                        "Name": "FunctionName",
                        "Value": { "Ref": "LambdaEvaluateSQSPublicPolicy" }
                    }
                ],
                "Period": 3600,
                "Statistic": "Maximum",
                "ComparisonOperator" : "GreaterThanThreshold",
                "Threshold": 0,
                "TreatMissingData": "notBreaching"
            }
        },
        "AlarmErrorsLambdaS3EncryptionEvaluation": {
            "Type": "AWS::CloudWatch::Alarm",
            "DependsOn": ["SNSIdentificationErrors", "LambdaEvaluateS3Encryption"],
            "Properties": {
                "AlarmActions": [ { "Ref": "SNSIdentificationErrors" } ],
                "OKActions": [ { "Ref": "SNSIdentificationErrors" } ],
                "AlarmName": {"Fn::Join": ["/", [ { "Ref": "LambdaEvaluateS3Encryption" }, "LambdaError" ] ]},
                "EvaluationPeriods": 1,
                "Namespace": "AWS/Lambda",
                "MetricName": "Errors",
                "Dimensions": [
                    {
                        "Name": "FunctionName",
                        "Value": { "Ref": "LambdaEvaluateS3Encryption" }
                    }
                ],
                "Period": 3600,
                "Statistic": "Maximum",
                "ComparisonOperator" : "GreaterThanThreshold",
                "Threshold": 0,
                "TreatMissingData": "notBreaching"
            }
        },
        "AlarmErrorsLambdaInitiateRDSEncryptionEvaluation": {
            "Type": "AWS::CloudWatch::Alarm",
            "DependsOn": ["SNSIdentificationErrors", "LambdaInitiateRDSEncryptionEvaluation"],
            "Properties": {
                "AlarmActions": [ { "Ref": "SNSIdentificationErrors" } ],
                "OKActions": [ { "Ref": "SNSIdentificationErrors" } ],
                "AlarmName": {"Fn::Join": ["/", [ { "Ref": "LambdaInitiateRDSEncryptionEvaluation" }, "LambdaError" ] ]},
                "EvaluationPeriods": 1,
                "Namespace": "AWS/Lambda",
                "MetricName": "Errors",
                "Dimensions": [
                    {
                        "Name": "FunctionName",
                        "Value": { "Ref": "LambdaInitiateRDSEncryptionEvaluation" }
                    }
                ],
                "Period": 3600,
                "Statistic": "Maximum",
                "ComparisonOperator" : "GreaterThanThreshold",
                "Threshold": 0,
                "TreatMissingData": "notBreaching"
            }
        },
        "AlarmErrorsLambdaRDSEncryptionEvaluation": {
            "Type": "AWS::CloudWatch::Alarm",
            "DependsOn": ["SNSIdentificationErrors", "LambdaEvaluateRDSEncryption"],
            "Properties": {
                "AlarmActions": [ { "Ref": "SNSIdentificationErrors" } ],
                "OKActions": [ { "Ref": "SNSIdentificationErrors" } ],
                "AlarmName": {"Fn::Join": ["/", [ { "Ref": "LambdaEvaluateRDSEncryption" }, "LambdaError" ] ]},
                "EvaluationPeriods": 1,
                "Namespace": "AWS/Lambda",
                "MetricName": "Errors",
                "Dimensions": [
                    {
                        "Name": "FunctionName",
                        "Value": { "Ref": "LambdaEvaluateRDSEncryption" }
>>>>>>> 1698e825
                    }
                ],
                "Period": 3600,
                "Statistic": "Maximum",
                "ComparisonOperator" : "GreaterThanThreshold",
                "Threshold": 0,
                "TreatMissingData": "notBreaching"
            }
        }
    },
    "Outputs": {
        "LambdaLogsForwarderArn": {"Value": { "Fn::GetAtt": ["LambdaLogsForwarder", "Arn"] }}
    }
}<|MERGE_RESOLUTION|>--- conflicted
+++ resolved
@@ -169,11 +169,10 @@
             "Type": "String",
             "Default": "rds-public-snapshots-identification.zip"
         },
-<<<<<<< HEAD
         "SourceIdentificationKMSKeyRotation": {
             "Type": "String",
             "Default": "kms-keyrotation-issues-identification.zip"
-=======
+        },
         "SourceIdentificationSQSPublicPolicy": {
             "Type": "String",
             "Default": "sqs-public-policy-identification.zip"
@@ -185,7 +184,6 @@
         "SourceIdentificationRDSEncryption": {
             "Type": "String",
             "Default": "rds-unencrypted-instance-identification.zip"
->>>>>>> 1698e825
         }
     },
     "Conditions": {
@@ -231,10 +229,9 @@
             "IdentificationMetricRDSSnapshotsError": {
                 "value": "RDSSnapshotsError"
             },
-<<<<<<< HEAD
             "IdentificationMetricKMSKeyRotationError": {
                 "value": "KMSKeyRotationError"
-=======
+            },
             "IdentificationMetricSQSPublicPolicyError": {
                 "value": "SQSPublicPolicyError"
             },
@@ -243,7 +240,6 @@
             },
             "IdentificationMetricRDSEncryptionError": {
                 "value": "RDSEncryptionError"
->>>>>>> 1698e825
             },
             "SNSDisplayNameSecurityGroups": {
                 "value": "describe-security-groups-sns"
@@ -299,13 +295,12 @@
             "SNSTopicNameRDSSnapshots": {
                 "value": "describe-rds-public-snapshots-lambda"
             },
-<<<<<<< HEAD
             "SNSDisplayNameKMSKeyRotation": {
                 "value": "describe-kms-key-rotation-sns"
             },
             "SNSTopicNameKMSKeyRotation": {
                 "value": "describe-kms-key-rotation-lambda"
-=======
+            },
             "SNSDisplayNameSQSPublicPolicy": {
                 "value": "describe-sqs-public-policy-sns"
             },
@@ -323,7 +318,6 @@
             },
             "SNSTopicNameRDSEncryption": {
                 "value": "describe-rds-encryption-lambda"
->>>>>>> 1698e825
             },
             "LogsForwarderLambdaFunctionName": {
                 "value": "logs-forwarder"
@@ -385,13 +379,12 @@
             "IdentifyRDSSnapshotsLambdaFunctionName": {
                 "value": "describe-rds-public-snapshots"
             },
-<<<<<<< HEAD
             "InitiateKMSKeyRotationLambdaFunctionName": {
                 "value": "initiate-kms-key-rotation"
             },
             "IdentifyKMSKeyRotationLambdaFunctionName": {
                 "value": "describe-kms-key-rotation"
-=======
+            },
             "InitiateSQSPublicPolicyLambdaFunctionName": {
                 "value": "initiate-sqs-public-policy"
             },
@@ -409,7 +402,6 @@
             },
             "IdentifyRDSEncryptionLambdaFunctionName": {
                 "value": "describe-rds-encryption"
->>>>>>> 1698e825
             }
         }
     },
@@ -1552,26 +1544,6 @@
             }
         },
 
-<<<<<<< HEAD
-        "LambdaInitiateKMSKeyRotationEvaluation": {
-            "Type": "AWS::Lambda::Function",
-            "DependsOn": ["SNSNotifyLambdaEvaluateKMSKeyRotation", "LogGroupLambdaInitiateKMSKeyRotationEvaluation"],
-            "Properties": {
-                "Code": {
-                    "S3Bucket": { "Ref": "SourceS3Bucket" },
-                    "S3Key": { "Ref": "SourceIdentificationKMSKeyRotation" }
-                },
-                "Environment": {
-                    "Variables": {
-                        "SNS_KMS_KEY_ROTATION_ARN": { "Ref": "SNSNotifyLambdaEvaluateKMSKeyRotation" }
-                    }
-                },
-                "Description": "Lambda function for initiate to identify disabled kms key rotation issues.",
-                "FunctionName": {"Fn::Join" : ["", [ { "Ref": "ResourcesPrefix" },
-                                                     { "Fn::FindInMap": ["NamingStandards", "InitiateKMSKeyRotationLambdaFunctionName", "value"] } ]
-                                              ]},
-                "Handler": "initiate_to_desc_kms_key_rotation.lambda_handler",
-=======
         "LambdaInitiateSQSPublicPolicyEvaluation": {
             "Type": "AWS::Lambda::Function",
             "DependsOn": ["SNSNotifyLambdaEvaluateSQSPublicPolicy", "LogGroupLambdaInitiateSQSPublicPolicyEvaluation"],
@@ -1590,7 +1562,6 @@
                                                      { "Fn::FindInMap": ["NamingStandards", "InitiateSQSPublicPolicyLambdaFunctionName", "value"] } ]
                                               ]},
                 "Handler": "initiate_to_desc_sqs_public_policy.lambda_handler",
->>>>>>> 1698e825
                 "MemorySize": 128,
                 "Timeout": "300",
                 "Role": {"Fn::Join" : ["", [ "arn:aws:iam::",
@@ -1602,53 +1573,18 @@
                 "Runtime": "python3.6"
             }
         },
-<<<<<<< HEAD
-        "LogGroupLambdaInitiateKMSKeyRotationEvaluation": {
-=======
         "LogGroupLambdaInitiateSQSPublicPolicyEvaluation": {
->>>>>>> 1698e825
             "Type" : "AWS::Logs::LogGroup",
             "Properties" : {
                 "LogGroupName": {"Fn::Join": ["", [ "/aws/lambda/",
                                                     { "Ref": "ResourcesPrefix" },
                                                     { "Fn::FindInMap": ["NamingStandards",
-<<<<<<< HEAD
-                                                                        "InitiateKMSKeyRotationLambdaFunctionName",
-=======
                                                                         "InitiateSQSPublicPolicyLambdaFunctionName",
->>>>>>> 1698e825
                                                                         "value"]
                                                     } ] ] },
                 "RetentionInDays": "7"
             }
         },
-<<<<<<< HEAD
-        "SubscriptionFilterLambdaInitiateKMSKeyRotationEvaluation": {
-            "Type" : "AWS::Logs::SubscriptionFilter",
-            "DependsOn": ["LambdaLogsForwarder",
-                          "PermissionToInvokeLambdaLogsForwarderCloudWatchLogs",
-                          "LogGroupLambdaInitiateKMSKeyRotationEvaluation"],
-            "Properties" : {
-                "DestinationArn" : { "Fn::GetAtt" : [ "LambdaLogsForwarder", "Arn" ] },
-                "FilterPattern" : "[level != START && level != END && level != DEBUG, ...]",
-                "LogGroupName" : { "Ref": "LogGroupLambdaInitiateKMSKeyRotationEvaluation" }
-            }
-        },
-
-        "LambdaEvaluateKMSKeyRotation": {
-            "Type": "AWS::Lambda::Function",
-            "DependsOn": ["LogGroupLambdaEvaluateKMSKeyRotation"],
-            "Properties": {
-                "Code": {
-                    "S3Bucket": { "Ref": "SourceS3Bucket" },
-                    "S3Key": { "Ref": "SourceIdentificationKMSKeyRotation" }
-                },
-                "Description": "Lambda function to describe disabled KMS key rotation issues.",
-                "FunctionName": {"Fn::Join" : ["", [ { "Ref": "ResourcesPrefix" },
-                                                     { "Fn::FindInMap": ["NamingStandards", "IdentifyKMSKeyRotationLambdaFunctionName", "value"] } ]
-                                              ]},
-                "Handler": "describe_kms_key_rotation.lambda_handler",
-=======
         "SubscriptionFilterLambdaInitiateSQSPublicPolicyEvaluation": {
             "Type" : "AWS::Logs::SubscriptionFilter",
             "DependsOn": ["LambdaLogsForwarder",
@@ -1892,7 +1828,6 @@
                                                      { "Fn::FindInMap": ["NamingStandards", "IdentifyRDSEncryptionLambdaFunctionName", "value"] } ]
                                               ]},
                 "Handler": "describe_rds_instance_encryption.lambda_handler",
->>>>>>> 1698e825
                 "MemorySize": 256,
                 "Timeout": "300",
                 "Role": {"Fn::Join" : ["", [ "arn:aws:iam::",
@@ -1904,27 +1839,118 @@
                 "Runtime": "python3.6"
             }
         },
-<<<<<<< HEAD
-        "LogGroupLambdaEvaluateKMSKeyRotation": {
-=======
         "LogGroupLambdaEvaluateRDSEncryption": {
->>>>>>> 1698e825
             "Type" : "AWS::Logs::LogGroup",
             "Properties" : {
                 "LogGroupName": {"Fn::Join": ["", [ "/aws/lambda/",
                                                     { "Ref": "ResourcesPrefix" },
                                                     { "Fn::FindInMap": ["NamingStandards",
-<<<<<<< HEAD
-                                                                        "IdentifyKMSKeyRotationLambdaFunctionName",
-=======
                                                                         "IdentifyRDSEncryptionLambdaFunctionName",
->>>>>>> 1698e825
                                                                         "value"]
                                                     } ] ] },
                 "RetentionInDays": "7"
             }
         },
-<<<<<<< HEAD
+        "SubscriptionFilterLambdaEvaluateRDSEncryption": {
+            "Type" : "AWS::Logs::SubscriptionFilter",
+            "DependsOn": ["LambdaLogsForwarder",
+                          "PermissionToInvokeLambdaLogsForwarderCloudWatchLogs",
+                          "LogGroupLambdaEvaluateRDSEncryption"],
+            "Properties" : {
+                "DestinationArn" : { "Fn::GetAtt" : [ "LambdaLogsForwarder", "Arn" ] },
+                "FilterPattern" : "[level != START && level != END && level != DEBUG, ...]",
+                "LogGroupName" : { "Ref": "LogGroupLambdaEvaluateRDSEncryption" }
+            }
+        },
+        "LambdaInitiateKMSKeyRotationEvaluation": {
+            "Type": "AWS::Lambda::Function",
+            "DependsOn": ["SNSNotifyLambdaEvaluateKMSKeyRotation", "LogGroupLambdaInitiateKMSKeyRotationEvaluation"],
+            "Properties": {
+                "Code": {
+                    "S3Bucket": { "Ref": "SourceS3Bucket" },
+                    "S3Key": { "Ref": "SourceIdentificationKMSKeyRotation" }
+                },
+                "Environment": {
+                    "Variables": {
+                        "SNS_KMS_KEY_ROTATION_ARN": { "Ref": "SNSNotifyLambdaEvaluateKMSKeyRotation" }
+                    }
+                },
+                "Description": "Lambda function for initiate to identify disabled kms key rotation issues.",
+                "FunctionName": {"Fn::Join" : ["", [ { "Ref": "ResourcesPrefix" },
+                                                     { "Fn::FindInMap": ["NamingStandards", "InitiateKMSKeyRotationLambdaFunctionName", "value"] } ]
+                                              ]},
+                "Handler": "initiate_to_desc_kms_key_rotation.lambda_handler",
+                "MemorySize": 128,
+                "Timeout": "300",
+                "Role": {"Fn::Join" : ["", [ "arn:aws:iam::",
+                                             { "Ref": "AWS::AccountId" },
+                                             ":role/",
+                                             { "Ref": "ResourcesPrefix" },
+                                             { "Ref": "IdentificationIAMRole" }
+                                           ] ]},
+                "Runtime": "python3.6"
+            }
+        },
+        "LogGroupLambdaInitiateKMSKeyRotationEvaluation": {
+            "Type" : "AWS::Logs::LogGroup",
+            "Properties" : {
+                "LogGroupName": {"Fn::Join": ["", [ "/aws/lambda/",
+                                                    { "Ref": "ResourcesPrefix" },
+                                                    { "Fn::FindInMap": ["NamingStandards",
+                                                                        "InitiateKMSKeyRotationLambdaFunctionName",
+                                                                        "value"]
+                                                    } ] ] },
+                "RetentionInDays": "7"
+            }
+        },
+        "SubscriptionFilterLambdaInitiateKMSKeyRotationEvaluation": {
+            "Type" : "AWS::Logs::SubscriptionFilter",
+            "DependsOn": ["LambdaLogsForwarder",
+                          "PermissionToInvokeLambdaLogsForwarderCloudWatchLogs",
+                          "LogGroupLambdaInitiateKMSKeyRotationEvaluation"],
+            "Properties" : {
+                "DestinationArn" : { "Fn::GetAtt" : [ "LambdaLogsForwarder", "Arn" ] },
+                "FilterPattern" : "[level != START && level != END && level != DEBUG, ...]",
+                "LogGroupName" : { "Ref": "LogGroupLambdaInitiateKMSKeyRotationEvaluation" }
+            }
+        },
+
+        "LambdaEvaluateKMSKeyRotation": {
+            "Type": "AWS::Lambda::Function",
+            "DependsOn": ["LogGroupLambdaEvaluateKMSKeyRotation"],
+            "Properties": {
+                "Code": {
+                    "S3Bucket": { "Ref": "SourceS3Bucket" },
+                    "S3Key": { "Ref": "SourceIdentificationKMSKeyRotation" }
+                },
+                "Description": "Lambda function to describe disabled KMS key rotation issues.",
+                "FunctionName": {"Fn::Join" : ["", [ { "Ref": "ResourcesPrefix" },
+                                                     { "Fn::FindInMap": ["NamingStandards", "IdentifyKMSKeyRotationLambdaFunctionName", "value"] } ]
+                                              ]},
+                "Handler": "describe_kms_key_rotation.lambda_handler",
+                "MemorySize": 256,
+                "Timeout": "300",
+                "Role": {"Fn::Join" : ["", [ "arn:aws:iam::",
+                                             { "Ref": "AWS::AccountId" },
+                                             ":role/",
+                                             { "Ref": "ResourcesPrefix" },
+                                             { "Ref": "IdentificationIAMRole" }
+                                           ] ]},
+                "Runtime": "python3.6"
+            }
+        },
+        "LogGroupLambdaEvaluateKMSKeyRotation": {
+            "Type" : "AWS::Logs::LogGroup",
+            "Properties" : {
+                "LogGroupName": {"Fn::Join": ["", [ "/aws/lambda/",
+                                                    { "Ref": "ResourcesPrefix" },
+                                                    { "Fn::FindInMap": ["NamingStandards",
+                                                                        "IdentifyKMSKeyRotationLambdaFunctionName",
+                                                                        "value"]
+                                                    } ] ] },
+                "RetentionInDays": "7"
+            }
+        },
         "SubscriptionFilterLambdaEvaluateKMSKeyRotation": {
             "Type" : "AWS::Logs::SubscriptionFilter",
             "DependsOn": ["LambdaLogsForwarder",
@@ -1934,17 +1960,6 @@
                 "DestinationArn" : { "Fn::GetAtt" : [ "LambdaLogsForwarder", "Arn" ] },
                 "FilterPattern" : "[level != START && level != END && level != DEBUG, ...]",
                 "LogGroupName" : { "Ref": "LogGroupLambdaEvaluateKMSKeyRotation" }
-=======
-        "SubscriptionFilterLambdaEvaluateRDSEncryption": {
-            "Type" : "AWS::Logs::SubscriptionFilter",
-            "DependsOn": ["LambdaLogsForwarder",
-                          "PermissionToInvokeLambdaLogsForwarderCloudWatchLogs",
-                          "LogGroupLambdaEvaluateRDSEncryption"],
-            "Properties" : {
-                "DestinationArn" : { "Fn::GetAtt" : [ "LambdaLogsForwarder", "Arn" ] },
-                "FilterPattern" : "[level != START && level != END && level != DEBUG, ...]",
-                "LogGroupName" : { "Ref": "LogGroupLambdaEvaluateRDSEncryption" }
->>>>>>> 1698e825
             }
         },
 
@@ -2610,8 +2625,37 @@
                 "FunctionName": { "Fn::GetAtt": ["LambdaEvaluateRDSSnapshots", "Arn"] }
             }
         },
-<<<<<<< HEAD
-       "PermissionToInvokeLambdaEvaluateKMSKeyRotationSNS": {
+        "PermissionToInvokeLambdaEvaluateSQSPublicPolicySNS": {
+            "Type": "AWS::Lambda::Permission",
+            "DependsOn": ["SNSNotifyLambdaEvaluateSQSPublicPolicy", "LambdaEvaluateSQSPublicPolicy"],
+            "Properties": {
+                "Action": "lambda:InvokeFunction",
+                "Principal": "sns.amazonaws.com",
+                "SourceArn": { "Ref": "SNSNotifyLambdaEvaluateSQSPublicPolicy" },
+                "FunctionName": { "Fn::GetAtt": ["LambdaEvaluateSQSPublicPolicy", "Arn"] }
+            }
+        },
+        "PermissionToInvokeLambdaEvaluateS3EncryptionSNS": {
+            "Type": "AWS::Lambda::Permission",
+            "DependsOn": ["SNSNotifyLambdaEvaluateS3Encryption", "LambdaEvaluateS3Encryption"],
+            "Properties": {
+                "Action": "lambda:InvokeFunction",
+                "Principal": "sns.amazonaws.com",
+                "SourceArn": { "Ref": "SNSNotifyLambdaEvaluateS3Encryption" },
+                "FunctionName": { "Fn::GetAtt": ["LambdaEvaluateS3Encryption", "Arn"] }
+            }
+        },
+        "PermissionToInvokeLambdaEvaluateRDSEncryptionSNS": {
+            "Type": "AWS::Lambda::Permission",
+            "DependsOn": ["SNSNotifyLambdaEvaluateRDSEncryption", "LambdaEvaluateRDSEncryption"],
+            "Properties": {
+                "Action": "lambda:InvokeFunction",
+                "Principal": "sns.amazonaws.com",
+                "SourceArn": { "Ref": "SNSNotifyLambdaEvaluateRDSEncryption" },
+                "FunctionName": { "Fn::GetAtt": ["LambdaEvaluateRDSEncryption", "Arn"] }
+            }
+        },
+        "PermissionToInvokeLambdaEvaluateKMSKeyRotationSNS": {
             "Type": "AWS::Lambda::Permission",
             "DependsOn": ["SNSNotifyLambdaEvaluateKMSKeyRotation", "LambdaEvaluateKMSKeyRotation"],
             "Properties": {
@@ -2619,36 +2663,6 @@
                 "Principal": "sns.amazonaws.com",
                 "SourceArn": { "Ref": "SNSNotifyLambdaEvaluateKMSKeyRotation" },
                 "FunctionName": { "Fn::GetAtt": ["LambdaEvaluateKMSKeyRotation", "Arn"] }
-=======
-        "PermissionToInvokeLambdaEvaluateSQSPublicPolicySNS": {
-            "Type": "AWS::Lambda::Permission",
-            "DependsOn": ["SNSNotifyLambdaEvaluateSQSPublicPolicy", "LambdaEvaluateSQSPublicPolicy"],
-            "Properties": {
-                "Action": "lambda:InvokeFunction",
-                "Principal": "sns.amazonaws.com",
-                "SourceArn": { "Ref": "SNSNotifyLambdaEvaluateSQSPublicPolicy" },
-                "FunctionName": { "Fn::GetAtt": ["LambdaEvaluateSQSPublicPolicy", "Arn"] }
-            }
-        },
-        "PermissionToInvokeLambdaEvaluateS3EncryptionSNS": {
-            "Type": "AWS::Lambda::Permission",
-            "DependsOn": ["SNSNotifyLambdaEvaluateS3Encryption", "LambdaEvaluateS3Encryption"],
-            "Properties": {
-                "Action": "lambda:InvokeFunction",
-                "Principal": "sns.amazonaws.com",
-                "SourceArn": { "Ref": "SNSNotifyLambdaEvaluateS3Encryption" },
-                "FunctionName": { "Fn::GetAtt": ["LambdaEvaluateS3Encryption", "Arn"] }
-            }
-        },
-        "PermissionToInvokeLambdaEvaluateRDSEncryptionSNS": {
-            "Type": "AWS::Lambda::Permission",
-            "DependsOn": ["SNSNotifyLambdaEvaluateRDSEncryption", "LambdaEvaluateRDSEncryption"],
-            "Properties": {
-                "Action": "lambda:InvokeFunction",
-                "Principal": "sns.amazonaws.com",
-                "SourceArn": { "Ref": "SNSNotifyLambdaEvaluateRDSEncryption" },
-                "FunctionName": { "Fn::GetAtt": ["LambdaEvaluateRDSEncryption", "Arn"] }
->>>>>>> 1698e825
             }
         },
 
@@ -3117,15 +3131,6 @@
                 "TreatMissingData": "notBreaching"
             }
         },
-<<<<<<< HEAD
-        "AlarmErrorsLambdaInitiateKMSKeyRotationEvaluation": {
-            "Type": "AWS::CloudWatch::Alarm",
-            "DependsOn": ["SNSIdentificationErrors", "LambdaInitiateKMSKeyRotationEvaluation"],
-            "Properties": {
-                "AlarmActions": [ { "Ref": "SNSIdentificationErrors" } ],
-                "OKActions": [ { "Ref": "SNSIdentificationErrors" } ],
-                "AlarmName": {"Fn::Join": ["/", [ { "Ref": "LambdaInitiateKMSKeyRotationEvaluation" }, "LambdaError" ] ]},
-=======
         "AlarmErrorsLambdaInitiateSQSPublicPolicyEvaluation": {
             "Type": "AWS::CloudWatch::Alarm",
             "DependsOn": ["SNSIdentificationErrors", "LambdaInitiateSQSPublicPolicyEvaluation"],
@@ -3133,18 +3138,13 @@
                 "AlarmActions": [ { "Ref": "SNSIdentificationErrors" } ],
                 "OKActions": [ { "Ref": "SNSIdentificationErrors" } ],
                 "AlarmName": {"Fn::Join": ["/", [ { "Ref": "LambdaInitiateSQSPublicPolicyEvaluation" }, "LambdaError" ] ]},
->>>>>>> 1698e825
                 "EvaluationPeriods": 1,
                 "Namespace": "AWS/Lambda",
                 "MetricName": "Errors",
                 "Dimensions": [
                     {
                         "Name": "FunctionName",
-<<<<<<< HEAD
-                        "Value": { "Ref": "LambdaInitiateKMSKeyRotationEvaluation" }
-=======
                         "Value": { "Ref": "LambdaInitiateSQSPublicPolicyEvaluation" }
->>>>>>> 1698e825
                     }
                 ],
                 "Period": 3600,
@@ -3154,15 +3154,6 @@
                 "TreatMissingData": "notBreaching"
             }
         },
-<<<<<<< HEAD
-        "AlarmErrorsLambdaKMSKeyRotationEvaluation": {
-            "Type": "AWS::CloudWatch::Alarm",
-            "DependsOn": ["SNSIdentificationErrors", "LambdaEvaluateKMSKeyRotation"],
-            "Properties": {
-                "AlarmActions": [ { "Ref": "SNSIdentificationErrors" } ],
-                "OKActions": [ { "Ref": "SNSIdentificationErrors" } ],
-                "AlarmName": {"Fn::Join": ["/", [ { "Ref": "LambdaEvaluateKMSKeyRotation" }, "LambdaError" ] ]},
-=======
         "AlarmErrorsLambdaInitiateS3EncryptionEvaluation": {
             "Type": "AWS::CloudWatch::Alarm",
             "DependsOn": ["SNSIdentificationErrors", "LambdaInitiateS3EncryptionEvaluation"],
@@ -3170,16 +3161,12 @@
                 "AlarmActions": [ { "Ref": "SNSIdentificationErrors" } ],
                 "OKActions": [ { "Ref": "SNSIdentificationErrors" } ],
                 "AlarmName": {"Fn::Join": ["/", [ { "Ref": "LambdaInitiateS3EncryptionEvaluation" }, "LambdaError" ] ]},
->>>>>>> 1698e825
                 "EvaluationPeriods": 1,
                 "Namespace": "AWS/Lambda",
                 "MetricName": "Errors",
                 "Dimensions": [
                     {
                         "Name": "FunctionName",
-<<<<<<< HEAD
-                        "Value": { "Ref": "LambdaEvaluateKMSKeyRotation" }
-=======
                         "Value": { "Ref": "LambdaInitiateS3EncryptionEvaluation" }
                     }
                 ],
@@ -3273,7 +3260,6 @@
                     {
                         "Name": "FunctionName",
                         "Value": { "Ref": "LambdaEvaluateRDSEncryption" }
->>>>>>> 1698e825
                     }
                 ],
                 "Period": 3600,
@@ -3282,6 +3268,52 @@
                 "Threshold": 0,
                 "TreatMissingData": "notBreaching"
             }
+        },
+        "AlarmErrorsLambdaInitiateKMSKeyRotationEvaluation": {
+            "Type": "AWS::CloudWatch::Alarm",
+            "DependsOn": ["SNSIdentificationErrors", "LambdaInitiateKMSKeyRotationEvaluation"],
+            "Properties": {
+                "AlarmActions": [ { "Ref": "SNSIdentificationErrors" } ],
+                "OKActions": [ { "Ref": "SNSIdentificationErrors" } ],
+                "AlarmName": {"Fn::Join": ["/", [ { "Ref": "LambdaInitiateKMSKeyRotationEvaluation" }, "LambdaError" ] ]},
+                "EvaluationPeriods": 1,
+                "Namespace": "AWS/Lambda",
+                "MetricName": "Errors",
+                "Dimensions": [
+                    {
+                        "Name": "FunctionName",
+                        "Value": { "Ref": "LambdaInitiateKMSKeyRotationEvaluation" }
+                    }
+                ],
+                "Period": 3600,
+                "Statistic": "Maximum",
+                "ComparisonOperator" : "GreaterThanThreshold",
+                "Threshold": 0,
+                "TreatMissingData": "notBreaching"
+            }
+        },
+        "AlarmErrorsLambdaKMSKeyRotationEvaluation": {
+            "Type": "AWS::CloudWatch::Alarm",
+            "DependsOn": ["SNSIdentificationErrors", "LambdaEvaluateKMSKeyRotation"],
+            "Properties": {
+                "AlarmActions": [ { "Ref": "SNSIdentificationErrors" } ],
+                "OKActions": [ { "Ref": "SNSIdentificationErrors" } ],
+                "AlarmName": {"Fn::Join": ["/", [ { "Ref": "LambdaEvaluateKMSKeyRotation" }, "LambdaError" ] ]},
+                "EvaluationPeriods": 1,
+                "Namespace": "AWS/Lambda",
+                "MetricName": "Errors",
+                "Dimensions": [
+                    {
+                        "Name": "FunctionName",
+                        "Value": { "Ref": "LambdaEvaluateKMSKeyRotation" }
+                    }
+                ],
+                "Period": 3600,
+                "Statistic": "Maximum",
+                "ComparisonOperator" : "GreaterThanThreshold",
+                "Threshold": 0,
+                "TreatMissingData": "notBreaching"
+            }
         }
     },
     "Outputs": {
