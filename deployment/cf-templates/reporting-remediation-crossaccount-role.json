--- conflicted
+++ resolved
@@ -140,8 +140,6 @@
                                     "Resource": "*"
                                 },
                                 {
-<<<<<<< HEAD
-=======
                                     "Sid": "ECSIssues",
                                     "Effect": "Allow",
                                     "Action": [
@@ -151,7 +149,6 @@
                                     "Resource": "*"
                                 },
                                 {
->>>>>>> 54a38ad4
                                     "Sid": "RedshiftIssues",
                                     "Effect": "Allow",
                                     "Action": [
@@ -161,16 +158,9 @@
                                         "redshift:GetClusterCredentials",
                                         "redshift:DescribeClusters",
                                         "redshift:EnableLogging",
-<<<<<<< HEAD
-                                        "redshift:DisableLogging",
-                                        "redshift:AuthorizeClusterSecurityGroupIngress",
-                                        "redshift:ModifyCluster",
-                                        "redshift:RevokeClusterSecurityGroupIngress"
-=======
                                         "redshift:AuthorizeClusterSecurityGroupIngress",
                                         "redshift:ModifyCluster",
                                         "ec2:Describe*"
->>>>>>> 54a38ad4
                                     ],
                                     "Resource": "*"
                                 }
