{
    "AWSTemplateFormatVersion": "2010-09-09",
    "Description": "Hammer stack for reporting and remediation crossaccount role",
    "Parameters": {
        "ResourcesPrefix": {
            "Type": "String",
            "MinLength": "3",
            "Default": "hammer-"
        },
        "MasterAccountID": {
            "Type": "String",
            "MinLength": "12"
        },
        "ReportingRemediationIAMCrossAccountRole": {
            "Type": "String",
            "Default": "cloudsec-crossact-ec2"
        }
    },
    "Resources": {
        "HammerCrossAccountReportingRemediationRole": {
            "Type": "AWS::IAM::Role",
            "Properties": {
                "RoleName": {"Fn::Join" : ["", [ { "Ref": "ResourcesPrefix" },
                                                 { "Ref": "ReportingRemediationIAMCrossAccountRole" }]
                                          ]},
                "AssumeRolePolicyDocument": {
                    "Version": "2012-10-17",
                    "Statement": [
                        {
                            "Effect": "Allow",
                            "Principal": {
                                "AWS": {"Fn::Join": ["", ["arn:aws:iam::", {"Ref": "MasterAccountID"}, ":root"]]}
                            },
                            "Action": "sts:AssumeRole"
                        }
                    ]
                },
                "Path": "/",
                "Policies": [
                    {
                        "PolicyName": "HammerCrossAccountReportingRemediationPolicy",
                        "PolicyDocument": {
                            "Version": "2012-10-17",
                            "Statement": [
                                {
                                    "Sid": "SecurityGroupIssues",
                                    "Effect": "Allow",
                                    "Action": [
                                        "ec2:DescribeSecurityGroups",
                                        "ec2:DescribeInstances",
                                        "ec2:DescribeRouteTables",
                                        "ec2:DescribeSubnets",
                                        "ec2:AuthorizeSecurityGroupIngress",
                                        "ec2:RevokeSecurityGroupIngress",
                                        "ec2:DescribeImages",
                                        "ec2:ModifyImageAttribute",
                                        "elasticloadbalancing:DescribeLoadBalancers",
                                        "iam:ListInstanceProfiles",
                                        "iam:GetInstanceProfile",
                                        "iam:ListRolePolicies",
                                        "iam:GetRolePolicy",
                                        "iam:ListAttachedRolePolicies",
                                        "iam:GetPolicy",
                                        "iam:GetPolicyVersion"
                                    ],
                                    "Resource": "*"
                                },
                                {
                                    "Sid": "S3Issues",
                                    "Effect": "Allow",
                                    "Action": [
                                        "s3:ListAllMyBuckets",
                                        "s3:GetBucketAcl",
                                        "s3:GetBucketPolicy",
                                        "s3:GetBucketTagging",
                                        "s3:PutBucketAcl",
                                        "s3:PutBucketPolicy",
                                        "s3:PutEncryptionConfiguration"
                                    ],
                                    "Resource": "*"
                                },
                                {
                                    "Sid": "IamIssues",
                                    "Effect": "Allow",
                                    "Action": [
                                        "iam:ListUsers",
                                        "iam:ListAccessKeys",
                                        "iam:GetAccessKeyLastUsed",
                                        "iam:UpdateAccessKey"
                                    ],
                                    "Resource": "*"
                                },
                                {
                                    "Sid": "CloudTrailIssues",
                                    "Effect": "Allow",
                                    "Action": [
                                        "cloudtrail:DescribeTrails",
                                        "cloudtrail:GetTrailStatus",
                                        "cloudtrail:GetEventSelectors"
                                    ],
                                    "Resource": "*"
                                },
                                {
                                    "Sid": "EBSIssues",
                                    "Effect": "Allow",
                                    "Action": [
                                        "ec2:DescribeVolumes",
                                        "ec2:DescribeSnapshots",
                                        "ec2:DescribeSnapshotAttribute",
                                        "ec2:ModifySnapshotAttribute"
                                    ],
                                    "Resource": "*"
                                },
                                {
                                    "Sid": "RdsIssues",
                                    "Effect": "Allow",
                                    "Action": [
                                        "rds:ListTagsForResource",
                                        "rds:DescribeDBInstances",
                                        "rds:DescribeDBClusters",
                                        "rds:DescribeDBSnapshots",
                                        "rds:DescribeDBClusterSnapshots",
                                        "rds:DescribeDBInstances",
                                        "rds:DescribeDBClusters",
                                        "rds:ModifyDBClusterSnapshotAttribute",
                                        "rds:ModifyDBSnapshotAttribute"
                                    ],
                                    "Resource": "*"
                                },
                                {
                                    "Sid": "SQSIssues",
                                    "Effect": "Allow",
                                    "Action": [
                                        "sqs:ListQueues",
                                        "sqs:GetQueueUrl",
                                        "sqs:GetQueueAttributes",
                                        "sqs:ListQueueTags",
                                        "sqs:SetQueueAttributes"
                                    ],
                                    "Resource": "*"
                                },
                                {
<<<<<<< HEAD
                                    "Sid": "RedshiftIssues",
                                    "Effect": "Allow",
                                    "Action": [
                                        "redshift:DescribeClusterSecurityGroups",
                                        "redshift:DescribeClusterParameterGroups",
                                        "redshift:DescribeLoggingStatus",
                                        "redshift:GetClusterCredentials",
                                        "redshift:DescribeClusters",
                                        "redshift:EnableLogging",
                                        "redshift:AuthorizeClusterSecurityGroupIngress",
                                        "redshift:ModifyCluster",
                                        "redshift:RevokeClusterSecurityGroupIngress"
=======
                                    "Sid": "ECSIssues",
                                    "Effect": "Allow",
                                    "Action": [
                                        "ecs:Describe*",
                                        "ecs:List*"
>>>>>>> f5874194
                                    ],
                                    "Resource": "*"
                                }
                            ]
                        }
                    }
                ]
            }
        }
    }
}<|MERGE_RESOLUTION|>--- conflicted
+++ resolved
@@ -140,7 +140,15 @@
                                     "Resource": "*"
                                 },
                                 {
-<<<<<<< HEAD
+                                    "Sid": "ECSIssues",
+                                    "Effect": "Allow",
+                                    "Action": [
+                                        "ecs:Describe*",
+                                        "ecs:List*"
+                                    ],
+                                    "Resource": "*"
+                                },
+                                {
                                     "Sid": "RedshiftIssues",
                                     "Effect": "Allow",
                                     "Action": [
@@ -153,13 +161,6 @@
                                         "redshift:AuthorizeClusterSecurityGroupIngress",
                                         "redshift:ModifyCluster",
                                         "redshift:RevokeClusterSecurityGroupIngress"
-=======
-                                    "Sid": "ECSIssues",
-                                    "Effect": "Allow",
-                                    "Action": [
-                                        "ecs:Describe*",
-                                        "ecs:List*"
->>>>>>> f5874194
                                     ],
                                     "Resource": "*"
                                 }
