--- conflicted
+++ resolved
@@ -138,11 +138,7 @@
                                         "sqs:SetQueueAttributes"
                                     ],
                                     "Resource": "*"
-<<<<<<< HEAD
                                 },
-=======
-                                },                                
->>>>>>> 0944659d
                                 {
                                     "Sid": "ECSIssues",
                                     "Effect": "Allow",
@@ -151,8 +147,6 @@
                                         "ecs:List*"
                                     ],
                                     "Resource": "*"
-<<<<<<< HEAD
-=======
                                 },
                                 {
                                     "Sid": "RedshiftIssues",
@@ -187,7 +181,6 @@
                                         "logs:PutResourcePolicy"
                                     ],
                                     "Resource": "*"
->>>>>>> 0944659d
                                 }
                             ]
                         }
