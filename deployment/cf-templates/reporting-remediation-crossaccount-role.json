--- conflicted
+++ resolved
@@ -138,24 +138,8 @@
                                         "sqs:SetQueueAttributes"
                                     ],
                                     "Resource": "*"
-                                },
+                                },                                
                                 {
-<<<<<<< HEAD
-                                    "Sid": "ESIssues",
-                                    "Effect": "Allow",
-                                    "Action": [
-                                        "es:ListDomainNames",
-                                        "es:DescribeElasticsearchDomain",
-                                        "es:DescribeElasticsearchDomainConfig",
-                                        "es:DescribeElasticsearchDomains",
-                                        "es:ListTags",
-                                        "es:UpdateElasticsearchDomainConfig",
-                                        "logs:DescribeLogGroups",
-                                        "logs:CreateLogStream",
-                                        "logs:CreateLogGroup",
-                                        "logs:PutLogEvents",
-                                        "logs:PutResourcePolicy"
-=======
                                     "Sid": "ECSIssues",
                                     "Effect": "Allow",
                                     "Action": [
@@ -177,7 +161,24 @@
                                         "redshift:AuthorizeClusterSecurityGroupIngress",
                                         "redshift:ModifyCluster",
                                         "ec2:Describe*"
->>>>>>> ae0f6784
+                                    ],
+                                    "Resource": "*"
+                                },
+                                {
+                                    "Sid": "ESIssues",
+                                    "Effect": "Allow",
+                                    "Action": [
+                                        "es:ListDomainNames",
+                                        "es:DescribeElasticsearchDomain",
+                                        "es:DescribeElasticsearchDomainConfig",
+                                        "es:DescribeElasticsearchDomains",
+                                        "es:ListTags",
+                                        "es:UpdateElasticsearchDomainConfig",
+                                        "logs:DescribeLogGroups",
+                                        "logs:CreateLogStream",
+                                        "logs:CreateLogGroup",
+                                        "logs:PutLogEvents",
+                                        "logs:PutResourcePolicy"
                                     ],
                                     "Resource": "*"
                                 }
