{
    "AWSTemplateFormatVersion": "2010-09-09",
    "Description": "Hammer stack for reporting and remediation role",
    "Parameters": {
        "SourceS3Bucket": {
            "Type": "String",
            "MinLength": "1"
        },
        "S3BackupBucket": {
            "Type": "String",
            "MinLength": "1"
        },
        "ResourcesPrefix": {
            "Type": "String",
            "MinLength": "3",
            "Default": "hammer-"
        },
        "ReportingRemediationIAMRole": {
            "Type": "String",
            "Default": "cloudsec-master-ec2"
        },
        "ReportingRemediationIAMCrossAccountRole": {
            "Type": "String",
            "Default": "cloudsec-crossact-ec2"
        }
    },
    "Resources": {
        "HammerReportingRemediationEC2Role": {
            "Type": "AWS::IAM::Role",
            "Properties": {
                "RoleName": {"Fn::Join" : ["", [ { "Ref": "ResourcesPrefix" },
                                                 { "Ref": "ReportingRemediationIAMRole" }]
                                          ]},
                "AssumeRolePolicyDocument": {
                    "Version": "2012-10-17",
                    "Statement": [
                        {
                            "Effect": "Allow",
                            "Principal": {
                                "Service": "ec2.amazonaws.com"
                            },
                            "Action": "sts:AssumeRole"
                        },
                        {
                            "Effect": "Allow",
                            "Principal": {
                                "Service": "lambda.amazonaws.com"
                            },
                            "Action": "sts:AssumeRole"
                        }
                    ]
                },
                "Path": "/",
                "Policies": [
                    {
                        "PolicyName": "HammerMasterReportingRemediationPolicy",
                        "PolicyDocument": {
                            "Version": "2012-10-17",
                            "Statement": [
                                {
                                    "Sid": "S3RW",
                                    "Effect": "Allow",
                                    "Action": [
                                        "s3:*"
                                    ],
                                    "Resource": [
                                        {"Fn::Join" : ["", ["arn:aws:s3:::", { "Ref": "S3BackupBucket" }] ] },
                                        {"Fn::Join" : ["", ["arn:aws:s3:::", { "Ref": "S3BackupBucket" }, "/", "*"] ] },
                                        {"Fn::Join" : ["", ["arn:aws:s3:::", { "Ref": "SourceS3Bucket" }] ] },
                                        {"Fn::Join" : ["", ["arn:aws:s3:::", { "Ref": "SourceS3Bucket" }, "/", "*"] ] }
                                    ]
                                },
                                {
                                    "Sid": "DynamoDbRO",
                                    "Effect": "Allow",
                                    "Action": [
                                        "dynamodb:ListTables",
                                        "dynamodb:DescribeTable",
                                        "dynamodb:ListTagsOfResource",
                                        "dynamodb:ListBackups"

                                    ],
                                    "Resource": "*"
                                },
                                {
                                    "Sid": "DynamoDbRW",
                                    "Effect": "Allow",
                                    "Action": [
                                        "dynamodb:*"
                                    ],
                                    "Resource": {"Fn::Join" : ["", ["arn:aws:dynamodb:*:*:table/", { "Ref": "ResourcesPrefix" }, "*"] ] }
                                },
                                {
                                    "Sid": "CloudWatchLogs",
                                    "Effect": "Allow",
                                    "Action": [
                                        "logs:CreateLogGroup",
                                        "logs:CreateLogStream",
                                        "logs:PutLogEvents"
                                    ],
                                    "Resource": "*"
                                },
                                {
                                    "Sid": "EC2",
                                    "Effect": "Allow",
                                    "Action": [
                                        "ec2:DescribeRegions"
                                    ],
                                    "Resource": "*"
                                },
                                {
                                    "Sid": "SecurityGroupIssues",
                                    "Effect": "Allow",
                                    "Action": [
                                        "ec2:DescribeSecurityGroups",
                                        "ec2:DescribeInstances",
                                        "ec2:DescribeRouteTables",
                                        "ec2:DescribeSubnets",
                                        "ec2:AuthorizeSecurityGroupIngress",
                                        "ec2:RevokeSecurityGroupIngress",
                                        "ec2:DescribeImages",
                                        "ec2:ModifyImageAttribute",
                                        "elasticloadbalancing:DescribeLoadBalancers",
                                        "iam:ListInstanceProfiles",
                                        "iam:GetInstanceProfile",
                                        "iam:ListRolePolicies",
                                        "iam:GetRolePolicy",
                                        "iam:ListAttachedRolePolicies",
                                        "iam:GetPolicy",
                                        "iam:GetPolicyVersion"
                                    ],
                                    "Resource": "*"
                                },
                                {
                                    "Sid": "S3Issues",
                                    "Effect": "Allow",
                                    "Action": [
                                        "s3:ListAllMyBuckets",
                                        "s3:GetBucketAcl",
                                        "s3:GetBucketPolicy",
                                        "s3:GetBucketTagging",
                                        "s3:PutBucketAcl",
                                        "s3:PutBucketPolicy",
                                        "s3:GetEncryptionConfiguration",
                                        "s3:PutEncryptionConfiguration"
                                    ],
                                    "Resource": "*"
                                },
                                {
                                    "Sid": "IamIssues",
                                    "Effect": "Allow",
                                    "Action": [
                                        "iam:ListUsers",
                                        "iam:ListAccessKeys",
                                        "iam:GetAccessKeyLastUsed",
                                        "iam:UpdateAccessKey"
                                    ],
                                    "Resource": "*"
                                },
                                {
                                    "Sid": "CloudTrailIssues",
                                    "Effect": "Allow",
                                    "Action": [
                                        "cloudtrail:DescribeTrails",
                                        "cloudtrail:GetTrailStatus",
                                        "cloudtrail:GetEventSelectors"
                                    ],
                                    "Resource": "*"
                                },
                                {
                                    "Sid": "EBSIssues",
                                    "Effect": "Allow",
                                    "Action": [
                                        "ec2:DescribeVolumes",
                                        "ec2:DescribeSnapshots",
                                        "ec2:DescribeSnapshotAttribute",
                                        "ec2:ModifySnapshotAttribute"
                                    ],
                                    "Resource": "*"
                                },
                                {
                                    "Sid": "RdsIssues",
                                    "Effect": "Allow",
                                    "Action": [
                                        "rds:ListTagsForResource",
                                        "rds:DescribeDBInstances",
                                        "rds:DescribeDBClusters",
                                        "rds:DescribeDBSnapshots",
                                        "rds:DescribeDBClusterSnapshots",
                                        "rds:DescribeDBInstances",
                                        "rds:DescribeDBClusters",
                                        "rds:ModifyDBClusterSnapshotAttribute",
                                        "rds:ModifyDBSnapshotAttribute"
                                    ],
                                    "Resource": "*"
                                },
                                {
                                    "Sid": "SQSIssues",
                                    "Effect": "Allow",
                                    "Action": [
                                        "sqs:ListQueues",
                                        "sqs:GetQueueUrl",
                                        "sqs:GetQueueAttributes",
                                        "sqs:ListQueueTags",
                                        "sqs:SetQueueAttributes"
                                    ],
                                    "Resource": "*"
                                },
                                {
<<<<<<< HEAD
=======
                                    "Sid": "ECSIssues",
                                    "Effect": "Allow",
                                    "Action": [
                                        "ecs:Describe*",
                                        "ecs:List*"
                                    ],
                                    "Resource": "*"
                                },
                                {
                                    "Sid": "RedshiftIssues",
                                    "Effect": "Allow",
                                    "Action": [
                                        "redshift:DescribeClusterSecurityGroups",
                                        "redshift:DescribeClusterParameterGroups",
                                        "redshift:DescribeLoggingStatus",
                                        "redshift:GetClusterCredentials",
                                        "redshift:DescribeClusters",
                                        "redshift:EnableLogging",
                                        "redshift:AuthorizeClusterSecurityGroupIngress",
                                        "redshift:ModifyCluster",
                                        "ec2:Describe*"
                                    ],
                                    "Resource": "*"
                                },
                                {
>>>>>>> cd5f952f
                                    "Sid": "ESIssues",
                                    "Effect": "Allow",
                                    "Action": [
                                        "es:ListDomainNames",
                                        "es:DescribeElasticsearchDomain",
                                        "es:DescribeElasticsearchDomainConfig",
                                        "es:DescribeElasticsearchDomains",
                                        "es:ListTags",
                                        "es:UpdateElasticsearchDomainConfig",
                                        "logs:DescribeLogGroups",
                                        "logs:CreateLogStream",
                                        "logs:CreateLogGroup",
                                        "logs:PutLogEvents",
                                        "logs:PutResourcePolicy"
                                    ],
                                    "Resource": "*"
                                },
                                {
                                    "Sid": "IAMassumeCrossAccountRole",
                                    "Effect": "Allow",
                                    "Action": [
                                        "sts:AssumeRole"
                                    ],
                                    "Resource": {"Fn::Join": ["", ["arn:aws:iam::*:role/",
                                                                   { "Ref": "ResourcesPrefix" },
                                                                   { "Ref": "ReportingRemediationIAMCrossAccountRole" }
                                                                  ]]}
                                }
                            ]
                        }
                    }
                ]
            }
        }
    }
}<|MERGE_RESOLUTION|>--- conflicted
+++ resolved
@@ -207,8 +207,6 @@
                                     "Resource": "*"
                                 },
                                 {
-<<<<<<< HEAD
-=======
                                     "Sid": "ECSIssues",
                                     "Effect": "Allow",
                                     "Action": [
@@ -234,7 +232,6 @@
                                     "Resource": "*"
                                 },
                                 {
->>>>>>> cd5f952f
                                     "Sid": "ESIssues",
                                     "Effect": "Allow",
                                     "Action": [
