--- conflicted
+++ resolved
@@ -216,8 +216,6 @@
                                     "Resource": "*"
                                 },
                                 {
-<<<<<<< HEAD
-=======
                                     "Sid": "RedshiftIssues",
                                     "Effect": "Allow",
                                     "Action": [
@@ -252,7 +250,6 @@
                                     "Resource": "*"
                                 },
                                 {
->>>>>>> 0944659d
                                     "Sid": "IAMassumeCrossAccountRole",
                                     "Effect": "Allow",
                                     "Action": [
