{
    "AWSTemplateFormatVersion": "2010-09-09",
    "Description": "Hammer stack for reporting and remediation role",
    "Parameters": {
        "SourceS3Bucket": {
            "Type": "String",
            "MinLength": "1"
        },
        "S3BackupBucket": {
            "Type": "String",
            "MinLength": "1"
        },
        "ResourcesPrefix": {
            "Type": "String",
            "MinLength": "3",
            "Default": "hammer-"
        },
        "ReportingRemediationIAMRole": {
            "Type": "String",
            "Default": "cloudsec-master-ec2"
        },
        "ReportingRemediationIAMCrossAccountRole": {
            "Type": "String",
            "Default": "cloudsec-crossact-ec2"
        }
    },
    "Resources": {
        "HammerReportingRemediationEC2Role": {
            "Type": "AWS::IAM::Role",
            "Properties": {
                "RoleName": {"Fn::Join" : ["", [ { "Ref": "ResourcesPrefix" },
                                                 { "Ref": "ReportingRemediationIAMRole" }]
                                          ]},
                "AssumeRolePolicyDocument": {
                    "Version": "2012-10-17",
                    "Statement": [
                        {
                            "Effect": "Allow",
                            "Principal": {
                                "Service": "ec2.amazonaws.com"
                            },
                            "Action": "sts:AssumeRole"
                        },
                        {
                            "Effect": "Allow",
                            "Principal": {
                                "Service": "lambda.amazonaws.com"
                            },
                            "Action": "sts:AssumeRole"
                        }
                    ]
                },
                "Path": "/",
                "Policies": [
                    {
                        "PolicyName": "HammerMasterReportingRemediationPolicy",
                        "PolicyDocument": {
                            "Version": "2012-10-17",
                            "Statement": [
                                {
                                    "Sid": "S3RW",
                                    "Effect": "Allow",
                                    "Action": [
                                        "s3:*"
                                    ],
                                    "Resource": [
                                        {"Fn::Join" : ["", ["arn:aws:s3:::", { "Ref": "S3BackupBucket" }] ] },
                                        {"Fn::Join" : ["", ["arn:aws:s3:::", { "Ref": "S3BackupBucket" }, "/", "*"] ] },
                                        {"Fn::Join" : ["", ["arn:aws:s3:::", { "Ref": "SourceS3Bucket" }] ] },
                                        {"Fn::Join" : ["", ["arn:aws:s3:::", { "Ref": "SourceS3Bucket" }, "/", "*"] ] }
                                    ]
                                },
                                {
                                    "Sid": "DynamoDbRO",
                                    "Effect": "Allow",
                                    "Action": [
                                        "dynamodb:ListTables",
                                        "dynamodb:DescribeTable",
                                        "dynamodb:ListTagsOfResource",
                                        "dynamodb:ListBackups"

                                    ],
                                    "Resource": "*"
                                },
                                {
                                    "Sid": "DynamoDbRW",
                                    "Effect": "Allow",
                                    "Action": [
                                        "dynamodb:*"
                                    ],
                                    "Resource": {"Fn::Join" : ["", ["arn:aws:dynamodb:*:*:table/", { "Ref": "ResourcesPrefix" }, "*"] ] }
                                },
                                {
                                    "Sid": "CloudWatchLogs",
                                    "Effect": "Allow",
                                    "Action": [
                                        "logs:CreateLogGroup",
                                        "logs:CreateLogStream",
                                        "logs:PutLogEvents"
                                    ],
                                    "Resource": "*"
                                },
                                {
                                    "Sid": "EC2",
                                    "Effect": "Allow",
                                    "Action": [
                                        "ec2:DescribeRegions"
                                    ],
                                    "Resource": "*"
                                },
                                {
                                    "Sid": "SecurityGroupIssues",
                                    "Effect": "Allow",
                                    "Action": [
                                        "ec2:DescribeSecurityGroups",
                                        "ec2:DescribeInstances",
                                        "ec2:DescribeRouteTables",
                                        "ec2:DescribeSubnets",
                                        "ec2:AuthorizeSecurityGroupIngress",
                                        "ec2:RevokeSecurityGroupIngress",
                                        "ec2:DescribeImages",
                                        "ec2:ModifyImageAttribute",
                                        "elasticloadbalancing:DescribeLoadBalancers",
                                        "iam:ListInstanceProfiles",
                                        "iam:GetInstanceProfile",
                                        "iam:ListRolePolicies",
                                        "iam:GetRolePolicy",
                                        "iam:ListAttachedRolePolicies",
                                        "iam:GetPolicy",
                                        "iam:GetPolicyVersion"
                                    ],
                                    "Resource": "*"
                                },
                                {
                                    "Sid": "S3Issues",
                                    "Effect": "Allow",
                                    "Action": [
                                        "s3:ListAllMyBuckets",
                                        "s3:GetBucketAcl",
                                        "s3:GetBucketPolicy",
                                        "s3:GetBucketTagging",
                                        "s3:PutBucketAcl",
                                        "s3:PutBucketPolicy",
                                        "s3:GetEncryptionConfiguration",
                                        "s3:PutEncryptionConfiguration"
                                    ],
                                    "Resource": "*"
                                },
                                {
                                    "Sid": "IamIssues",
                                    "Effect": "Allow",
                                    "Action": [
                                        "iam:ListUsers",
                                        "iam:ListAccessKeys",
                                        "iam:GetAccessKeyLastUsed",
                                        "iam:UpdateAccessKey"
                                    ],
                                    "Resource": "*"
                                },
                                {
                                    "Sid": "CloudTrailIssues",
                                    "Effect": "Allow",
                                    "Action": [
                                        "cloudtrail:DescribeTrails",
                                        "cloudtrail:GetTrailStatus",
                                        "cloudtrail:GetEventSelectors"
                                    ],
                                    "Resource": "*"
                                },
                                {
                                    "Sid": "EBSIssues",
                                    "Effect": "Allow",
                                    "Action": [
                                        "ec2:DescribeVolumes",
                                        "ec2:DescribeSnapshots",
                                        "ec2:DescribeSnapshotAttribute",
                                        "ec2:ModifySnapshotAttribute"
                                    ],
                                    "Resource": "*"
                                },
                                {
                                    "Sid": "RdsIssues",
                                    "Effect": "Allow",
                                    "Action": [
                                        "rds:ListTagsForResource",
                                        "rds:DescribeDBInstances",
                                        "rds:DescribeDBClusters",
                                        "rds:DescribeDBSnapshots",
                                        "rds:DescribeDBClusterSnapshots",
                                        "rds:DescribeDBInstances",
                                        "rds:DescribeDBClusters",
                                        "rds:ModifyDBClusterSnapshotAttribute",
                                        "rds:ModifyDBSnapshotAttribute"
                                    ],
                                    "Resource": "*"
                                },
                                {
                                    "Sid": "SQSIssues",
                                    "Effect": "Allow",
                                    "Action": [
                                        "sqs:ListQueues",
                                        "sqs:GetQueueUrl",
                                        "sqs:GetQueueAttributes",
                                        "sqs:ListQueueTags",
                                        "sqs:SetQueueAttributes"
                                    ],
                                    "Resource": "*"
                                },
                                {
<<<<<<< HEAD
=======
                                    "Sid": "ECSIssues",
                                    "Effect": "Allow",
                                    "Action": [
                                        "ecs:Describe*",
                                        "ecs:List*"
                                    ],
                                    "Resource": "*"
                                },
                                {
>>>>>>> 8b10ccdc
                                    "Sid": "RedshiftIssues",
                                    "Effect": "Allow",
                                    "Action": [
                                        "redshift:DescribeClusterSecurityGroups",
                                        "redshift:DescribeClusterParameterGroups",
                                        "redshift:DescribeLoggingStatus",
                                        "redshift:GetClusterCredentials",
                                        "redshift:DescribeClusters",
                                        "redshift:EnableLogging",
                                        "redshift:AuthorizeClusterSecurityGroupIngress",
                                        "redshift:ModifyCluster",
<<<<<<< HEAD
                                        "ec2:Describe*"
=======
                                        "redshift:RevokeClusterSecurityGroupIngress"
>>>>>>> 8b10ccdc
                                    ],
                                    "Resource": "*"
                                },
                                {
                                    "Sid": "IAMassumeCrossAccountRole",
                                    "Effect": "Allow",
                                    "Action": [
                                        "sts:AssumeRole"
                                    ],
                                    "Resource": {"Fn::Join": ["", ["arn:aws:iam::*:role/",
                                                                   { "Ref": "ResourcesPrefix" },
                                                                   { "Ref": "ReportingRemediationIAMCrossAccountRole" }
                                                                  ]]}
                                }
                            ]
                        }
                    }
                ]
            }
        }
    }
}<|MERGE_RESOLUTION|>--- conflicted
+++ resolved
@@ -207,8 +207,6 @@
                                     "Resource": "*"
                                 },
                                 {
-<<<<<<< HEAD
-=======
                                     "Sid": "ECSIssues",
                                     "Effect": "Allow",
                                     "Action": [
@@ -218,7 +216,6 @@
                                     "Resource": "*"
                                 },
                                 {
->>>>>>> 8b10ccdc
                                     "Sid": "RedshiftIssues",
                                     "Effect": "Allow",
                                     "Action": [
@@ -230,11 +227,7 @@
                                         "redshift:EnableLogging",
                                         "redshift:AuthorizeClusterSecurityGroupIngress",
                                         "redshift:ModifyCluster",
-<<<<<<< HEAD
                                         "ec2:Describe*"
-=======
-                                        "redshift:RevokeClusterSecurityGroupIngress"
->>>>>>> 8b10ccdc
                                     ],
                                     "Resource": "*"
                                 },
