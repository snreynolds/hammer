--- conflicted
+++ resolved
@@ -207,7 +207,31 @@
                                     "Resource": "*"
                                 },
                                 {
-<<<<<<< HEAD
+                                    "Sid": "ECSIssues",
+                                    "Effect": "Allow",
+                                    "Action": [
+                                        "ecs:Describe*",
+                                        "ecs:List*"
+                                    ],
+                                    "Resource": "*"
+                                },
+                                {
+                                    "Sid": "RedshiftIssues",
+                                    "Effect": "Allow",
+                                    "Action": [
+                                        "redshift:DescribeClusterSecurityGroups",
+                                        "redshift:DescribeClusterParameterGroups",
+                                        "redshift:DescribeLoggingStatus",
+                                        "redshift:GetClusterCredentials",
+                                        "redshift:DescribeClusters",
+                                        "redshift:EnableLogging",
+                                        "redshift:AuthorizeClusterSecurityGroupIngress",
+                                        "redshift:ModifyCluster",
+                                        "ec2:Describe*"
+                                    ],
+                                    "Resource": "*"
+                                },
+                                {
                                     "Sid": "ESIssues",
                                     "Effect": "Allow",
                                     "Action": [
@@ -222,29 +246,6 @@
                                         "logs:CreateLogGroup",
                                         "logs:PutLogEvents",
                                         "logs:PutResourcePolicy"
-=======
-                                    "Sid": "ECSIssues",
-                                    "Effect": "Allow",
-                                    "Action": [
-                                        "ecs:Describe*",
-                                        "ecs:List*"
-                                    ],
-                                    "Resource": "*"
-                                },
-                                {
-                                    "Sid": "RedshiftIssues",
-                                    "Effect": "Allow",
-                                    "Action": [
-                                        "redshift:DescribeClusterSecurityGroups",
-                                        "redshift:DescribeClusterParameterGroups",
-                                        "redshift:DescribeLoggingStatus",
-                                        "redshift:GetClusterCredentials",
-                                        "redshift:DescribeClusters",
-                                        "redshift:EnableLogging",
-                                        "redshift:AuthorizeClusterSecurityGroupIngress",
-                                        "redshift:ModifyCluster",
-                                        "ec2:Describe*"
->>>>>>> ae0f6784
                                     ],
                                     "Resource": "*"
                                 },
