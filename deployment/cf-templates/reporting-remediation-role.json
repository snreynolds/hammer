{
    "AWSTemplateFormatVersion": "2010-09-09",
    "Description": "Hammer stack for reporting and remediation role",
    "Parameters": {
        "SourceS3Bucket": {
            "Type": "String",
            "MinLength": "1"
        },
        "S3BackupBucket": {
            "Type": "String",
            "MinLength": "1"
        },
        "ResourcesPrefix": {
            "Type": "String",
            "MinLength": "3",
            "Default": "hammer-"
        },
        "ReportingRemediationIAMRole": {
            "Type": "String",
            "Default": "cloudsec-master-ec2"
        },
        "ReportingRemediationIAMCrossAccountRole": {
            "Type": "String",
            "Default": "cloudsec-crossact-ec2"
        }
    },
    "Resources": {
        "HammerReportingRemediationEC2Role": {
            "Type": "AWS::IAM::Role",
            "Properties": {
                "RoleName": {"Fn::Join" : ["", [ { "Ref": "ResourcesPrefix" },
                                                 { "Ref": "ReportingRemediationIAMRole" }]
                                          ]},
                "AssumeRolePolicyDocument": {
                    "Version": "2012-10-17",
                    "Statement": [
                        {
                            "Effect": "Allow",
                            "Principal": {
                                "Service": "ec2.amazonaws.com"
                            },
                            "Action": "sts:AssumeRole"
                        },
                        {
                            "Effect": "Allow",
                            "Principal": {
                                "Service": "lambda.amazonaws.com"
                            },
                            "Action": "sts:AssumeRole"
                        }
                    ]
                },
                "Path": "/",
                "Policies": [
                    {
                        "PolicyName": "HammerMasterReportingRemediationPolicy",
                        "PolicyDocument": {
                            "Version": "2012-10-17",
                            "Statement": [
                                {
                                    "Sid": "S3RW",
                                    "Effect": "Allow",
                                    "Action": [
                                        "s3:*"
                                    ],
                                    "Resource": [
                                        {"Fn::Join" : ["", ["arn:aws:s3:::", { "Ref": "S3BackupBucket" }] ] },
                                        {"Fn::Join" : ["", ["arn:aws:s3:::", { "Ref": "S3BackupBucket" }, "/", "*"] ] },
                                        {"Fn::Join" : ["", ["arn:aws:s3:::", { "Ref": "SourceS3Bucket" }] ] },
                                        {"Fn::Join" : ["", ["arn:aws:s3:::", { "Ref": "SourceS3Bucket" }, "/", "*"] ] }
                                    ]
                                },
                                {
                                    "Sid": "DynamoDbRO",
                                    "Effect": "Allow",
                                    "Action": [
                                        "dynamodb:ListTables",
                                        "dynamodb:DescribeTable",
                                        "dynamodb:ListTagsOfResource",
                                        "dynamodb:ListBackups"

                                    ],
                                    "Resource": "*"
                                },
                                {
                                    "Sid": "DynamoDbRW",
                                    "Effect": "Allow",
                                    "Action": [
                                        "dynamodb:*"
                                    ],
                                    "Resource": {"Fn::Join" : ["", ["arn:aws:dynamodb:*:*:table/", { "Ref": "ResourcesPrefix" }, "*"] ] }
                                },
                                {
                                    "Sid": "CloudWatchLogs",
                                    "Effect": "Allow",
                                    "Action": [
                                        "logs:CreateLogGroup",
                                        "logs:CreateLogStream",
                                        "logs:PutLogEvents"
                                    ],
                                    "Resource": "*"
                                },
                                {
                                    "Sid": "EC2",
                                    "Effect": "Allow",
                                    "Action": [
                                        "ec2:DescribeRegions"
                                    ],
                                    "Resource": "*"
                                },
                                {
                                    "Sid": "SecurityGroupIssues",
                                    "Effect": "Allow",
                                    "Action": [
                                        "ec2:DescribeSecurityGroups",
                                        "ec2:DescribeInstances",
                                        "ec2:DescribeRouteTables",
                                        "ec2:DescribeSubnets",
                                        "ec2:AuthorizeSecurityGroupIngress",
                                        "ec2:RevokeSecurityGroupIngress",
                                        "ec2:DescribeImages",
                                        "ec2:ModifyImageAttribute",
                                        "elasticloadbalancing:DescribeLoadBalancers",
                                        "iam:ListInstanceProfiles",
                                        "iam:GetInstanceProfile",
                                        "iam:ListRolePolicies",
                                        "iam:GetRolePolicy",
                                        "iam:ListAttachedRolePolicies",
                                        "iam:GetPolicy",
                                        "iam:GetPolicyVersion"
                                    ],
                                    "Resource": "*"
                                },
                                {
                                    "Sid": "S3Issues",
                                    "Effect": "Allow",
                                    "Action": [
                                        "s3:ListAllMyBuckets",
                                        "s3:GetBucketAcl",
                                        "s3:GetBucketPolicy",
                                        "s3:GetBucketTagging",
                                        "s3:PutBucketAcl",
                                        "s3:PutBucketPolicy",
                                        "s3:GetEncryptionConfiguration",
                                        "s3:PutEncryptionConfiguration"
                                    ],
                                    "Resource": "*"
                                },
                                {
                                    "Sid": "IamIssues",
                                    "Effect": "Allow",
                                    "Action": [
                                        "iam:ListUsers",
                                        "iam:ListAccessKeys",
                                        "iam:GetAccessKeyLastUsed",
                                        "iam:UpdateAccessKey"
                                    ],
                                    "Resource": "*"
                                },
                                {
                                    "Sid": "CloudTrailIssues",
                                    "Effect": "Allow",
                                    "Action": [
                                        "cloudtrail:DescribeTrails",
                                        "cloudtrail:GetTrailStatus",
                                        "cloudtrail:GetEventSelectors"
                                    ],
                                    "Resource": "*"
                                },
                                {
                                    "Sid": "EBSIssues",
                                    "Effect": "Allow",
                                    "Action": [
                                        "ec2:DescribeVolumes",
                                        "ec2:DescribeSnapshots",
                                        "ec2:DescribeSnapshotAttribute",
                                        "ec2:ModifySnapshotAttribute"
                                    ],
                                    "Resource": "*"
                                },
                                {
                                    "Sid": "RdsIssues",
                                    "Effect": "Allow",
                                    "Action": [
                                        "rds:ListTagsForResource",
                                        "rds:DescribeDBInstances",
                                        "rds:DescribeDBClusters",
                                        "rds:DescribeDBSnapshots",
                                        "rds:DescribeDBClusterSnapshots",
                                        "rds:DescribeDBInstances",
                                        "rds:DescribeDBClusters",
                                        "rds:ModifyDBClusterSnapshotAttribute",
                                        "rds:ModifyDBSnapshotAttribute"
                                    ],
                                    "Resource": "*"
                                },
                                {
                                    "Sid": "SQSIssues",
                                    "Effect": "Allow",
                                    "Action": [
                                        "sqs:ListQueues",
                                        "sqs:GetQueueUrl",
                                        "sqs:GetQueueAttributes",
                                        "sqs:ListQueueTags",
                                        "sqs:SetQueueAttributes"
                                    ],
                                    "Resource": "*"
                                },
                                {
<<<<<<< HEAD
=======
                                    "Sid": "ECSIssues",
                                    "Effect": "Allow",
                                    "Action": [
                                        "ecs:Describe*",
                                        "ecs:List*"
                                    ],
                                    "Resource": "*"
                                },
                                {
>>>>>>> 31fb41e9
                                    "Sid": "RedshiftIssues",
                                    "Effect": "Allow",
                                    "Action": [
                                        "redshift:DescribeClusterSecurityGroups",
                                        "redshift:DescribeClusterParameterGroups",
                                        "redshift:DescribeLoggingStatus",
                                        "redshift:GetClusterCredentials",
                                        "redshift:DescribeClusters",
                                        "redshift:EnableLogging",
                                        "redshift:AuthorizeClusterSecurityGroupIngress",
                                        "redshift:ModifyCluster",
                                        "ec2:Describe*"
                                    ],
                                    "Resource": "*"
                                },
                                {
                                    "Sid": "IAMassumeCrossAccountRole",
                                    "Effect": "Allow",
                                    "Action": [
                                        "sts:AssumeRole"
                                    ],
                                    "Resource": {"Fn::Join": ["", ["arn:aws:iam::*:role/",
                                                                   { "Ref": "ResourcesPrefix" },
                                                                   { "Ref": "ReportingRemediationIAMCrossAccountRole" }
                                                                  ]]}
                                }
                            ]
                        }
                    }
                ]
            }
        }
    }
}<|MERGE_RESOLUTION|>--- conflicted
+++ resolved
@@ -207,8 +207,6 @@
                                     "Resource": "*"
                                 },
                                 {
-<<<<<<< HEAD
-=======
                                     "Sid": "ECSIssues",
                                     "Effect": "Allow",
                                     "Action": [
@@ -218,7 +216,6 @@
                                     "Resource": "*"
                                 },
                                 {
->>>>>>> 31fb41e9
                                     "Sid": "RedshiftIssues",
                                     "Effect": "Allow",
                                     "Action": [
