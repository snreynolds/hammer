{
    "cronjobs": {
        "reporting": "55 * * * *",
        "remediation": "45 10 * * *"
    },
    "jira": {
        "enabled": false,
        "server": "https://issues.example.com",
        "issue_type": "Task",
        "text_field_character_limit": 32767
    },
    "slack": {
        "enabled": true,
        "notify_default_owner": true,
        "channels": {
            "#hammer-slave1": ["ERROR|WARNING|ALARM|Task timed out after|Access denied"]
        },
        "ignore": [],
        "default_channel": "#hammer-dev"
    },
    "csv": {
        "enabled": false,
        "schedule": "0 9 * * 1",
        "bucket": "hammer-backup-bucket",
        "slack_channel": "#hammer-prod"
    },
    "aws": {
        "main_account_id": "123456789012",
        "region": "eu-west-1",
        "role_name_identification": "hammer-cloudsec-crossact-id",
        "role_name_reporting": "hammer-cloudsec-crossact-ec2",
        "ddb_backup": {
            "retention_days": 7,
            "enabled": true
        },
        "s3_backup_bucket": "hammer-backup-bucket",
        "accounts": {
            "123456789012": "master",
            "210987654321": "slave1",
            "654321210987": "slave2"
        }
    },
    "whitelisting_procedure_url": "",
    "credentials": {
        "ddb.table_name": "hammer-credentials"
    },
    "s3_bucket_acl": {
        "enabled": true,
        "ddb.table_name": "hammer-s3-public-bucket-acl",
        "reporting": false,
        "remediation": false,
        "remediation_retention_period": 0
    },
    "secgrp_unrestricted_access": {
        "enabled": true,
        "ddb.table_name": "hammer-security-groups-unrestricted",
        "restricted_ports": [
            21,
            22,
            23,
            3389,
            1433,
            1521,
            3306,
            5432,
            27017,
            28017,
            2375
        ],
        "reporting": false,
        "remediation": false,
        "remediation_accounts": ["210987654321", "654321210987"],
        "remediation_retention_period": 21
    },
    "user_inactivekeys": {
        "enabled": true,
        "ddb.table_name": "hammer-iam-user-keys-inactive",
        "ignore_accounts": ["654321210987"],
        "inactive_criteria_days": 1,
        "reporting": false,
        "remediation": false,
        "remediation_retention_period": 0
    },
    "user_keysrotation": {
        "enabled": true,
        "ddb.table_name": "hammer-iam-user-keys-rotation",
        "rotation_criteria_days": 10,
        "reporting": false,
        "remediation": false,
        "remediation_retention_period": 0
    },
    "s3_bucket_policy": {
        "enabled": true,
        "ddb.table_name": "hammer-s3-public-bucket-policy",
        "reporting": false,
        "remediation": false,
        "remediation_retention_period": 7
    },
    "cloudtrails": {
        "enabled": true,
        "ddb.table_name": "hammer-cloudtrails",
        "reporting": false
    },
    "ebs_unencrypted_volume": {
        "enabled": true,
        "ddb.table_name": "hammer-ebs-volumes-unencrypted",
        "accounts": ["123456789012", "210987654321"],
        "reporting": false
    },
    "ebs_public_snapshot": {
        "enabled": true,
        "ddb.table_name": "hammer-ebs-snapshots-public",
        "reporting": false,
        "remediation": false,
        "remediation_retention_period": 0
    },
    "rds_public_snapshot": {
        "enabled": true,
        "ddb.table_name": "hammer-rds-public-snapshots",
        "reporting": false,
        "remediation": false,
        "remediation_retention_period": 0
    },
<<<<<<< HEAD
    "kms_keys_rotation": {
        "enabled": true,
        "ddb.table_name": "hammer-kms-key-rotation",
        "reporting": false,
        "remediation": false,
        "remediation_retention_period": 21
=======
    "sqs_public_access": {
        "enabled": true,
        "ddb.table_name": "hammer-sqs-public-access",
        "reporting": true,
        "remediation": false,
        "remediation_retention_period": 0
    },
    "s3_encryption": {
        "enabled": true,
        "ddb.table_name": "hammer-s3-unencrypted",
        "reporting": true,
        "remediation": false,
        "remediation_retention_period": 0
    },
    "rds_encryption": {
        "enabled": true,
        "ddb.table_name": "hammer-rds-unencrypted",
        "reporting": true
>>>>>>> 1698e825
    }
}<|MERGE_RESOLUTION|>--- conflicted
+++ resolved
@@ -121,14 +121,13 @@
         "remediation": false,
         "remediation_retention_period": 0
     },
-<<<<<<< HEAD
     "kms_keys_rotation": {
         "enabled": true,
         "ddb.table_name": "hammer-kms-key-rotation",
         "reporting": false,
         "remediation": false,
         "remediation_retention_period": 21
-=======
+    },
     "sqs_public_access": {
         "enabled": true,
         "ddb.table_name": "hammer-sqs-public-access",
@@ -147,6 +146,5 @@
         "enabled": true,
         "ddb.table_name": "hammer-rds-unencrypted",
         "reporting": true
->>>>>>> 1698e825
     }
 }