{
    "cronjobs": {
        "reporting": "55 * * * *",
        "remediation": "45 10 * * *"
    },
    "jira": {
        "enabled": false,
        "server": "https://issues.example.com",
        "issue_type": "Task",
        "text_field_character_limit": 32767
    },
    "slack": {
        "enabled": true,
        "notify_default_owner": true,
        "channels": {
            "#hammer-slave1": ["ERROR|WARNING|ALARM|Task timed out after|Access denied"]
        },
        "ignore": [],
        "default_channel": "#hammer-dev"
    },
    "csv": {
        "enabled": false,
        "schedule": "0 9 * * 1",
        "bucket": "hammer-backup-bucket",
        "slack_channel": "#hammer-prod"
    },
    "aws": {
        "main_account_id": "123456789012",
        "region": "eu-west-1",
        "role_name_identification": "hammer-cloudsec-crossact-id",
        "role_name_reporting": "hammer-cloudsec-crossact-ec2",
        "ddb_backup": {
            "retention_days": 7,
            "enabled": true
        },
        "s3_backup_bucket": "hammer-backup-bucket",
        "accounts": {
            "123456789012": "master",
            "210987654321": "slave1",
            "654321210987": "slave2"
        }
    },
    "api": {
        "ddb.table_name": "hammer-api-requests"
    },
    "whitelisting_procedure_url": "",
    "credentials": {
        "ddb.table_name": "hammer-credentials"
    },
    "s3_bucket_acl": {
        "enabled": true,
        "ddb.table_name": "hammer-s3-public-bucket-acl",
        "topic_name": "hammer-describe-s3-acl-lambda",
        "reporting": false,
        "remediation": false,
        "remediation_retention_period": 0
    },
    "secgrp_unrestricted_access": {
        "enabled": true,
        "ddb.table_name": "hammer-security-groups-unrestricted",
        "topic_name": "hammer-describe-security-groups-lambda",
        "restricted_ports": [
            21,
            22,
            23,
            3389,
            1433,
            1521,
            3306,
            5432,
            27017,
            28017,
            2375
        ],
        "reporting": false,
        "remediation": false,
        "remediation_accounts": ["210987654321", "654321210987"],
        "remediation_retention_period": 21
    },
    "user_inactivekeys": {
        "enabled": true,
        "ddb.table_name": "hammer-iam-user-keys-inactive",
        "topic_name": "hammer-describe-iam-user-inactive-keys-lambda",
        "ignore_accounts": ["654321210987"],
        "inactive_criteria_days": 1,
        "reporting": false,
        "remediation": false,
        "remediation_retention_period": 0
    },
    "user_keysrotation": {
        "enabled": true,
        "ddb.table_name": "hammer-iam-user-keys-rotation",
        "topic_name": "hammer-describe-iam-user-keys-rotation-lambda",
        "rotation_criteria_days": 10,
        "reporting": false,
        "remediation": false,
        "remediation_retention_period": 0
    },
    "s3_bucket_policy": {
        "enabled": true,
        "ddb.table_name": "hammer-s3-public-bucket-policy",
        "topic_name": "hammer-describe-s3-policy-lambda",
        "reporting": false,
        "remediation": false,
        "remediation_retention_period": 7
    },
    "cloudtrails": {
        "enabled": true,
        "ddb.table_name": "hammer-cloudtrails",
        "topic_name": "hammer-describe-cloudtrails-lambda",
        "reporting": false
    },
    "ebs_unencrypted_volume": {
        "enabled": true,
        "ddb.table_name": "hammer-ebs-volumes-unencrypted",
        "topic_name": "hammer-describe-ebs-unencrypted-volumes-lambda",
        "accounts": ["123456789012", "210987654321"],
        "reporting": false
    },
    "ebs_public_snapshot": {
        "enabled": true,
        "ddb.table_name": "hammer-ebs-snapshots-public",
        "topic_name": "hammer-describe-ebs-public-snapshots-lambda",
        "reporting": false,
        "remediation": false,
        "remediation_retention_period": 0
    },
    "rds_public_snapshot": {
        "enabled": true,
        "ddb.table_name": "hammer-rds-public-snapshots",
        "topic_name": "hammer-describe-rds-public-snapshots-lambda",
        "reporting": false,
        "remediation": false,
        "remediation_retention_period": 0
    },
    "ec2_public_ami": {
        "enabled": true,
        "ddb.table_name": "hammer-ec2-public-ami",
        "reporting": false,
        "remediation": false,
        "remediation_retention_period": 21
    },
    "sqs_public_access": {
        "enabled": true,
        "ddb.table_name": "hammer-sqs-public-access",
        "topic_name": "hammer-describe-sqs-public-policy-lambda",
        "reporting": true,
        "remediation": false,
        "remediation_retention_period": 0
    },
    "s3_encryption": {
        "enabled": true,
        "ddb.table_name": "hammer-s3-unencrypted",
        "topic_name": "hammer-describe-s3-encryption-lambda",
        "reporting": true,
        "remediation": false,
        "remediation_retention_period": 0
    },
    "rds_encryption": {
        "enabled": true,
        "ddb.table_name": "hammer-rds-unencrypted",
        "topic_name": "hammer-describe-rds-encryption-lambda",
        "reporting": true
    },
<<<<<<< HEAD
    "ecs_external_image_source": {
        "enabled": true,
        "topic_name": "hammer-describe-ecs-external-image-source-lambda",
        "ddb.table_name": "hammer-ecs-external-image-source",
=======
    "ecs_privileged_access": {
        "enabled": true,
        "ddb.table_name": "hammer-ecs-privileged-access",
        "topic_name": "hammer-describe-ecs-privileged-access-lambda",
        "reporting": true
    },
    "ecs_logging": {
        "enabled": true,
        "ddb.table_name": "hammer-ecs-logging",
        "topic_name": "hammer-describe-ecs-logging-lambda",
>>>>>>> 5aa131b8
        "reporting": true
    }
}<|MERGE_RESOLUTION|>--- conflicted
+++ resolved
@@ -162,12 +162,6 @@
         "topic_name": "hammer-describe-rds-encryption-lambda",
         "reporting": true
     },
-<<<<<<< HEAD
-    "ecs_external_image_source": {
-        "enabled": true,
-        "topic_name": "hammer-describe-ecs-external-image-source-lambda",
-        "ddb.table_name": "hammer-ecs-external-image-source",
-=======
     "ecs_privileged_access": {
         "enabled": true,
         "ddb.table_name": "hammer-ecs-privileged-access",
@@ -178,7 +172,12 @@
         "enabled": true,
         "ddb.table_name": "hammer-ecs-logging",
         "topic_name": "hammer-describe-ecs-logging-lambda",
->>>>>>> 5aa131b8
+        "reporting": true
+    },
+    "ecs_external_image_source": {
+        "enabled": true,
+        "topic_name": "hammer-describe-ecs-external-image-source-lambda",
+        "ddb.table_name": "hammer-ecs-external-image-source",
         "reporting": true
     }
 }