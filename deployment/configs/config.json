{
    "cronjobs": {
        "reporting": "55 * * * *",
        "remediation": "45 10 * * *"
    },
    "jira": {
        "enabled": false,
        "server": "https://issues.example.com",
        "issue_type": "Task",
        "text_field_character_limit": 32767
    },
    "slack": {
        "enabled": true,
        "notify_default_owner": true,
        "channels": {
            "#hammer-slave1": ["ERROR|WARNING|ALARM|Task timed out after|Access denied"]
        },
        "ignore": [],
        "default_channel": "#hammer-dev"
    },
    "csv": {
        "enabled": false,
        "schedule": "0 9 * * 1",
        "bucket": "hammer-backup-bucket",
        "slack_channel": "#hammer-prod"
    },
    "aws": {
        "main_account_id": "123456789012",
        "region": "eu-west-1",
        "role_name_identification": "hammer-cloudsec-crossact-id",
        "role_name_reporting": "hammer-cloudsec-crossact-ec2",
        "ddb_backup": {
            "retention_days": 7,
            "enabled": true
        },
        "s3_backup_bucket": "hammer-backup-bucket",
        "accounts": {
            "123456789012": "master",
            "210987654321": "slave1",
            "654321210987": "slave2"
        }
    },
    "api": {
        "ddb.table_name": "hammer-api-requests"
    },
    "whitelisting_procedure_url": "",
    "credentials": {
        "ddb.table_name": "hammer-credentials"
    },
    "s3_bucket_acl": {
        "enabled": true,
        "ddb.table_name": "hammer-s3-public-bucket-acl",
        "topic_name": "hammer-describe-s3-acl-lambda",
        "reporting": false,
        "remediation": false,
        "remediation_retention_period": 0
    },
    "secgrp_unrestricted_access": {
        "enabled": true,
        "ddb.table_name": "hammer-security-groups-unrestricted",
        "topic_name": "hammer-describe-security-groups-lambda",
        "restricted_ports": [
            21,
            22,
            23,
            3389,
            1433,
            1521,
            3306,
            5432,
            27017,
            28017,
            2375
        ],
        "reporting": false,
        "remediation": false,
        "remediation_accounts": ["210987654321", "654321210987"],
        "remediation_retention_period": 21
    },
    "user_inactivekeys": {
        "enabled": true,
        "ddb.table_name": "hammer-iam-user-keys-inactive",
        "topic_name": "hammer-describe-iam-user-inactive-keys-lambda",
        "ignore_accounts": ["654321210987"],
        "inactive_criteria_days": 1,
        "reporting": false,
        "remediation": false,
        "remediation_retention_period": 0
    },
    "user_keysrotation": {
        "enabled": true,
        "ddb.table_name": "hammer-iam-user-keys-rotation",
        "topic_name": "hammer-describe-iam-user-keys-rotation-lambda",
        "rotation_criteria_days": 10,
        "reporting": false,
        "remediation": false,
        "remediation_retention_period": 0
    },
    "s3_bucket_policy": {
        "enabled": true,
        "ddb.table_name": "hammer-s3-public-bucket-policy",
        "topic_name": "hammer-describe-s3-policy-lambda",
        "reporting": false,
        "remediation": false,
        "remediation_retention_period": 7
    },
    "cloudtrails": {
        "enabled": true,
        "ddb.table_name": "hammer-cloudtrails",
        "topic_name": "hammer-describe-cloudtrails-lambda",
        "reporting": false
    },
    "ebs_unencrypted_volume": {
        "enabled": true,
        "ddb.table_name": "hammer-ebs-volumes-unencrypted",
        "topic_name": "hammer-describe-ebs-unencrypted-volumes-lambda",
        "accounts": ["123456789012", "210987654321"],
        "reporting": false
    },
    "ebs_public_snapshot": {
        "enabled": true,
        "ddb.table_name": "hammer-ebs-snapshots-public",
        "topic_name": "hammer-describe-ebs-public-snapshots-lambda",
        "reporting": false,
        "remediation": false,
        "remediation_retention_period": 0
    },
    "rds_public_snapshot": {
        "enabled": true,
        "ddb.table_name": "hammer-rds-public-snapshots",
        "topic_name": "hammer-describe-rds-public-snapshots-lambda",
        "reporting": false,
        "remediation": false,
        "remediation_retention_period": 0
    },
    "ec2_public_ami": {
        "enabled": true,
        "ddb.table_name": "hammer-ec2-public-ami",
        "reporting": false,
        "remediation": false,
        "remediation_retention_period": 21
    },
    "sqs_public_access": {
        "enabled": true,
        "ddb.table_name": "hammer-sqs-public-access",
        "topic_name": "hammer-describe-sqs-public-policy-lambda",
        "reporting": true,
        "remediation": false,
        "remediation_retention_period": 0
    },
    "s3_encryption": {
        "enabled": true,
        "ddb.table_name": "hammer-s3-unencrypted",
        "topic_name": "hammer-describe-s3-encryption-lambda",
        "reporting": true,
        "remediation": false,
        "remediation_retention_period": 0
    },
    "rds_encryption": {
        "enabled": true,
        "ddb.table_name": "hammer-rds-unencrypted",
        "topic_name": "hammer-describe-rds-encryption-lambda",
        "reporting": true
    },
<<<<<<< HEAD
    "ecs_logging": {
        "enabled": true,
        "ddb.table_name": "hammer-ecs-logging",
        "topic_name": "hammer-describe-ecs-logging-lambda",
=======
    "ecs_privileged_access": {
        "enabled": true,
        "ddb.table_name": "hammer-ecs-privileged-access",
        "topic_name": "hammer-describe-ecs-privileged-access-lambda",
>>>>>>> 8dd7cdbf
        "reporting": true
    }

}<|MERGE_RESOLUTION|>--- conflicted
+++ resolved
@@ -162,18 +162,16 @@
         "topic_name": "hammer-describe-rds-encryption-lambda",
         "reporting": true
     },
-<<<<<<< HEAD
+    "ecs_privileged_access": {
+        "enabled": true,
+        "ddb.table_name": "hammer-ecs-privileged-access",
+        "topic_name": "hammer-describe-ecs-privileged-access-lambda",
+        "reporting": true
+    },
     "ecs_logging": {
         "enabled": true,
         "ddb.table_name": "hammer-ecs-logging",
         "topic_name": "hammer-describe-ecs-logging-lambda",
-=======
-    "ecs_privileged_access": {
-        "enabled": true,
-        "ddb.table_name": "hammer-ecs-privileged-access",
-        "topic_name": "hammer-describe-ecs-privileged-access-lambda",
->>>>>>> 8dd7cdbf
         "reporting": true
     }
-
 }