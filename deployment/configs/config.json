--- conflicted
+++ resolved
@@ -163,7 +163,6 @@
         "topic_name": "hammer-describe-rds-encryption-lambda",
         "reporting": true
     },
-<<<<<<< HEAD
     "redshift_encryption": {
         "enabled": true,
         "ddb.table_name": "hammer-redshift-unencrypted",
@@ -171,7 +170,7 @@
         "reporting": true,
         "remediation": false,
         "remediation_retention_period": 21
-=======
+    },
     "ecs_privileged_access": {
         "enabled": true,
         "ddb.table_name": "hammer-ecs-privileged-access",
@@ -195,6 +194,5 @@
         "ddb.table_name": "hammer-redshift-logging",
         "topic_name": "hammer-describe-redshift-logging-lambda",
         "reporting": true
->>>>>>> 8b10ccdc
     }
 }