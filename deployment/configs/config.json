--- conflicted
+++ resolved
@@ -163,23 +163,22 @@
         "topic_name": "hammer-describe-rds-encryption-lambda",
         "reporting": true
     },
-<<<<<<< HEAD
     "redshift_public_access": {
         "enabled": true,
         "ddb.table_name": "hammer-redshift-public-access",
         "topic_name": "hammer-describe-redshift-public-access-lambda",
-=======
+        "reporting": true,
+        "remediation": false,
+        "remediation_retention_period": 21
+    },
     "redshift_encryption": {
         "enabled": true,
         "ddb.table_name": "hammer-redshift-unencrypted",
         "topic_name": "hammer-describe-redshift-cluster-encryption-lambda",
->>>>>>> 31fb41e9
-        "reporting": true,
-        "remediation": false,
-        "remediation_retention_period": 21
-    },
-<<<<<<< HEAD
-=======
+        "reporting": true,
+        "remediation": false,
+        "remediation_retention_period": 21
+    },
     "ecs_privileged_access": {
         "enabled": true,
         "ddb.table_name": "hammer-ecs-privileged-access",
@@ -204,5 +203,4 @@
         "topic_name": "hammer-describe-redshift-logging-lambda",
         "reporting": true
     }
->>>>>>> 31fb41e9
 }