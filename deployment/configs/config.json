--- conflicted
+++ resolved
@@ -163,68 +163,66 @@
         "topic_name": "hammer-describe-rds-encryption-lambda",
         "reporting": true
     },
-<<<<<<< HEAD
+    "redshift_logging": {
+        "enabled": true,
+        "ddb.table_name": "hammer-redshift-logging",
+        "topic_name": "hammer-describe-redshift-logging-lambda",
+        "reporting": true
+    },  
+    "redshift_public_access": {
+        "enabled": true,
+        "ddb.table_name": "hammer-redshift-public-access",
+        "topic_name": "hammer-describe-redshift-public-access-lambda",
+        "reporting": true,
+        "remediation": false,
+        "remediation_retention_period": 21
+    },
+    "redshift_encryption": {
+        "enabled": true,
+        "ddb.table_name": "hammer-redshift-unencrypted",
+        "topic_name": "hammer-describe-redshift-cluster-encryption-lambda",
+        "reporting": true,
+        "remediation": false,
+        "remediation_retention_period": 21
+    },
+    "ecs_privileged_access": {
+        "enabled": true,
+        "ddb.table_name": "hammer-ecs-privileged-access",
+        "topic_name": "hammer-describe-ecs-privileged-access-lambda",
+        "reporting": true
+    },
+    "ecs_logging": {
+        "enabled": true,
+        "ddb.table_name": "hammer-ecs-logging",
+        "topic_name": "hammer-describe-ecs-logging-lambda",
+        "reporting": true
+    },
+    "ecs_external_image_source": {
+        "enabled": true,
+        "topic_name": "hammer-describe-ecs-external-image-source-lambda",
+        "ddb.table_name": "hammer-ecs-external-image-source",
+        "reporting": true
+    },    
+    "es_domain_logging": {
+        "enabled": true,
+        "ddb.table_name": "hammer-es-domain-logging",
+        "topic_name": "hammer-describe-es-logging-lambda",
+        "reporting": true,
+        "remediation": false,
+        "remediation_retention_period": 21
+    },
+    "es_unencrypted_domain": {
+        "enabled": true,
+        "ddb.table_name": "hammer-es-unencrypted-domain",
+        "topic_name": "hammer-describe-es-encryption-lambda",
+        "reporting": true
+    }, 
     "es_public_access_domain": {
         "enabled": true,
         "ddb.table_name": "hammer-es-public-access-domain",
         "topic_name": "hammer-describe-es-public-access-lambda",
-=======
-    "redshift_public_access": {
-        "enabled": true,
-        "ddb.table_name": "hammer-redshift-public-access",
-        "topic_name": "hammer-describe-redshift-public-access-lambda",
->>>>>>> cd5f952f
-        "reporting": true,
-        "remediation": false,
-        "remediation_retention_period": 21
-    },
-<<<<<<< HEAD
-=======
-    "redshift_encryption": {
-        "enabled": true,
-        "ddb.table_name": "hammer-redshift-unencrypted",
-        "topic_name": "hammer-describe-redshift-cluster-encryption-lambda",
-        "reporting": true,
-        "remediation": false,
-        "remediation_retention_period": 21
-    },
-    "ecs_privileged_access": {
-        "enabled": true,
-        "ddb.table_name": "hammer-ecs-privileged-access",
-        "topic_name": "hammer-describe-ecs-privileged-access-lambda",
-        "reporting": true
-    },
-    "ecs_logging": {
-        "enabled": true,
-        "ddb.table_name": "hammer-ecs-logging",
-        "topic_name": "hammer-describe-ecs-logging-lambda",
-        "reporting": true
-    },
-    "ecs_external_image_source": {
-        "enabled": true,
-        "topic_name": "hammer-describe-ecs-external-image-source-lambda",
-        "ddb.table_name": "hammer-ecs-external-image-source",
-        "reporting": true
-    },
-    "redshift_logging": {
-        "enabled": true,
-        "ddb.table_name": "hammer-redshift-logging",
-        "topic_name": "hammer-describe-redshift-logging-lambda",
-        "reporting": true
-    },
-    "es_domain_logging": {
-        "enabled": true,
-        "ddb.table_name": "hammer-es-domain-logging",
-        "topic_name": "hammer-describe-es-logging-lambda",
-        "reporting": true,
-        "remediation": false,
-        "remediation_retention_period": 21
-    },
-    "es_unencrypted_domain": {
-        "enabled": true,
-        "ddb.table_name": "hammer-es-unencrypted-domain",
-        "topic_name": "hammer-describe-es-encryption-lambda",
-        "reporting": true
-    }  
->>>>>>> cd5f952f
+        "reporting": true,
+        "remediation": false,
+        "remediation_retention_period": 21
+    }
 }