--- conflicted
+++ resolved
@@ -36,14 +36,12 @@
 		"__comment__": "Detects public RDS snapshots (with 'all' in 'restore' attribute). Key - account id, values - snapshot ARNs.",
 		"123456789012": ["arn:aws:rds:eu-central-1:123456789012:snapshot:public", "arn:aws:rds:eu-west-1:123456789012:snapshot:rds:snapshot1"]
 	},
-<<<<<<< HEAD
     "sqs_public_access":{
 		"__comment__": "Detects public SQS polices (with 'all' in 'restore' attribute). Key - account id, values - SQS ARNs.",
 		"123456789012": [""]
-=======
+	},
     "s3_encryption": {
 	},
     "rds_encryption": {
->>>>>>> 9ee516ef
 	}
 }