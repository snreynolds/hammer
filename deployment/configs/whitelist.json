{
	"__comment__": "Contains dictionary with security issues to whitelist (do not remediate automatically) grouped by issue type and accounts. Put your account id as a key for desired security issue type and put a list with issues to ignore as a value.",
	"cloudtrails": {
		"__comment__": "Detects issues with CloudTrail (logging disabled or has issues with permissions). Key - account id, values - AWS regions.",
		"123456789012": ["eu-west-1", "us-east-2"]
	},
	"user_inactivekeys": {
		"__comment__": "Detects IAM users with inactive access keys (not used more that definite number of days). Key - account id, values - IAM user names or access key ids.",
		"123456789012": ["user1", "user2", "AKIAI6UV5TCF3NA223T1", "AKIAIG7Y36NN5DWX4NO3"]
	},
	"user_keysrotation": {
		"__comment__": "Detects IAM users expired access keys (created earlier than definite number of days). Key - account id, values - IAM user names or access key ids.",
		"123456789012": ["user1", "user2", "AKIAI6UV5TCF3NA223T1", "AKIAIG7Y36NN5DWX4NO3"]
	},
	"s3_bucket_acl": {
		"__comment__": "Detects S3 buckets with public ACL (with AllUsers/AuthenticatedUsers groups in Grantee). Key - account id, values - S3 bucket names.",
		"123456789012": ["public-site-bucket", "public-bucket-available-via-cloudfront"]
	},
	"s3_bucket_policy": {
		"__comment__": "Detects S3 buckets with public policy ('Allow' statements with '*' in Principal and not restricted by IP). Key - account id, values - S3 bucket names.",
		"123456789012": ["public-site-bucket", "public-bucket-available-via-cloudfront"]
	},
	"secgrp_unrestricted_access": {
		"__comment__": "Detects security groups with world-wide open ports from the list. Key - account id, values - 1) security group ID or 2) VPC ID + security group Name separated by colon.",
		"123456789012": ["sg-7c124307", "sg-2132a25b", "vpc-a372f3ca:default"]
	},
	"ebs_unencrypted_volume": {
		"__comment__": "Detects unencrypted EBS volumes. Key - account id, values - volume ids.",
		"123456789012": ["vol-04ddaf8f2aef1b1f4", "vol-004156f485f6d57c7"]
	},
	"ebs_public_snapshot": {
		"__comment__": "Detects public EBS snapshots (with group 'all' in 'CreateVolumePermissions'). Key - account id, values - snapshot ids.",
		"123456789012": ["snap-027927dbf368b3746", "snap-087534caad1ef1d0a"]
	},
	"rds_public_snapshot":{
		"__comment__": "Detects public RDS snapshots (with 'all' in 'restore' attribute). Key - account id, values - snapshot ARNs.",
		"123456789012": ["arn:aws:rds:eu-central-1:123456789012:snapshot:public", "arn:aws:rds:eu-west-1:123456789012:snapshot:rds:snapshot1"]
	},
	"public_ami_issues": {
	},
    "sqs_public_access":{
		"__comment__": "Detects public SQS polices (with 'all' in 'restore' attribute). Key - account id, values - SQS ARNs.",
		"123456789012": [""]
	},
    "s3_encryption": {
	},
    "rds_encryption": {
	},
<<<<<<< HEAD
	"redshift_public_access":{
		"__comment__": "Detects publicly accessible Redshift Clusters.",
		"123456789012": ["test-cluster"]
	}
=======
	"redshift_encryption":{
		"__comment__": "Detects unencrypted clusters.",
		"123456789012": ["test-cluster"]
	},
	"ecs_privileged_access":{
		"__comment__": "Detects ECS task definitions which are not enabled logging - task definitions ARNs.",
		"1234567890123": ["arn:aws:ecs:us-east-1:1234567890123:task-definition/dev-admin:2993"]
	},
    "ecs_logging":{
		"__comment__": "Detects ECS task definitions which are not enabled logging - task definitions ARNs.",
		"1234567890123": ["arn:aws:ecs:us-east-1:1234567890123:task-definition/test-admin:2993"]
	},
	"ecs_external_image_source":{
		"__comment__": "Detects ECS task definitions which are configured with external image source - task definitions ARNs.",
		"1234567890123": ["arn:aws:ecs:us-east-1:1234567890123:task-definition/test-admin:2993"]
	},
  "redshift_logging": {
		"__comment__": "Detects Redshift clusters which are audit logging is not enabled.",
		"123456789012": ["test-cluster"]
  }
>>>>>>> 31fb41e9
}<|MERGE_RESOLUTION|>--- conflicted
+++ resolved
@@ -46,12 +46,10 @@
 	},
     "rds_encryption": {
 	},
-<<<<<<< HEAD
 	"redshift_public_access":{
 		"__comment__": "Detects publicly accessible Redshift Clusters.",
 		"123456789012": ["test-cluster"]
-	}
-=======
+	},
 	"redshift_encryption":{
 		"__comment__": "Detects unencrypted clusters.",
 		"123456789012": ["test-cluster"]
@@ -72,5 +70,4 @@
 		"__comment__": "Detects Redshift clusters which are audit logging is not enabled.",
 		"123456789012": ["test-cluster"]
   }
->>>>>>> 31fb41e9
 }