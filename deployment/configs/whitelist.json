--- conflicted
+++ resolved
@@ -47,12 +47,6 @@
 	},
     "rds_encryption": {
 	},
-<<<<<<< HEAD
-	"ecs_external_image_source":{
-		"__comment__": "Detects ECS task definitions which are configured with external image source - task definitions ARNs.",
-		"1234567890123": ["arn:aws:ecs:us-east-1:1234567890123:task-definition/test-admin:2993"]
-	}
-=======
   "ecs_privileged_access":{
 		"__comment__": "Detects ECS task definitions which are not enabled logging - task definitions ARNs.",
 		"1234567890123": ["arn:aws:ecs:us-east-1:1234567890123:task-definition/dev-admin:2993"]
@@ -60,6 +54,9 @@
   "ecs_logging":{
 		"__comment__": "Detects ECS task definitions which are not enabled logging - task definitions ARNs.",
 		"1234567890123": ["arn:aws:ecs:us-east-1:1234567890123:task-definition/test-admin:2993"]
-	}	
->>>>>>> 5aa131b8
+	},
+	"ecs_external_image_source":{
+		"__comment__": "Detects ECS task definitions which are configured with external image source - task definitions ARNs.",
+		"1234567890123": ["arn:aws:ecs:us-east-1:1234567890123:task-definition/test-admin:2993"]
+	}
 }