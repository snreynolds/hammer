--- conflicted
+++ resolved
@@ -12,11 +12,8 @@
                   "aws_s3_bucket_object.cloudtrails-issues-identification",
                   "aws_s3_bucket_object.ebs-unencrypted-volume-identification",
                   "aws_s3_bucket_object.ebs-public-snapshots-identification",
-<<<<<<< HEAD
                   "aws_s3_bucket_object.s3-unencrypted-bucket-issues-identification"
-=======
                   "aws_s3_bucket_object.rds-unencrypted-instance-identification"
->>>>>>> 9ca7538a
                  ]
 
     tags = "${var.tags}"
@@ -39,11 +36,8 @@
         SourceIdentificationEBSVolumes = "${aws_s3_bucket_object.ebs-unencrypted-volume-identification.id}"
         SourceIdentificationEBSSnapshots = "${aws_s3_bucket_object.ebs-public-snapshots-identification.id}"
         SourceIdentificationRDSSnapshots = "${aws_s3_bucket_object.rds-public-snapshots-identification.id}"
-<<<<<<< HEAD
         SourceIdentificationS3Encryption = "${aws_s3_bucket_object.s3-unencrypted-bucket-issues-identification.id}"
-=======
         SourceIdentificationRDSEncryption = "${aws_s3_bucket_object.rds-unencrypted-instance-identification.id}"
->>>>>>> 9ca7538a
     }
 
     template_url = "https://${var.s3bucket}.s3.amazonaws.com/${aws_s3_bucket_object.identification-cfn.id}"
