resource "aws_cloudformation_stack" "identification" {
    name = "hammer-identification-main"
    depends_on = [
                  "aws_s3_bucket_object.identification-cfn",
                  "aws_s3_bucket_object.identification-nested-cfn",
                  "aws_s3_bucket_object.logs-forwarder",
                  "aws_s3_bucket_object.ddb-tables-backup",
                  "aws_s3_bucket_object.sg-issues-identification",
                  "aws_s3_bucket_object.s3-acl-issues-identification",
                  "aws_s3_bucket_object.s3-policy-issues-identification",
                  "aws_s3_bucket_object.iam-keyrotation-issues-identification",
                  "aws_s3_bucket_object.iam-user-inactive-keys-identification",
                  "aws_s3_bucket_object.cloudtrails-issues-identification",
                  "aws_s3_bucket_object.ebs-unencrypted-volume-identification",
                  "aws_s3_bucket_object.ebs-public-snapshots-identification",
                  "aws_s3_bucket_object.ami-public-access-issues-identification",
                  "aws_s3_bucket_object.sqs-public-policy-identification",
                  "aws_s3_bucket_object.s3-unencrypted-bucket-issues-identification",
                  "aws_s3_bucket_object.rds-unencrypted-instance-identification",
<<<<<<< HEAD
                  "aws_s3_bucket_object.ecs-logging-issues-identification"
=======
                  "aws_s3_bucket_object.ecs-privileged-access-issues-identification"
>>>>>>> 8dd7cdbf
                 ]

    tags = "${var.tags}"

    parameters {
        SourceS3Bucket  = "${var.s3bucket}"
        NestedStackTemplate = "https://${var.s3bucket}.s3.amazonaws.com/${aws_s3_bucket_object.identification-nested-cfn.id}"
        ResourcesPrefix = "${var.resources-prefix}"
        IdentificationIAMRole = "${var.identificationIAMRole}"
        IdentificationCheckRateExpression = "${var.identificationCheckRateExpression}"
        LambdaSubnets = "${var.lambdaSubnets}"
        LambdaSecurityGroups = "${var.lambdaSecurityGroups}"
        SourceLogsForwarder = "${aws_s3_bucket_object.logs-forwarder.id}",
        SourceBackupDDB = "${aws_s3_bucket_object.ddb-tables-backup.id}",
        SourceIdentificationSG = "${aws_s3_bucket_object.sg-issues-identification.id}"
        SourceIdentificationS3ACL = "${aws_s3_bucket_object.s3-acl-issues-identification.id}"
        SourceIdentificationS3Policy = "${aws_s3_bucket_object.s3-policy-issues-identification.id}"
        SourceIdentificationIAMUserKeysRotation = "${aws_s3_bucket_object.iam-keyrotation-issues-identification.id}"
        SourceIdentificationIAMUserInactiveKeys = "${aws_s3_bucket_object.iam-user-inactive-keys-identification.id}"
        SourceIdentificationCloudTrails = "${aws_s3_bucket_object.cloudtrails-issues-identification.id}"
        SourceIdentificationEBSVolumes = "${aws_s3_bucket_object.ebs-unencrypted-volume-identification.id}"
        SourceIdentificationEBSSnapshots = "${aws_s3_bucket_object.ebs-public-snapshots-identification.id}"
        SourceIdentificationRDSSnapshots = "${aws_s3_bucket_object.rds-public-snapshots-identification.id}"
        SourceIdentificationAMIPublicAccess = "${aws_s3_bucket_object.ami-public-access-issues-identification.id}"
        SourceIdentificationSQSPublicPolicy = "${aws_s3_bucket_object.sqs-public-policy-identification.id}"
        SourceIdentificationS3Encryption = "${aws_s3_bucket_object.s3-unencrypted-bucket-issues-identification.id}"
        SourceIdentificationRDSEncryption = "${aws_s3_bucket_object.rds-unencrypted-instance-identification.id}"
<<<<<<< HEAD
        SourceIdentificationECSLogging = "${aws_s3_bucket_object.ecs-logging-issues-identification.id}"
=======
        SourceIdentificationECSPrivilegedAccess = "${aws_s3_bucket_object.ecs-privileged-access-issues-identification.id}"
>>>>>>> 8dd7cdbf
    }

    template_url = "https://${var.s3bucket}.s3.amazonaws.com/${aws_s3_bucket_object.identification-cfn.id}"
}<|MERGE_RESOLUTION|>--- conflicted
+++ resolved
@@ -17,11 +17,8 @@
                   "aws_s3_bucket_object.sqs-public-policy-identification",
                   "aws_s3_bucket_object.s3-unencrypted-bucket-issues-identification",
                   "aws_s3_bucket_object.rds-unencrypted-instance-identification",
-<<<<<<< HEAD
+                  "aws_s3_bucket_object.ecs-privileged-access-issues-identification",
                   "aws_s3_bucket_object.ecs-logging-issues-identification"
-=======
-                  "aws_s3_bucket_object.ecs-privileged-access-issues-identification"
->>>>>>> 8dd7cdbf
                  ]
 
     tags = "${var.tags}"
@@ -49,11 +46,8 @@
         SourceIdentificationSQSPublicPolicy = "${aws_s3_bucket_object.sqs-public-policy-identification.id}"
         SourceIdentificationS3Encryption = "${aws_s3_bucket_object.s3-unencrypted-bucket-issues-identification.id}"
         SourceIdentificationRDSEncryption = "${aws_s3_bucket_object.rds-unencrypted-instance-identification.id}"
-<<<<<<< HEAD
+        SourceIdentificationECSPrivilegedAccess = "${aws_s3_bucket_object.ecs-privileged-access-issues-identification.id}"
         SourceIdentificationECSLogging = "${aws_s3_bucket_object.ecs-logging-issues-identification.id}"
-=======
-        SourceIdentificationECSPrivilegedAccess = "${aws_s3_bucket_object.ecs-privileged-access-issues-identification.id}"
->>>>>>> 8dd7cdbf
     }
 
     template_url = "https://${var.s3bucket}.s3.amazonaws.com/${aws_s3_bucket_object.identification-cfn.id}"
