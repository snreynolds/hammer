# This is your sidebar TOC. The sidebar code loops through sections here and provides the appropriate formatting.

entries:
- title: sidebar
  product: Dow Jones Hammer documentation
  version:
  folders:

  - title:
    output: pdf
    type: frontmatter
    folderitems:
    - title:
      url: /titlepage.html
      output: pdf
      type: frontmatter
    - title:
      url: /tocpage.html
      output: pdf
      type: frontmatter

  - title: User Guide
    output: web, pdf
    folderitems:

    - title: What is Dow Jones Hammer?
      url: /index.html
      output: web, pdf
      type: homepage
    
    - title: Security Features
      url: /features.html
      output: web, pdf

    - title: Prerequisites
      url: /prerequisites.html
      output: web, pdf

    - title: Configuration and Deployment Overview
      url: /configuredeploy_overview.html
      output: web, pdf

    - title: Configuration Files
      url: /editconfig.html
      output: web, pdf

    - title: Deploying with CloudFormation
      url: /deployment_cloudformation.html
      output: web, pdf

    - title: Deploying with Terraform
      url: /deployment_terraform.html
      output: web, pdf

    - title: Remediation Backup and Rollback
      url: /remediation_backup_rollback.html
      output: web, pdf

    - title: Logging
      url: /logging.html
      output: web, pdf

    - title: Contribution
      url: /contribution.html
      output: web, pdf

  - title: Playbooks
    output: web, pdf
    folderitems:

    - title: S3 ACL Public Access
      url: /playbook1_s3_public_buckets_acl.html
      output: web, pdf

    - title: Insecure Services
      url: /playbook2_insecure_services.html
      output: web, pdf

    - title: IAM User Inactive Keys
      url: /playbook3_inactive_user_keys.html
      output: web, pdf

    - title: IAM User Key Rotation
      url: /playbook4_keysrotation.html
      output: web, pdf

    - title: S3 Policy Public Access
      url: /playbook5_s3_public_buckets_policy.html
      output: web, pdf

    - title: CloudTrail Logging Issues
      url: /playbook6_cloudtrail.html
      output: web, pdf

    - title: EBS Unencrypted Volumes
      url: /playbook7_ebs_unencrypted_volumes.html
      output: web, pdf

    - title: EBS Public Snapshots
      url: /playbook8_ebs_snapshots_public.html
      output: web, pdf

    - title: RDS Public Snapshots
      url: /playbook9_rds_snapshots_public.html
      output: web, pdf

<<<<<<< HEAD
    - title: SQS Public Policy Access
      url: /playbook10_sqs_public_policy.html
=======
    - title: S3 Unencrypted buckets
      url: /playbook11_s3_unencryption.html
      output: web, pdf

    - title: RDS Unencrypted instances
      url: /playbook12_rds_unencryption.html
>>>>>>> 9ee516ef
      output: web, pdf
<|MERGE_RESOLUTION|>--- conflicted
+++ resolved
@@ -104,15 +104,14 @@
       url: /playbook9_rds_snapshots_public.html
       output: web, pdf
 
-<<<<<<< HEAD
     - title: SQS Public Policy Access
       url: /playbook10_sqs_public_policy.html
-=======
+      output: web, pdf
+
     - title: S3 Unencrypted buckets
       url: /playbook11_s3_unencryption.html
       output: web, pdf
 
     - title: RDS Unencrypted instances
       url: /playbook12_rds_unencryption.html
->>>>>>> 9ee516ef
-      output: web, pdf
+      output: web, pdf