--- conflicted
+++ resolved
@@ -120,12 +120,20 @@
       url: /playbook12_rds_unencryption.html
       output: web, pdf
 
-<<<<<<< HEAD
+    - title: AMI public access
+      url: /playbook13_amis_public_access.html
+      output: web, pdf
+      
+    - title: Redshift Unencrypted clusters
+      url: /playbook15_redshift_unencryption.html
+      output: web, pdf
+
     - title: Redshift Publicly Accessible clusters
       url: /playbook16_redshift_public_clusters.html
-=======
-    - title: AMI public access
-      url: /playbook13_amis_public_access.html
+      output: web, pdf
+     
+    - title: Redshift Audit Logging
+      url: /playbook17_redshift_audit_logging.html
       output: web, pdf
     
     - title: ECS Logging
@@ -138,13 +146,4 @@
       
     - title: ECS External Image Source
       url: /playbook20_ecs_external_image_source.html
-      output: web, pdf 
-
-    - title: Redshift Audit Logging
-      url: /playbook17_redshift_audit_logging.html
-      output: web, pdf
-    
-    - title: Redshift Unencrypted clusters
-      url: /playbook15_redshift_unencryption.html
->>>>>>> 31fb41e9
-      output: web, pdf+      output: web, pdf 