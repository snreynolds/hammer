# This is your sidebar TOC. The sidebar code loops through sections here and provides the appropriate formatting.

entries:
- title: sidebar
  product: Dow Jones Hammer documentation
  version:
  folders:

  - title:
    output: pdf
    type: frontmatter
    folderitems:
    - title:
      url: /titlepage.html
      output: pdf
      type: frontmatter
    - title:
      url: /tocpage.html
      output: pdf
      type: frontmatter

  - title: User Guide
    output: web, pdf
    folderitems:

    - title: What is Dow Jones Hammer?
      url: /index.html
      output: web, pdf
      type: homepage
    
    - title: Security Features
      url: /features.html
      output: web, pdf

    - title: Prerequisites
      url: /prerequisites.html
      output: web, pdf

    - title: Configuration and Deployment Overview
      url: /configuredeploy_overview.html
      output: web, pdf

    - title: Configuration Files
      url: /editconfig.html
      output: web, pdf

    - title: Deploying with CloudFormation
      url: /deployment_cloudformation.html
      output: web, pdf

    - title: Deploying with Terraform
      url: /deployment_terraform.html
      output: web, pdf

    - title: API Usage
      url: /api.html
      output: web, pdf

    - title: Remediation Backup and Rollback
      url: /remediation_backup_rollback.html
      output: web, pdf

    - title: Logging
      url: /logging.html
      output: web, pdf

    - title: Contribution
      url: /contribution.html
      output: web, pdf

  - title: Playbooks
    output: web, pdf
    folderitems:

    - title: S3 ACL Public Access
      url: /playbook1_s3_public_buckets_acl.html
      output: web, pdf

    - title: Insecure Services
      url: /playbook2_insecure_services.html
      output: web, pdf

    - title: IAM User Inactive Keys
      url: /playbook3_inactive_user_keys.html
      output: web, pdf

    - title: IAM User Key Rotation
      url: /playbook4_keysrotation.html
      output: web, pdf

    - title: S3 Policy Public Access
      url: /playbook5_s3_public_buckets_policy.html
      output: web, pdf

    - title: CloudTrail Logging Issues
      url: /playbook6_cloudtrail.html
      output: web, pdf

    - title: EBS Unencrypted Volumes
      url: /playbook7_ebs_unencrypted_volumes.html
      output: web, pdf

    - title: EBS Public Snapshots
      url: /playbook8_ebs_snapshots_public.html
      output: web, pdf

    - title: RDS Public Snapshots
      url: /playbook9_rds_snapshots_public.html
      output: web, pdf

    - title: SQS Public Policy Access
      url: /playbook10_sqs_public_policy.html
      output: web, pdf

    - title: S3 Unencrypted buckets
      url: /playbook11_s3_unencryption.html
      output: web, pdf

    - title: RDS Unencrypted instances
      url: /playbook12_rds_unencryption.html
      output: web, pdf
<<<<<<< HEAD
    - title: ECS Privileged Access
      url: /playbook19_ecs_privileged_access.html
=======

    - title: AMI public access
      url: /playbook13_amis_public_access.html
>>>>>>> fb53623e
      output: web, pdf<|MERGE_RESOLUTION|>--- conflicted
+++ resolved
@@ -119,12 +119,11 @@
     - title: RDS Unencrypted instances
       url: /playbook12_rds_unencryption.html
       output: web, pdf
-<<<<<<< HEAD
-    - title: ECS Privileged Access
-      url: /playbook19_ecs_privileged_access.html
-=======
 
     - title: AMI public access
       url: /playbook13_amis_public_access.html
->>>>>>> fb53623e
-      output: web, pdf+      output: web, pdf
+    
+    - title: ECS Privileged Access
+      url: /playbook19_ecs_privileged_access.html
+      output: web, pdf
