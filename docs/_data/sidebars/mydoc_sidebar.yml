# This is your sidebar TOC. The sidebar code loops through sections here and provides the appropriate formatting.

entries:
- title: sidebar
  product: Dow Jones Hammer documentation
  version:
  folders:

  - title:
    output: pdf
    type: frontmatter
    folderitems:
    - title:
      url: /titlepage.html
      output: pdf
      type: frontmatter
    - title:
      url: /tocpage.html
      output: pdf
      type: frontmatter

  - title: User Guide
    output: web, pdf
    folderitems:

    - title: What is Dow Jones Hammer?
      url: /index.html
      output: web, pdf
      type: homepage
    
    - title: Security Features
      url: /features.html
      output: web, pdf

    - title: Prerequisites
      url: /prerequisites.html
      output: web, pdf

    - title: Configuration and Deployment Overview
      url: /configuredeploy_overview.html
      output: web, pdf

    - title: Configuration Files
      url: /editconfig.html
      output: web, pdf

    - title: Deploying with CloudFormation
      url: /deployment_cloudformation.html
      output: web, pdf

    - title: Deploying with Terraform
      url: /deployment_terraform.html
      output: web, pdf

    - title: API Usage
      url: /api.html
      output: web, pdf

    - title: Remediation Backup and Rollback
      url: /remediation_backup_rollback.html
      output: web, pdf

    - title: Logging
      url: /logging.html
      output: web, pdf

    - title: Contribution
      url: /contribution.html
      output: web, pdf

  - title: Playbooks
    output: web, pdf
    folderitems:

    - title: S3 ACL Public Access
      url: /playbook1_s3_public_buckets_acl.html
      output: web, pdf

    - title: Insecure Services
      url: /playbook2_insecure_services.html
      output: web, pdf

    - title: IAM User Inactive Keys
      url: /playbook3_inactive_user_keys.html
      output: web, pdf

    - title: IAM User Key Rotation
      url: /playbook4_keysrotation.html
      output: web, pdf

    - title: S3 Policy Public Access
      url: /playbook5_s3_public_buckets_policy.html
      output: web, pdf

    - title: CloudTrail Logging Issues
      url: /playbook6_cloudtrail.html
      output: web, pdf

    - title: EBS Unencrypted Volumes
      url: /playbook7_ebs_unencrypted_volumes.html
      output: web, pdf

    - title: EBS Public Snapshots
      url: /playbook8_ebs_snapshots_public.html
      output: web, pdf

    - title: RDS Public Snapshots
      url: /playbook9_rds_snapshots_public.html
      output: web, pdf

    - title: SQS Public Policy Access
      url: /playbook10_sqs_public_policy.html
      output: web, pdf

    - title: S3 Unencrypted buckets
      url: /playbook11_s3_unencryption.html
      output: web, pdf

    - title: RDS Unencrypted instances
      url: /playbook12_rds_unencryption.html
      output: web, pdf
<<<<<<< HEAD
    - title: Redshift Unencrypted clusters
      url: /playbook15_redshift_unencryption.html
      output: web, pdf
=======

    - title: AMI public access
      url: /playbook13_amis_public_access.html
      output: web, pdf
    
    - title: ECS Logging
      url: /playbook18_ecs_logging.html
      output: web, pdf
      
    - title: ECS Privileged Access
      url: /playbook19_ecs_privileged_access.html
      output: web, pdf
      
    - title: ECS External Image Source
      url: /playbook20_ecs_external_image_source.html
      output: web, pdf 

    - title: Redshift Audit Logging
      url: /playbook17_redshift_audit_logging.html
      output: web, pdf
>>>>>>> 8b10ccdc
<|MERGE_RESOLUTION|>--- conflicted
+++ resolved
@@ -119,11 +119,6 @@
     - title: RDS Unencrypted instances
       url: /playbook12_rds_unencryption.html
       output: web, pdf
-<<<<<<< HEAD
-    - title: Redshift Unencrypted clusters
-      url: /playbook15_redshift_unencryption.html
-      output: web, pdf
-=======
 
     - title: AMI public access
       url: /playbook13_amis_public_access.html
@@ -144,4 +139,7 @@
     - title: Redshift Audit Logging
       url: /playbook17_redshift_audit_logging.html
       output: web, pdf
->>>>>>> 8b10ccdc
+    
+    - title: Redshift Unencrypted clusters
+      url: /playbook15_redshift_unencryption.html
+      output: web, pdf