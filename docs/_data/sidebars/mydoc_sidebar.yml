--- conflicted
+++ resolved
@@ -120,12 +120,6 @@
       url: /playbook12_rds_unencryption.html
       output: web, pdf
 
-<<<<<<< HEAD
-
-    - title: Elasticsearch Domains Logging issues
-      url: /playbook23_elasticsearch_logging.html
-      output: web, pdf
-=======
     - title: AMI public access
       url: /playbook13_amis_public_access.html
       output: web, pdf
@@ -152,5 +146,8 @@
       
     - title: ECS External Image Source
       url: /playbook20_ecs_external_image_source.html
-      output: web, pdf 
->>>>>>> ae0f6784
+      output: web, pdf
+      
+   - title: Elasticsearch Domains Logging issues
+      url: /playbook23_elasticsearch_logging.html
+      output: web, pdf