# This is your sidebar TOC. The sidebar code loops through sections here and provides the appropriate formatting.

entries:
- title: sidebar
  product: Dow Jones Hammer documentation
  version:
  folders:

  - title:
    output: pdf
    type: frontmatter
    folderitems:
    - title:
      url: /titlepage.html
      output: pdf
      type: frontmatter
    - title:
      url: /tocpage.html
      output: pdf
      type: frontmatter

  - title: User Guide
    output: web, pdf
    folderitems:

    - title: What is Dow Jones Hammer?
      url: /index.html
      output: web, pdf
      type: homepage
    
    - title: Security Features
      url: /features.html
      output: web, pdf

    - title: Prerequisites
      url: /prerequisites.html
      output: web, pdf

    - title: Configuration and Deployment Overview
      url: /configuredeploy_overview.html
      output: web, pdf

    - title: Configuration Files
      url: /editconfig.html
      output: web, pdf

    - title: Deploying with CloudFormation
      url: /deployment_cloudformation.html
      output: web, pdf

    - title: Deploying with Terraform
      url: /deployment_terraform.html
      output: web, pdf

    - title: API Usage
      url: /api.html
      output: web, pdf

    - title: Remediation Backup and Rollback
      url: /remediation_backup_rollback.html
      output: web, pdf

    - title: Logging
      url: /logging.html
      output: web, pdf

    - title: Contribution
      url: /contribution.html
      output: web, pdf

  - title: Playbooks
    output: web, pdf
    folderitems:

    - title: S3 ACL Public Access
      url: /playbook1_s3_public_buckets_acl.html
      output: web, pdf

    - title: Insecure Services
      url: /playbook2_insecure_services.html
      output: web, pdf

    - title: IAM User Inactive Keys
      url: /playbook3_inactive_user_keys.html
      output: web, pdf

    - title: IAM User Key Rotation
      url: /playbook4_keysrotation.html
      output: web, pdf

    - title: S3 Policy Public Access
      url: /playbook5_s3_public_buckets_policy.html
      output: web, pdf

    - title: CloudTrail Logging Issues
      url: /playbook6_cloudtrail.html
      output: web, pdf

    - title: EBS Unencrypted Volumes
      url: /playbook7_ebs_unencrypted_volumes.html
      output: web, pdf

    - title: EBS Public Snapshots
      url: /playbook8_ebs_snapshots_public.html
      output: web, pdf

    - title: RDS Public Snapshots
      url: /playbook9_rds_snapshots_public.html
      output: web, pdf

    - title: SQS Public Policy Access
      url: /playbook10_sqs_public_policy.html
      output: web, pdf

    - title: S3 Unencrypted buckets
      url: /playbook11_s3_unencryption.html
      output: web, pdf

    - title: RDS Unencrypted instances
      url: /playbook12_rds_unencryption.html
      output: web, pdf
<<<<<<< HEAD
    - title: Redshift Audit Logging
      url: /playbook17_redshift_audit_logging.html
      output: web, pdf
=======

    - title: AMI public access
      url: /playbook13_amis_public_access.html
      output: web, pdf
    
    - title: ECS Logging
      url: /playbook18_ecs_logging.html
      output: web, pdf
      
    - title: ECS Privileged Access
      url: /playbook19_ecs_privileged_access.html
      output: web, pdf
      
    - title: ECS External Image Source
      url: /playbook20_ecs_external_image_source.html
      output: web, pdf 
    
>>>>>>> f5874194
<|MERGE_RESOLUTION|>--- conflicted
+++ resolved
@@ -119,11 +119,6 @@
     - title: RDS Unencrypted instances
       url: /playbook12_rds_unencryption.html
       output: web, pdf
-<<<<<<< HEAD
-    - title: Redshift Audit Logging
-      url: /playbook17_redshift_audit_logging.html
-      output: web, pdf
-=======
 
     - title: AMI public access
       url: /playbook13_amis_public_access.html
@@ -140,5 +135,7 @@
     - title: ECS External Image Source
       url: /playbook20_ecs_external_image_source.html
       output: web, pdf 
-    
->>>>>>> f5874194
+
+    - title: Redshift Audit Logging
+      url: /playbook17_redshift_audit_logging.html
+      output: web, pdf
