--- conflicted
+++ resolved
@@ -90,12 +90,9 @@
 * **SourceIdentificationEBSVolumes**: the relative path to the Lambda package that identifies EBS volume issues. The default value is **ebs-unencrypted-volume-identification.zip**.
 * **SourceIdentificationEBSSnapshots**: the relative path to the Lambda package that identifies EBS snapshot issues. The default value is **ebs-public-snapshots-identification.zip**.
 * **SourceIdentificationRDSSnapshots**: the relative path to the Lambda package that identifies RDS snapshot issues. The default value is **rds-public-snapshots-identification.zip**.
-<<<<<<< HEAD
 * **SourceIdentificationSQSPublicPolicy**: the relative path to the Lambda package that identifies SQS public queue issues. The default value is **sqs-public-policy-identification.zip**.
-=======
 * **SourceIdentificationS3Encryption**: the relative path to the Lambda package that identifies S3 un-encrypted bucket issues. The default value is **s3-unencrypted-bucket-issues-identification.zip**.
 * **SourceIdentificationRDSEncryption**: the relative path to the Lambda package that identifies RDS unencrypted instances. The default value is **rds-unencrypted-instance-identification.zip**.
->>>>>>> 9ee516ef
 
 **VPC config (optional)**:
 * **LambdaSubnets**: comma-separated list, without spaces, of subnet IDs in your VPC to run identification lambdas in.
