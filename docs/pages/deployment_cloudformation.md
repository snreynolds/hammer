--- conflicted
+++ resolved
@@ -98,11 +98,8 @@
 * **SourceIdentificationSQSPublicPolicy**: the relative path to the Lambda package that identifies SQS public queue issues. The default value is **sqs-public-policy-identification.zip**.
 * **SourceIdentificationS3Encryption**: the relative path to the Lambda package that identifies S3 un-encrypted bucket issues. The default value is **s3-unencrypted-bucket-issues-identification.zip**.
 * **SourceIdentificationRDSEncryption**: the relative path to the Lambda package that identifies RDS unencrypted instances. The default value is **rds-unencrypted-instance-identification.zip**.
-<<<<<<< HEAD
 * **SourceIdentificationECSPrivilegedAccess**: the relative path to the Lambda package that identifies ECS privileged access issues. The default value is **ecs-privileged-access-issues-identification.zip**.
-=======
 * **SourceIdentificationAMIPublicAccess**: the relative path to the Lambda package that identifies Public AMIs. The default value is **ami-public-acess-issues-identification.zip**.
->>>>>>> fb53623e
 
 **VPC config (optional)**:
 * **LambdaSubnets**: comma-separated list, without spaces, of subnet IDs in your VPC to run identification lambdas in.
