---
title: Configuration Files
keywords: Configuration Files
sidebar: mydoc_sidebar
permalink: editconfig.html
---

Samples of Dow Jones Hammer configuration files are available at `deployment/configs/`.

There are three configuration files for Dow Jones Hammer:
* `deployment/configs/config.json` - this is the main configuration file for Dow Jones Hammer;
* `deployment/configs/ticket_owners.json` - this configuration file contains more specific settings for JIRA integration;
* `deployment/configs/whitelist.json` - this configuration file describes issues, that you have to override before Dow Jones Hammer will scan your AWS landscape.

## 1. Configure General Dow Jones Hammer Configuration Parameters

### 1.1. Master AWS Account Settings

You should add the following settings to the **aws** section of the `config.json` configuration file to define Dow Jones Hammer deployment specifics.

**Required keys**
* **main_account_id**: the ID of the master AWS account where you will deploy Dow Jones Hammer;
* **region**: the region of the master AWS account where you will deploy Dow Jones Hammer. This value is used only as a fallback when automatic detection of AWS deployment region is failed;
* **role_name_identification**: name of the IAM cross-account role for the issues identification functionality. **Make sure** the value of this parameter matches the value you've used for `LambdaIAMCrossAccountRole` when deploying [IAM Cross-account Identification Role](deployment_cloudformation.html#411-iam-cross-account-identification-role);
* **role_name_reporting**: name of the IAM cross-account role for the issues reporting and remediation functionality. **Make sure** the value of this parameter matches the value you've used for `EC2IAMCrossAccountRole` when deploying [IAM Cross-account Reporting/Remediation Role](deployment_cloudformation.html#412-iam-cross-account-reportingremediation-role);
* **accounts**: IDs of slave AWS accounts that Dow Jones Hammer will check. In case you want Dow Jones Hammer to check master account - add master account ID here as well;
* **s3_backup_bucket**: name of the [pre-created](configuredeploy_overview.html#24-create-s3-buckets-for-hammer) S3 backup bucket for the [remediation rollback functionality](remediation_backup_rollback.html).


**Optional keys**:
* **regions**: limits checks to only specified regions. In case you have not specified this key, Dow Jones Hammer will check in the slave accounts the same list of regions as in the Dow Jones Hammer master account. In case you have specified the key, but with an empty value, Dow Jones Hammer will check **no regions** in the slave account(s) at all;
* **ddb_backup**: configures setting for the DynamoDB tables backup:
    * **enabled**: enables/disables DynamoDB table backup. The default value is `false`;
    * **retention_days**: sets the retention period for DynamoDB table backup. The default value is `7` days.

Configuration example:
```
"aws": {
    "main_account_id": "123456789012",
    "region": "eu-west-1",
    "role_name_identification": "hammer-cloudsec-crossact-id",
    "role_name_reporting": "hammer-cloudsec-crossact-ec2",
    "accounts": {
        "123456789012": "master",
        "210987654321": "slave1"
    },
    "s3_backup_bucket": "hammer-backup-bucket",
    "ddb_backup": {
        "enabled": true,
        "retention_days": 7
    }
}
```

### 1.2. Scheduling Settings

You can configure the scheduling parameters for reporting and remediation jobs to occur. **This is an optional step**.

The **cronjobs** section of the `config.json` file defines how periodically reporting and remediation jobs will run.
Please use the standard **crontab** syntax to define the timing of these jobs' runs.

Configuration example:
```
"cronjobs": {
    "reporting": "5 * * * *",
    "remediation": "30 10 * * *"
}
```

**Note**: the default frequency of identification Lambda function runs is `once an hour`. To decrease this frequency please use:
* the CloudFormation parameter [IdentificationCheckRateExpression](deployment_cloudformation.html#313-identification-functionality);
* the Terraform variable [identificationCheckRateExpression](deployment_terraform.html#32-the-variablestf-file).

### 1.3. Reporting Setup (JIRA/Slack)
The following sections define the integration of Dow Jones Hammer with JIRA and/or Slack for reporting purposes. As soon as this step is optional, you can configure one integration, both, or none.

**Note**: for JIRA or Slack integration to be functional, **after** successful Dow Jones Hammer deployment
you should [inject corresponding access credentials](configuredeploy_overview.html#41-access-credentials-storage) to the credentials DynamoDB table defined in `credentials` section of `config.json`:
```
"credentials": {
    "ddb.table_name": "hammer-credentials"
},
```

#### 1.3.1. JIRA Integration

**Note**:
* you can use Dow Jones Hammer with any JIRA version that is supported by [jira library](https://pypi.org/project/jira/).
* Dow Jones Hammer supports only `OAuth` authentication on JIRA server. You need to [configure JIRA application accordingly](https://stackoverflow.com/questions/18153033/jira-python-oauth-how-to-get-the-parameters-for-authentication) and
[inject corresponding access credentials](configuredeploy_overview.html#41-access-credentials-storage) to the credentials DynamoDB table.

To configure JIRA integration parameters, you should edit the following configuration files:

1. The `config.json` file, **jira** section, following parameters:
    * **enabled**: enables/disables Dow Jones Hammer and JIRA integration. The default value is `false`;
    * **server**: defines the root URL of your JIRA server. The default value is `https://issues.example.com`;
    * **issue_type**: defines the type of JIRA issue that Dow Jones Hammer will raise in case it detects a vulnerability. The default value is `Task`.

    Configuration example:
    ```
    "jira": {
        "enabled": false,
        "server": "https://issues.example.com",
        "issue_type": "Task"
    }
    ```

2. The `ticket_owners.json` file, following parameters:
    * **jira_project**: JIRA project
    * **jira_owner**: JIRA assignee
    * **jira_parent_ticket**: JIRA parent ticket

    You can specify these parameters at **AWS account specific** or **global** settings. **AWS account specific** settings precede the **global** settings.

    Configuration example:
    ```
    {
        "account": {
            "1234567890123": {
                "jira_project": "AWSCORESEC",
                "jira_owner": "DevOps-CORE",
                "jira_parent_ticket": "AWSSEC-4321"
            }
        },
        "jira_project": "AWSSEC",
        "jira_owner": "DevOps-ENTERPRISE",
        "jira_parent_ticket": "AWSSEC-1234"
    }
    ```

    Also Dow Jones Hammer tries to detect person to report issue to by examining `owner` tag on affected resource (Security Group, S3 bucket, EBS volume/snapshot, RDS snapshot, etc).
    In case when such tag **exists** and is **valid JIRA user**, `jira_owner` parameter **is ignored** and discovered `owner` **is used instead** as a JIRA assignee.

#### 1.3.2. Slack Integration

There are two groups of messages which you can configure to forward to Slack:
* **hammer-internal** messages (logged to CloudWatch Logs) should be monitored to control Dow Jones Hammer functionality, [access problems](logging.html#6-logging-slave-account-access-problems), etc;
* **issue-specific** messages should be used for reporting purposes during issue lifecycle.

Also, in case Slack integration is enabled, Dow Jones Hammer Slack bot is launched. You can interact with it by sending direct messages or invite to any channel. Send `help` to get the list of supported commands. You can use it to check:
* Dow Jones Hammer status;
* configuration details.

To configure Slack integration parameters, you should edit the following configuration files:

1. The `config.json` file, **slack** section, following parameters:
    * **enabled**: globally enables/disables Dow Jones Hammer and Slack integration (for both **hammer-internal** and **issue-specific** messages, as well as for Dow Jones Hammer Slack bot). The default value is `false`;
    * **channels**: defines the patterns of **hammer-internal** messages that Dow Jones Hammer will post to Slack and the destination channels. The keys are Slack channels, the values are lists with PCRE regular expressions;
    * **ignore**: defines the patterns of **hammer-internal** messages that Dow Jones Hammer will not post to Slack channels. The keys are Slack channels, the values are lists with PCRE regular expressions;
    * **default_channel**: defines the default Slack channel where Dow Jones Hammer will post **hammer-internal** messages if there is no more specific message destination.

    Configuration example:
    ```
    "slack": {
        "enabled": true,
        "channels": {
            "hammer-errors": ["ERROR|WARNING|ALARM|Task timed out after|Access denied"]
        },
        "ignore": [],
        "default_channel": "hammer-dev"
    }
    ```

2. **slack_owner** parameter in the `ticket_owners.json` file to configure forwarding of **issue-specific** messages to Slack. The value of this parameter is a list with Slack channels (`#` prefixed) or users that will receive issue reports from Dow Jones Hammer.

    You can specify these parameter at **AWS account specific** or **global** settings. **AWS account specific** settings precede the **global** settings.

    Configuration example:
    ```
    {
        "account": {
            "1234567890123": {
                "slack_owner": "#devops-1234567890123"
            }
        },
        "slack_owner": ["#devops", "bob"]
    }
    ```
    Also Dow Jones Hammer tries to detect person to report issue to by examining `owner` tag on affected resource (Security Group, S3 bucket, EBS volume/snapshot, RDS snapshot, etc).
    In case when such tag **exists** and is **valid Slack user**, discovered `owner` **is used in addition to** `slack_owner` value.

### 1.4. Reporting Setup (CSV)

You can configure Dow Jones Hammer to send CSV with detected vulnerabilities to designated S3 bucket on a regular basis.
Use following configuration parameters in **csv** section:
* **enabled**: enables/disables CSV reporting;
* **schedule**: defines schedule for CSV reporting. Please use the standard **crontab** syntax to define the timing of this job;
* **slack_channel**: name of the slack channel (`#` prefixed) or user to send CSV reports to;
* **bucket**: name of the pre-created S3 bucket to put CSV reports to.

Configuration example:
```
"csv": {
    "enabled": true,
    "schedule": "0 9 * * 1",
    "bucket": "hammer-backup-bucket",
    "slack_channel": "#hammer-prod"
},
```

## 2. Configure Issue-Specific Dow Jones Hammer Configuration Parameters

You can configure Dow Jones Hammer to detect, report, and remediate specific issues in the issue-specific branches of the `config.json` file. Check the issue-specific playbooks for further details.

### 2.1. S3 ACL Public Access

This section describes how to detect your AWS S3 buckets that are worldwide accessible by virtue of the ACL (Access Control List) settings. Refer to [issue-specific playbook](playbook1_s3_public_buckets_acl.html) for further details. 

Edit the **s3_bucket_acl** section of the `config.json` file to configure the handling of this issue.

Parameters:
* **enabled**: enables/disables issue identification. The default value is `true`;
* **ddb.table_name**: the name of the DynamoDB table where Dow Jones Hammer will write issue detection results. The default value is `hammer-s3-public-bucket-acl`;
* **accounts**: *optional* comma-separated list of accounts to check and report for issue in square brackets. Use this key to override accounts from **aws.accounts** in [config.json](#11-master-aws-account-settings);
* **remediation_accounts**: *optional* comma-separated list of accounts to remediate issues in square brackets. Use this key to override accounts from **aws.accounts** in [config.json](#11-master-aws-account-settings);
* **reporting**: defines whether Dow Jones Hammer will report detected issues to JIRA/Slack. The default value is `false`;
* **remediation**: defines whether Dow Jones Hammer will automatically remediate the detected issue. The default value is `false`;
* **remediation_retention_period**: the amount of days that must pass between the detection of an issue and its automatic remediation by Dow Jones Hammer. The default value is `0`.

### 2.2. Insecure Services

This section describes how to detect your AWS security groups with worldwide accessible sensitive ports. Refer to [issue-specific playbook](playbook2_insecure_services.html) for further details. 

Edit the **secgrp_unrestricted_access** section of the `config.json` file to configure the handling of this issue. 

Parameters:
* **enabled**: enables/disables issue identification. The default value is `true`;
* **ddb.table_name**: the name of the DynamoDB table where Dow Jones Hammer will write detected issues. The default value is `hammer-security-groups-unrestricted`;
* **accounts**: *optional* comma-separated list of accounts to check and report for issue in square brackets. Use this key to override accounts from **aws.accounts** in [config.json](#11-master-aws-account-settings);
* **remediation_accounts**: *optional* comma-separated list of accounts to remediate issues in square brackets. Use this key to override accounts from **aws.accounts** in [config.json](#11-master-aws-account-settings);
* **restricted_ports**: a comma-separated list of ports in square brackets, which Dow Jones Hammer checks to be restricted;
* **reporting**: defines whether reporting is on or off. The default value is `false`;
* **remediation**: defines whether remediation is on or off. The default value is `false`.
* **remediation_retention_period**: the amount of days that must pass between the detection of an issue and its automatic remediation by Dow Jones Hammer. The default value is `0`.

### 2.3. IAM User Inactive Keys

This section describes how to detect that Dow Jones Hammer has not used your AWS IAM access keys for more than a number of days. Refer to [issue-specific playbook](playbook3_inactive_user_keys.html) for further details. 

Edit the **user_inactivekeys** section of the `config.json` file to configure the handling of this action.

Parameters:
* **enabled**: enables/disables issue identification. The default value is `true`;
* **ddb.table_name**: the name of the DynamoDB table where Dow Jones Hammer will write issue detection results. The default value is `hammer-iam-user-keys-inactive`;
* **accounts**: *optional* comma-separated list of accounts to check and report for issue in square brackets. Use this key to override accounts from **aws.accounts** in [config.json](#11-master-aws-account-settings);
* **remediation_accounts**: *optional* comma-separated list of accounts to remediate issues in square brackets. Use this key to override accounts from **aws.accounts** in [config.json](#11-master-aws-account-settings);
* **inactive_criteria_days**: the threshold amount of days when Dow Jones Hammer has not used the access keys to raise an alert. The default value is `1`;
* **reporting**: defines whether Dow Jones Hammer will report detected issues to JIRA/Slack. The default value is `false`;
* **remediation**: defines whether Dow Jones Hammer will automatically remediate the detected issue. The default value is `false`;
* **remediation_retention_period**: the amount of days that should pass between the detection of an issue and its automatic remediation by Dow Jones Hammer. The default value is `0`.

### 2.4. IAM User Key Rotation

This section describes how to detect that no IAM key rotation has happened within the set timeframe. Refer to [issue-specific playbook](playbook4_keysrotation.html) for further details.

Edit the **user_keysrotation** section of the `config.json` file to configure the handling of this issue.

Parameters:
* **enabled**: enables/disables issue identification. The default value is `true`;
* **ddb.table_name**: the name of the DynamoDB table where Dow Jones Hammer will write issue detection results. The default value is `hammer-iam-user-keys-rotation`;
* **accounts**: *optional* comma-separated list of accounts to check and report for issue in square brackets. Use this key to override accounts from **aws.accounts** in [config.json](#11-master-aws-account-settings);
* **remediation_accounts**: *optional* comma-separated list of accounts to remediate issues in square brackets. Use this key to override accounts from **aws.accounts** in [config.json](#11-master-aws-account-settings);
* **rotation_criteria_days**: the threshold amount of days without key rotation that will trigger Dow Jones Hammer to raise an alert. The default value is `10` days.
* **reporting**: defines whether Dow Jones Hammer will report detected issues to JIRA/Slack. The default value is `false`;
* **remediation**: defines whether Dow Jones Hammer will automatically remediate the detected issue. The default value is `false`;
* **remediation_retention_period**: the amount of days that should pass between the detection of an issue and its automatic remediation by Dow Jones Hammer. The default value is `0`.

### 2.5. S3 Policy Public Access

This section describes how to detect your AWS S3 buckets that are worldwide accessible by virtue of the S3 bucket policy. Refer to [issue-specific playbook](playbook5_s3_public_buckets_policy.html) for further details.

Edit the **s3_bucket_policy** section of the `config.json` file to configure the handling of this issue.

Parameters:
* **enabled**: enables/disables issue identification. The default value is `true`;
* **ddb.table_name**: the name of the DynamoDB table where Dow Jones Hammer will write issue detection results. The default value is `hammer-s3-public-bucket-policy`;
* **accounts**: *optional* comma-separated list of accounts to check and report for issue in square brackets. Use this key to override accounts from **aws.accounts** in [config.json](#11-master-aws-account-settings);
* **remediation_accounts**: *optional* comma-separated list of accounts to remediate issues in square brackets. Use this key to override accounts from **aws.accounts** in [config.json](#11-master-aws-account-settings);
* **reporting**: defines whether Dow Jones Hammer will report detected issues to JIRA/Slack. The default value is `false`;
* **remediation**: defines whether Dow Jones Hammer will automatically remediate the detected issue. The default value is `false`;
* **remediation_retention_period**: the amount of days that should pass between the detection of an issue and its automatic remediation by Dow Jones Hammer. The default value is `7` days.

### 2.6. CloudTrail Logging Issues

This section describes how to detect whether AWS CloudTrail is not enabled for your account. Refer to [issue-specific playbook](playbook6_cloudtrail.html) for further details.

Edit the **cloudtrails** section of the `config.json` file to configure the handling of this issue.

Parameters:
* **enabled**: enables/disables issue identification. The default value is `true`;
* **ddb.table_name**: the name of the DynamoDB table where Dow Jones Hammer will write issue detection results. The default value is `hammer-cloudtrails`;
* **accounts**: *optional* comma-separated list of accounts to check and report for issue in square brackets. Use this key to override accounts from **aws.accounts** in [config.json](#11-master-aws-account-settings);
* **reporting**: defines whether Dow Jones Hammer will report to JIRA and/or Slack in case it has detected an issue. The default value is `false`.

### 2.7. EBS Unencrypted Volumes

This section describes how to detect whether you have EBS volumes that are not encrypted at rest (as required by the PCI compliance rules). Refer to [issue-specific playbook](playbook7_ebs_unencrypted_volumes.html) for further details.

Edit the **ebs_unencrypted_volume** of the `config.json` file to configure the handling of this issue.

Parameters:
* **enabled**: enables/disables issue identification. The default value is `true`;
* **ddb.table_name**: the name of the DynamoDB table where Dow Jones Hammer will put the detection results. The default value is `hammer-ebs-volumes-unencrypted`;
* **accounts**: *optional* comma-separated list of accounts to check and report for issue in square brackets. Use this key to override accounts from **aws.accounts** in [config.json](#11-master-aws-account-settings);
* **reporting**: defines whether Dow Jones Hammer will report detected issues to JIRA/Slack. The default value is `false`.

### 2.8. EBS Public Snapshots

This section describes how to detect whether snapshots of some of your EBS volumes are publicly available. Refer to [issue-specific playbook](playbook8_ebs_snapshots_public.html) for further details.

Edit the **ebs_public_snapshot** section of the `config.json` file to configure the handling of this issue.

Parameters:
* **enabled**: enables/disables issue identification. The default value is `true`;
* **ddb.table_name**: the name of the DynamoDB table where Dow Jones Hammer will put detection results. The default value is `hammer-ebs-snapshots-public`;
* **accounts**: *optional* comma-separated list of accounts to check and report for issue in square brackets. Use this key to override accounts from **aws.accounts** in [config.json](#11-master-aws-account-settings);
* **remediation_accounts**: *optional* comma-separated list of accounts to remediate issues in square brackets. Use this key to override accounts from **aws.accounts** in [config.json](#11-master-aws-account-settings);
* **reporting**: defines whether Dow Jones Hammer will report detected issues to JIRA/Slack. The default value is `false`;
* **remediation**: defines whether Dow Jones Hammer will automatically remediate the detected issue. The default value is `false`;
* **remediation_retention_period**: the amount of days that should pass between the detection of an issue and its auomatic remediation by Dow Jones Hammer. The default value is `0`.

### 2.9. RDS Public Snapshots

This section describes how to detect your publicly accessible RDS snapshots. Refer to [issue-specific playbook](playbook9_rds_snapshots_public.html) for further details.

Edit the **rds_public_snapshot** section of the `config.json` file to configure the handling of this issue.

Parameters:
* **enabled**: enables/disables issue identification. The default value is `true`;
* **ddb.table_name**: the name of the DynamoDB table where Dow Jones Hammer will put detection results. The default value is `hammer-rds-public-snapshots`.
* **accounts**: *optional* comma-separated list of accounts to check and report for issue in square brackets. Use this key to override accounts from **aws.accounts** in [config.json](#11-master-aws-account-settings);
* **remediation_accounts**: *optional* comma-separated list of accounts to remediate issues in square brackets. Use this key to override accounts from **aws.accounts** in [config.json](#11-master-aws-account-settings);
* **reporting**: defines whether Dow Jones Hammer will report detected issues to JIRA/Slack. The default value is `false`;
* **remediation**: defines whether Dow Jones Hammer will automatically remediate the detected issue. The default value is `false`;
* **remediation_retention_period**: the amount of days that should pass between the detection of an issue and its automatic remediation by Dow Jones Hammer. The default value is `0`.

<<<<<<< HEAD
### 2.10. SQS Public Policy

This section describes how to detect your publicly accessible SQS Queues. Refer to [issue-specific playbook](playbook10_sqs_public_policy.html) for further details.

Edit the **sqs_public_access** section of the `config.json` file to configure the handling of this issue.

Parameters:
* **enabled**: enables/disables issue identification. The default value is `true`;
* **ddb.table_name**: the name of the DynamoDB table where Dow Jones Hammer will put detection results. The default value is `hammer-sqs-public-access`.
=======
### 2.11. S3 Unencrypted Buckets

This section describes how to detect whether you have S3 buckets that are not encrypted at rest. Refer to [issue-specific playbook](playbook11_s3_unencryption.html) for further details.

Edit the **s3_encryption** section of the `config.json` file to configure the handling of this issue.

Parameters:
* **enabled**: enables/disables issue identification. The default value is `true`;
* **ddb.table_name**: the name of the DynamoDB table where Dow Jones Hammer will put detection results. The default value is `hammer-s3-unencrypted`.
* **accounts**: *optional* comma-separated list of accounts to check and report for issue in square brackets. Use this key to override accounts from **aws.accounts** in [config.json](#11-master-aws-account-settings);
* **remediation_accounts**: *optional* comma-separated list of accounts to remediate issues in square brackets. Use this key to override accounts from **aws.accounts** in [config.json](#11-master-aws-account-settings);
* **reporting**: defines whether Dow Jones Hammer will report detected issues to JIRA/Slack. The default value is `false`;
* **remediation**: defines whether Dow Jones Hammer will automatically remediate the detected issue. The default value is `false`;
* **remediation_retention_period**: the amount of days that should pass between the detection of an issue and its automatic remediation by Dow Jones Hammer. The default value is `0`.

### 2.12. RDS Unencrypted Instances

This section describes how to detect whether you have RDS instances that are not encrypted at rest. Refer to [issue-specific playbook](playbook12_rds_unencryption.html) for further details.

Edit the **rds_encryption** section of the `config.json` file to configure the handling of this issue.

Parameters:
* **enabled**: enables/disables issue identification. The default value is `true`;
* **ddb.table_name**: the name of the DynamoDB table where Dow Jones Hammer will put detection results. The default value is `hammer-rds-unencrypted`.
>>>>>>> 9ee516ef
* **accounts**: *optional* comma-separated list of accounts to check and report for issue in square brackets. Use this key to override accounts from **aws.accounts** in [config.json](#11-master-aws-account-settings);
* **remediation_accounts**: *optional* comma-separated list of accounts to remediate issues in square brackets. Use this key to override accounts from **aws.accounts** in [config.json](#11-master-aws-account-settings);
* **reporting**: defines whether Dow Jones Hammer will report detected issues to JIRA/Slack. The default value is `false`;
* **remediation**: defines whether Dow Jones Hammer will automatically remediate the detected issue. The default value is `false`;
* **remediation_retention_period**: the amount of days that should pass between the detection of an issue and its automatic remediation by Dow Jones Hammer. The default value is `0`.<|MERGE_RESOLUTION|>--- conflicted
+++ resolved
@@ -334,7 +334,6 @@
 * **remediation**: defines whether Dow Jones Hammer will automatically remediate the detected issue. The default value is `false`;
 * **remediation_retention_period**: the amount of days that should pass between the detection of an issue and its automatic remediation by Dow Jones Hammer. The default value is `0`.
 
-<<<<<<< HEAD
 ### 2.10. SQS Public Policy
 
 This section describes how to detect your publicly accessible SQS Queues. Refer to [issue-specific playbook](playbook10_sqs_public_policy.html) for further details.
@@ -344,7 +343,12 @@
 Parameters:
 * **enabled**: enables/disables issue identification. The default value is `true`;
 * **ddb.table_name**: the name of the DynamoDB table where Dow Jones Hammer will put detection results. The default value is `hammer-sqs-public-access`.
-=======
+* **accounts**: *optional* comma-separated list of accounts to check and report for issue in square brackets. Use this key to override accounts from **aws.accounts** in [config.json](#11-master-aws-account-settings);
+* **remediation_accounts**: *optional* comma-separated list of accounts to remediate issues in square brackets. Use this key to override accounts from **aws.accounts** in [config.json](#11-master-aws-account-settings);
+* **reporting**: defines whether Dow Jones Hammer will report detected issues to JIRA/Slack. The default value is `false`;
+* **remediation**: defines whether Dow Jones Hammer will automatically remediate the detected issue. The default value is `false`;
+* **remediation_retention_period**: the amount of days that should pass between the detection of an issue and its automatic remediation by Dow Jones Hammer. The default value is `0`.
+
 ### 2.11. S3 Unencrypted Buckets
 
 This section describes how to detect whether you have S3 buckets that are not encrypted at rest. Refer to [issue-specific playbook](playbook11_s3_unencryption.html) for further details.
@@ -369,7 +373,6 @@
 Parameters:
 * **enabled**: enables/disables issue identification. The default value is `true`;
 * **ddb.table_name**: the name of the DynamoDB table where Dow Jones Hammer will put detection results. The default value is `hammer-rds-unencrypted`.
->>>>>>> 9ee516ef
 * **accounts**: *optional* comma-separated list of accounts to check and report for issue in square brackets. Use this key to override accounts from **aws.accounts** in [config.json](#11-master-aws-account-settings);
 * **remediation_accounts**: *optional* comma-separated list of accounts to remediate issues in square brackets. Use this key to override accounts from **aws.accounts** in [config.json](#11-master-aws-account-settings);
 * **reporting**: defines whether Dow Jones Hammer will report detected issues to JIRA/Slack. The default value is `false`;
