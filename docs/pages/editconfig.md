--- conflicted
+++ resolved
@@ -388,20 +388,6 @@
 * **ignore_accounts**: *optional* comma-separated list of accounts to ignore during check. Use this key to exclude accounts from **aws.accounts** in [config.json](#11-master-aws-account-settings);
 * **reporting**: defines whether Dow Jones Hammer will report detected issues to JIRA/Slack. The default value is `false`;
 
-<<<<<<< HEAD
-### 2.21. Elasticsearch Domain Encryption Issues
-
-This section describes how to detect whether you have Elasticesearch Domains encrypted or not. Refer to [issue-specific playbook](playbook21_elasticsearch_unencryption.html) for further details.
-
-Edit the **es_unencrypted_domain** section of the `config.json` file to configure the handling of this issue.
-
-Parameters:
-* **enabled**: enables/disables issue identification. The default value is `true`;
-* **ddb.table_name**: the name of the DynamoDB table where Dow Jones Hammer will put detection results. The default value is `hammer-es-unencrypted-domain`.
-* **accounts**: *optional* comma-separated list of accounts to check and report for issue in square brackets. Use this key to override accounts from **aws.accounts** in [config.json](#11-master-aws-account-settings);
-* **ignore_accounts**: *optional* comma-separated list of accounts to ignore during check. Use this key to exclude accounts from **aws.accounts** in [config.json](#11-master-aws-account-settings);
-* **reporting**: defines whether Dow Jones Hammer will report detected issues to JIRA/Slack. The default value is `false`;
-=======
 ### 2.13. Public AMI issues
 
 This section describes how to detect whether you have AMIs public access or not. Refer to [issue-specific playbook](playbook13_amis_public_access.html) for further details.
@@ -486,6 +472,19 @@
 * **ddb.table_name**: the name of the DynamoDB table where Dow Jones Hammer will put detection results. The default value is `hammer-ecs-external-image-source`.
 * **reporting**: defines whether Dow Jones Hammer will report detected issues to JIRA/Slack. The default value is `false`;
 
+### 2.21. Elasticsearch Domain Encryption Issues
+
+This section describes how to detect whether you have Elasticesearch Domains encrypted or not. Refer to [issue-specific playbook](playbook21_elasticsearch_unencryption.html) for further details.
+
+Edit the **es_unencrypted_domain** section of the `config.json` file to configure the handling of this issue.
+
+Parameters:
+* **enabled**: enables/disables issue identification. The default value is `true`;
+* **ddb.table_name**: the name of the DynamoDB table where Dow Jones Hammer will put detection results. The default value is `hammer-es-unencrypted-domain`.
+* **accounts**: *optional* comma-separated list of accounts to check and report for issue in square brackets. Use this key to override accounts from **aws.accounts** in [config.json](#11-master-aws-account-settings);
+* **ignore_accounts**: *optional* comma-separated list of accounts to ignore during check. Use this key to exclude accounts from **aws.accounts** in [config.json](#11-master-aws-account-settings);
+* **reporting**: defines whether Dow Jones Hammer will report detected issues to JIRA/Slack. The default value is `false`;
+
 ### 2.23. Elasticsearch Domain Logging Issues
 
 This section describes how to detect whether you have Elasticesearch Domains logging enabled or not. Refer to [issue-specific playbook](playbook23_elasticsearch_logging.html) for further details.
@@ -499,5 +498,4 @@
 * **ignore_accounts**: *optional* comma-separated list of accounts to ignore during check. Use this key to exclude accounts from **aws.accounts** in [config.json](#11-master-aws-account-settings);
 * **reporting**: defines whether Dow Jones Hammer will report detected issues to JIRA/Slack. The default value is `false`;
 * **remediation**: defines whether Dow Jones Hammer will automatically remediate the detected issue. The default value is `false`;
-* **remediation_retention_period**: the amount of days that should pass between the detection of an issue and its automatic remediation by Dow Jones Hammer. The default value is `0`.
->>>>>>> 1249ce4d
+* **remediation_retention_period**: the amount of days that should pass between the detection of an issue and its automatic remediation by Dow Jones Hammer. The default value is `0`.