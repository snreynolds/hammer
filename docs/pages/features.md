---
title: Security Features
keywords: overview
sidebar: mydoc_sidebar
permalink: features.html
---

Dow Jones Hammer can identify and report the following issues:

|Name                                                              |Description                                            |Default Alert Trigger                                                           |
|------------------------------------------------------------------|-------------------------------------------------------|--------------------------------------------------------------------------------|
|[S3 ACL Public Access](playbook1_s3_public_buckets_acl.html)      |Detects publicly accessible by ACL S3 buckets          |Any of the S3 buckets is worldwide accessible by ACL                            |
|[Insecure Services](playbook2_insecure_services.html)             |Detects groups with worldwide open ports from the list |Any of security groups allows unrestricted access to the ports defined in the configuration file|
|[IAM User Inactive Keys](playbook3_inactive_user_keys.html)       |Detects unused for N days access keys                  |Any of access keys is not used for the timeframe defined in the configuration file              |
|[IAM User Keys Rotation](playbook4_keysrotation.html)             |Detects the lack of access keys rotation for N days    |Any of access keys was created earlier than the timeframe defined in the configuration file     |
|[S3 Policy Public Access](playbook5_s3_public_buckets_policy.html)|Detects publicly accessible by policy S3 buckets       |Any of the S3 buckets is worldwide accessible by policy                         |
|[CloudTrail Logging Issues](playbook6_cloudtrail.html)            |Detects CloudTrail logging status and permission issues|Any of AWS regions does not have CloudTrail logging enabled or has access issues|
|[EBS Unencrypted Volumes](playbook7_ebs_unencrypted_volumes.html) |Detects not encrypted at rest EBS volumes              |Any of the EBS volumes is not encrypted at rest                                 |
|[EBS Public Snapshots](playbook8_ebs_snapshots_public.html)       |Detects publicly accessible EBS snapshots              |Any one of EBS snapshots is worldwide accessible                                |
<<<<<<< HEAD
|[RDS Public Snapshots](playbook9_rds_snapshots_public.html)       |Detects publicly accessible RDS snapshots              |Any one of RDS snapshots is worldwide accessible |
|[SQS Policy Public Access](playbook10_sqs_public_policy.html)     |Detects publicly accessible SQS policy                 |Any of SQS queues is worldwide accessible by policy  |
=======
|[RDS Public Snapshots](playbook9_rds_snapshots_public.html)       |Detects publicly accessible RDS snapshots              |Any one of RDS snapshots is worldwide accessible                                |
|[S3 Unencrypted Buckets](playbook11_s3_unencryption.html)         |Detects not encrypted at reset S3 buckets              |Any of S3 bucket is not encrypted at rest  |
|[RDS Unencrypted instances](playbook12_rds_unencryption.html)     |Detects not encrypted at rest RDS instances            |Any one of RDS instances is not encrypted at reset  |
>>>>>>> 9ee516ef

Dow Jones Hammer can perform remediation for all issues [except](remediation_backup_rollback.html#1-overview) **EBS Unencrypted volumes**, **CloudTrail Logging Issues** and **RDS Unencrypted instances**.<|MERGE_RESOLUTION|>--- conflicted
+++ resolved
@@ -17,13 +17,9 @@
 |[CloudTrail Logging Issues](playbook6_cloudtrail.html)            |Detects CloudTrail logging status and permission issues|Any of AWS regions does not have CloudTrail logging enabled or has access issues|
 |[EBS Unencrypted Volumes](playbook7_ebs_unencrypted_volumes.html) |Detects not encrypted at rest EBS volumes              |Any of the EBS volumes is not encrypted at rest                                 |
 |[EBS Public Snapshots](playbook8_ebs_snapshots_public.html)       |Detects publicly accessible EBS snapshots              |Any one of EBS snapshots is worldwide accessible                                |
-<<<<<<< HEAD
-|[RDS Public Snapshots](playbook9_rds_snapshots_public.html)       |Detects publicly accessible RDS snapshots              |Any one of RDS snapshots is worldwide accessible |
-|[SQS Policy Public Access](playbook10_sqs_public_policy.html)     |Detects publicly accessible SQS policy                 |Any of SQS queues is worldwide accessible by policy  |
-=======
 |[RDS Public Snapshots](playbook9_rds_snapshots_public.html)       |Detects publicly accessible RDS snapshots              |Any one of RDS snapshots is worldwide accessible                                |
-|[S3 Unencrypted Buckets](playbook11_s3_unencryption.html)         |Detects not encrypted at reset S3 buckets              |Any of S3 bucket is not encrypted at rest  |
-|[RDS Unencrypted instances](playbook12_rds_unencryption.html)     |Detects not encrypted at rest RDS instances            |Any one of RDS instances is not encrypted at reset  |
->>>>>>> 9ee516ef
+|[SQS Policy Public Access](playbook10_sqs_public_policy.html)     |Detects publicly accessible SQS policy                 |Any of SQS queues is worldwide accessible by policy                             |
+|[S3 Unencrypted Buckets](playbook11_s3_unencryption.html)         |Detects not encrypted at reset S3 buckets              |Any of S3 bucket is not encrypted at rest                                       |
+|[RDS Unencrypted instances](playbook12_rds_unencryption.html)     |Detects not encrypted at rest RDS instances            |Any one of RDS instances is not encrypted at reset                              |
 
 Dow Jones Hammer can perform remediation for all issues [except](remediation_backup_rollback.html#1-overview) **EBS Unencrypted volumes**, **CloudTrail Logging Issues** and **RDS Unencrypted instances**.