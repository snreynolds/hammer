---
title: Remediation Backup and Rollback
keywords: Remediation
sidebar: mydoc_sidebar
permalink: remediation_backup_rollback.html
---

## 1. Overview

Dow Jones Hammer supports *remediation* for most issue types. Remediation means that, depending on the issue, Dow Jones Hammer makes configuration changes that reduce or remove a vulnerability/violation.

For some issues, Dow Jones Hammer saves the pre-remediation configuration. In case you wish to rollback the configuration changes that Dow Jones Hammer made, you can use the saved configuration to do it.

The following table gives an overview of Dow Jones Hammer remediation functionality for different issues. Refer to issue-specific playbooks for further details.

|<center>Issue Type</center>                                                           |Remediation|Remediation<br>Backup|
|--------------------------------------------------------------------------------------|:---------:|:-------------------:|
|[S3 ACL Public Access](playbook1_s3_public_buckets_acl.html#3-issue-remediation)      | Yes       | Yes                 |
|[Insecure Services](playbook2_insecure_services.html#3-issue-remediation)             | Yes       | Yes                 |
|[IAM User Inactive Keys](playbook3_inactive_user_keys.html#3-issue-remediation)       | Yes       | `No`                |
|[IAM User Key Rotation](playbook4_keysrotation.html#3-issue-remediation)              | Yes       | `No`                |
|[S3 Policy Public Access](playbook5_s3_public_buckets_policy.html#3-issue-remediation)| Yes       | Yes                 |
|[CloudTrail Logging Issues](playbook6_cloudtrail.html#3-issue-remediation)            | `No`      | `No`                |
|[EBS Unencrypted Volumes](playbook7_ebs_unencrypted_volumes.html#3-issue-remediation) | `No`      | `No`                |
|[EBS Public Snapshots](playbook8_ebs_snapshots_public.html#3-issue-remediation)       | Yes       | `No`                |
|[RDS Public Snapshots](playbook9_rds_snapshots_public.html#3-issue-remediation)       | Yes       | `No`                |
|[SQS Queue Public Access](playbook10_sqs_public_policy.html#3-issue-remediation)      | Yes       | Yes                 |
|[S3 Unencrypted Buckets](playbook11_s3_unencryption.html#3-issue-remediation)         | Yes       | Yes                 |
|[RDS Unencrypted instances](playbook12_rds_unencryption.html#3-issue-remediation)     | `No`      | `No`                |
<<<<<<< HEAD
|[ECS Privileged Access issues](playbook19_ecs_privileged_access.html#3-issue-remediation)     | `No`      | `No`                |
=======
|[AMIs Public Access](playbook13_amis_public_access.html#3-issue-remediation)     | `Yes`      | `No`                |
>>>>>>> fb53623e

## 2. How Remediation Backup Works

For some remediation types ([check table above](#1-overview)), Dow Jones Hammer saves the pre-remediation configuration as a JSON snippet to the S3 bucket configured with **s3_backup_bucket** key in [Master AWS Account Settings](editconfig.html#11-master-aws-account-settings).

This table describes the paths and the naming convention of backup JSON files for supported issues:

|Issue Type             |<center>Backup Path Template</center>                                                       |<center>Backup Path Sample</center>                                                |
|-----------------------|--------------------------------------------------------------------------------------------|-----------------------------------------------------------------------------------|
|S3 ACL Public Access   |`bucket_acls/[account_id]/`<br>`[remediated_bucket_name]_[timestamp].json`                        |`bucket_acls/123456789012/hammer-test1_2018-03-26T15:58:46+00:00.json`             |
|S3 Policy Public Access|`bucket_policies/[account_id]/`<br>`[remediated_bucket_name]_[timestamp].json`                    |`bucket_policies/123456789012/hammer-test2_2018-03-27T10:24:45+00:00.json`         |
|Insecure Services      |`security_groups/[account_id]/`<br>`[region_code]/[remediated_security_group_ID]_[timestamp].json`|`security_groups/123456789012/eu-west-1/sg-123a456f_2018-04-12T14:46:14+00:00.json`|

As of now, there is no retention limit for remediation backups.

## 3. Remediation Rollback Instructions

The steps you should take to rollback an issue's remediation vary depending on the issue type.

### 3.1. S3 ACL Public Access Rollback

To rollback this issue's remediation, perform the following steps:

1. Sign in to the AWS Management Console and open the Amazon S3 console.
2. Find the S3 bucket you want to rollback ACL settings for.
3. Compare current S3 ACL settings with the settings in the backup JSON file.
4. Modify the ACL settings manually to match settings from the backup JSON file.

Refer to [ACL Bucket Permissions documentation](https://docs.aws.amazon.com/AmazonS3/latest/user-guide/set-bucket-permissions.html) for further details.

### 3.2. Insecure Services Rollback

To rollback this issue's remediation, perform the following steps:

1. Sign in to the AWS Management Console and open the Amazon EC2 console, `Security Groups` section.
2. Find the security group you want to rollback rules for.
3. Compare current security group rules with the rules in the backup JSON file.
4. Modify security group rules manually to match rules from the backup JSON file.

Refer to the [EC2 Security Groups documentation](https://docs.aws.amazon.com/AWSEC2/latest/UserGuide/using-network-security.html#adding-security-group-rule) for details.

### 3.3. IAM User Inactive Keys

To rollback this issue's remediation, you need to [set this access key status](https://docs.aws.amazon.com/IAM/latest/UserGuide/id_credentials_access-keys.html) to ```Active``` using the AWS API or Management Console.

### 3.4. IAM User Key Rotation

To rollback this issue's remediation, you need to [set this access key status](https://docs.aws.amazon.com/IAM/latest/UserGuide/id_credentials_access-keys.html) to ```Active``` using the AWS API or Management Console.

### 3.5. S3 Policy Public Access Rollback

To rollback this issue's remediation, run the following command using the AWS CLI:
```
aws s3api put-bucket-policy --bucket [remediated_bucket_name] --policy [backup_file_name].json
```

### 3.6. EBS Public Snapshots

To rollback this issue's remediation, you need to add `group` `all` to `createVolumePermission` attribute using the [AWS API](https://docs.aws.amazon.com/cli/latest/reference/ec2/modify-snapshot-attribute.html) or [make snapshot public using Management Console](https://docs.aws.amazon.com/AWSEC2/latest/UserGuide/ebs-modifying-snapshot-permissions.html).

### 3.7. RDS Public Snapshots

To rollback this issue's remediation, you need to [make snapshot public](https://docs.aws.amazon.com/AmazonRDS/latest/UserGuide/USER_ShareSnapshot.html) using the AWS API or Management Console.

### 3.8. SQS Policy Public Access Rollback

To rollback this issue's remediation, run the following command using the AWS CLI:
```
aws sqs set-queue-attributes --queue-url [queue_url] --attributes [backup_file_name].json
```

### 3.9. S3 Unencrypted Buckets

To rollback a remediation of this issue, run the following command using the AWS CLI:
```
aws s3 put-bucket-encryption --bucket [bucket_name] --server-side-encryption-configuration [rules]
```<|MERGE_RESOLUTION|>--- conflicted
+++ resolved
@@ -27,11 +27,8 @@
 |[SQS Queue Public Access](playbook10_sqs_public_policy.html#3-issue-remediation)      | Yes       | Yes                 |
 |[S3 Unencrypted Buckets](playbook11_s3_unencryption.html#3-issue-remediation)         | Yes       | Yes                 |
 |[RDS Unencrypted instances](playbook12_rds_unencryption.html#3-issue-remediation)     | `No`      | `No`                |
-<<<<<<< HEAD
+|[AMIs Public Access](playbook13_amis_public_access.html#3-issue-remediation)     | `Yes`      | `No`                |
 |[ECS Privileged Access issues](playbook19_ecs_privileged_access.html#3-issue-remediation)     | `No`      | `No`                |
-=======
-|[AMIs Public Access](playbook13_amis_public_access.html#3-issue-remediation)     | `Yes`      | `No`                |
->>>>>>> fb53623e
 
 ## 2. How Remediation Backup Works
 
