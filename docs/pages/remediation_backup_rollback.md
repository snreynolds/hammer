--- conflicted
+++ resolved
@@ -27,9 +27,6 @@
 |[SQS Queue Public Access](playbook10_sqs_public_policy.html#3-issue-remediation)      | Yes       | Yes                 |
 |[S3 Unencrypted Buckets](playbook11_s3_unencryption.html#3-issue-remediation)         | Yes       | Yes                 |
 |[RDS Unencrypted instances](playbook12_rds_unencryption.html#3-issue-remediation)     | `No`      | `No`                |
-<<<<<<< HEAD
-|[Elasticsearch Domains Public Access issues](playbook22_elasticsearch_logging.html#3-issue-remediation)     | `Yes`      | `Yes`                |
-=======
 |[AMIs Public Access](playbook13_amis_public_access.html#3-issue-remediation)     | `Yes`      | `No`                |
 |[Redshift Unencryption issues](playbook15__unencryption.html#3-issue-remediation)     | `Yes`      | `No`                |
 |[Redshift Public Access issues](playbook16_redshift_public_clusters.html#3-issue-remediation)     | `Yes`      | `No`                |
@@ -38,8 +35,8 @@
 |[ECS Privileged Access issues](playbook19_ecs_privileged_access.html#3-issue-remediation)     | `No`      | `No`                |
 |[ECS External Image Source issues](playbook20_ecs_external_image_source.html#3-issue-remediation)  | `No`      | `No`                |
 |[Elasticsearch Domains Unencrypted Domains](playbook21_elasticsearch_unencryption.html#3-issue-remediation)     | `No`      | `No`                |
+|[Elasticsearch Domains Public Access issues](playbook22_elasticsearch_logging.html#3-issue-remediation)     | `Yes`      | `Yes`                |
 |[Elasticsearch Domains Logging issues](playbook23_elasticsearch_logging.html#3-issue-remediation)     | `Yes`      | `No`                |
->>>>>>> cd5f952f
 
 ## 2. How Remediation Backup Works
 
