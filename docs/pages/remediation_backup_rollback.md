--- conflicted
+++ resolved
@@ -24,11 +24,8 @@
 |[EBS Unencrypted Volumes](playbook7_ebs_unencrypted_volumes.html#3-issue-remediation) | `No`      | `No`                |
 |[EBS Public Snapshots](playbook8_ebs_snapshots_public.html#3-issue-remediation)       | Yes       | `No`                |
 |[RDS Public Snapshots](playbook9_rds_snapshots_public.html#3-issue-remediation)       | Yes       | `No`                |
-<<<<<<< HEAD
 |[S3 Unencrypted Buckets](playbook11_s3_unencryption.html#3-issue-remediation)         | Yes       | Yes                 |
-=======
 |[RDS Unencrypted instances](playbook12_rds_unencryption.html#3-issue-remediation)     | `No`      | `No`                |
->>>>>>> 9ca7538a
 
 ## 2. How Remediation Backup Works
 
@@ -98,4 +95,4 @@
 To rollback a remediation of this issue, run the following command using the AWS CLI:
 ```
 aws s3 put-bucket-encryption --bucket [bucket_name] --server-side-encryption-configuration [rules]
-```
+```