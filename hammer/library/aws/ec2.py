--- conflicted
+++ resolved
@@ -203,7 +203,34 @@
         return ec2_instances
 
     @classmethod
-<<<<<<< HEAD
+    @timeit
+    def get_elb_details_of_sg_associated(cls, elb_client, elbv2_client, group_id):
+        """ Retrieve elb meta data with security group attached
+        :param elb_client: boto3 elb client
+        :param elbv2_client: boto3 elb v2 client
+        :param group_id: security group id
+         :return: list with elb details
+        """
+        # describe elb with security group attached
+        elb_details = []
+
+        elb_response = elb_client.describe_load_balancers()["LoadBalancerDescriptions"]
+        elb_response += elbv2_client.describe_load_balancers()["LoadBalancers"]
+
+        for elb in elb_response:
+            if group_id in elb.get("SecurityGroups", []):
+                elb_details.append(
+                    ELB(
+                        id=elb["LoadBalancerName"],
+                        scheme=elb["Scheme"],
+                        elb_type=elb.get("Type", "classic"),
+                        instances=[ instance['InstanceId'] for instance in elb.get("Instances", []) ],
+                    )
+                )
+
+        return elb_details
+
+    @classmethod
     def modify_image_attribute(cls, ec2_client, ami_id):
         """
         Make AMI as 'private'.
@@ -320,32 +347,4 @@
                             public_access=True)
             self.amis.append(ami)
 
-        return True
-=======
-    @timeit
-    def get_elb_details_of_sg_associated(cls, elb_client, elbv2_client, group_id):
-        """ Retrieve elb meta data with security group attached
-        :param elb_client: boto3 elb client
-        :param elbv2_client: boto3 elb v2 client
-        :param group_id: security group id
-         :return: list with elb details
-        """
-        # describe elb with security group attached
-        elb_details = []
-
-        elb_response = elb_client.describe_load_balancers()["LoadBalancerDescriptions"]
-        elb_response += elbv2_client.describe_load_balancers()["LoadBalancers"]
-
-        for elb in elb_response:
-            if group_id in elb.get("SecurityGroups", []):
-                elb_details.append(
-                    ELB(
-                        id=elb["LoadBalancerName"],
-                        scheme=elb["Scheme"],
-                        elb_type=elb.get("Type", "classic"),
-                        instances=[ instance['InstanceId'] for instance in elb.get("Instances", []) ],
-                    )
-                )
-
-        return elb_details
->>>>>>> 1698e825
+        return True