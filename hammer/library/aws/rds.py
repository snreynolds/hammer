--- conflicted
+++ resolved
@@ -19,6 +19,36 @@
     # boolean if RDS instance is public access or not
     'public'
     ])
+
+
+class RDSOperations:
+    @classmethod
+    @timeit
+    def get_rds_instance_details_of_sg_associated(cls, rds_client, group_id):
+        """ Retrieve rds instances meta data with security group attached
+
+        :param rds_client: boto3 rds client
+        :param group_id: security group id
+
+        :return: list with rds instance details
+        """
+        # describe rds instances with security group attached
+        rds_instances = []
+
+        # this will include both DB and Cluster instances
+        rds_response = rds_client.describe_db_instances()
+        for db_instance in rds_response["DBInstances"]:
+            active_security_groups = [ sg["VpcSecurityGroupId"] for sg in db_instance['VpcSecurityGroups'] if sg["Status"] == "active" ]
+            if group_id in active_security_groups:
+                rds_instances.append(RDSInstance(
+                    id=db_instance["DBInstanceIdentifier"],
+                    engine=db_instance["Engine"],
+                    arn=db_instance["DBInstanceArn"],
+                    status=db_instance["DBInstanceStatus"],
+                    public=db_instance["PubliclyAccessible"],
+                ))
+
+        return rds_instances
 
 
 class RdsSnapshotOperations(object):
@@ -314,7 +344,6 @@
         return instance and cluster
 
 
-<<<<<<< HEAD
 class RdsEncryptionChecker(object):
     """
     Basic class for checking RDS instances in account/region.
@@ -410,34 +439,4 @@
             account=self.account,
             instance_cls=RdsCluster
         )
-        return instance and cluster
-=======
-class RDSOperations:
-    @classmethod
-    @timeit
-    def get_rds_instance_details_of_sg_associated(cls, rds_client, group_id):
-        """ Retrieve rds instances meta data with security group attached
-
-        :param rds_client: boto3 rds client
-        :param group_id: security group id
-
-        :return: list with rds instance details
-        """
-        # describe rds instances with security group attached
-        rds_instances = []
-
-        # this will include both DB and Cluster instances
-        rds_response = rds_client.describe_db_instances()
-        for db_instance in rds_response["DBInstances"]:
-            active_security_groups = [ sg["VpcSecurityGroupId"] for sg in db_instance['VpcSecurityGroups'] if sg["Status"] == "active" ]
-            if group_id in active_security_groups:
-                rds_instances.append(RDSInstance(
-                    id=db_instance["DBInstanceIdentifier"],
-                    engine=db_instance["Engine"],
-                    arn=db_instance["DBInstanceArn"],
-                    status=db_instance["DBInstanceStatus"],
-                    public=db_instance["PubliclyAccessible"],
-                ))
-
-        return rds_instances
->>>>>>> 6c962960
+        return instance and cluster