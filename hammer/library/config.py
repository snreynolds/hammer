import boto3
import json
import logging
import configparser
import re
import os
import requests


from functools import lru_cache
from datetime import datetime, timedelta, timezone


class Config(object):
    """
    Basic class do deal with hammer configuration.
    It takes uses local file to construct config object.
    """
    def __init__(self,
                 configFile="config.json",
                 configIniFile="config.ini",
                 whitelistFile="whitelist.json",
                 fixnowFile="fixnow.json",
                 ticketOwnersFile="ticket_owners.json"):
        """
        :param configFile: local path to configuration file in json format
        :param configIniFile: local path to configuration file in ini format (is used in r&r EC2, build from EC2 userdata)
        :param whitelistFile: local path to whitelist file in json format
        :param fixnowFile: local path to fixnow file in json format
        :param ticketOwnersFile: local path to file with default ticket owners by bu/account in json format
        """

        self._config = self.json_load_from_file(configFile)
        self._config['whitelist'] = self.json_load_from_file(whitelistFile, default={})
        self._config['fixnow'] = self.json_load_from_file(fixnowFile, default={})

        self.local = LocalConfig(configIniFile)
        self.owners = OwnersConfig(self.json_load_from_file(ticketOwnersFile, default={}))
        self.cronjobs = self._config.get('cronjobs', {})
        self.aws = AWSConfig(self._config)
        # security group issue config
        self.sg = ModuleConfig(self._config, "secgrp_unrestricted_access")
        # CloudTrails issue config
        self.cloudtrails = ModuleConfig(self._config, "cloudtrails")
        # S3 policy issue config
        self.s3policy = ModuleConfig(self._config, "s3_bucket_policy")
        # S3 ACL issue config
        self.s3acl = ModuleConfig(self._config, "s3_bucket_acl")
        # IAM inactive keys issue config
        self.iamUserInactiveKeys = IAMUserInactiveKeysConfig(self._config, "user_inactivekeys")
        # IAM keys rotation issue config
        self.iamUserKeysRotation = IAMUserKeysRotationConfig(self._config, "user_keysrotation")
        # EBS unencrypted volume issue config
        self.ebsVolume = ModuleConfig(self._config, "ebs_unencrypted_volume")
        # EBS public snapshot issue config
        self.ebsSnapshot = ModuleConfig(self._config, "ebs_public_snapshot")
        # RDS public snapshot issue config
        self.rdsSnapshot = ModuleConfig(self._config, "rds_public_snapshot")
        # SQS public access issue config
        self.sqspolicy = ModuleConfig(self._config, "sqs_public_access")
        # S3 encryption issue config
        self.s3Encrypt = ModuleConfig(self._config, "s3_encryption")
        # RDS encryption issue config
        self.rdsEncrypt = ModuleConfig(self._config, "rds_encryption")

<<<<<<< HEAD
        self.redshiftEncrypt = ModuleConfig(self._config, "redshift_encryption")
=======
        self.redshift_logging = ModuleConfig(self._config, "redshift_logging")
>>>>>>> 8b10ccdc
        # AMI public access issue config
        self.publicAMIs = ModuleConfig(self._config, "ec2_public_ami")
        # ECS logging issue config
        self.ecs_logging = ModuleConfig(self._config, "ecs_logging")

        # ECS access issue config
        self.ecs_privileged_access = ModuleConfig(self._config, "ecs_privileged_access")

        # ECS image source issue config
        self.ecs_external_image_source = ModuleConfig(self._config, "ecs_external_image_source")

        self.bu_list = self._config.get("bu_list", [])
        self.whitelisting_procedure_url = self._config.get("whitelisting_procedure_url", None)

        jira_config = self._config.get('jira', {})
        # credentials to access JIRA
        jira_config["credentials"] = self.json_load_from_ddb(self._config["credentials"]["ddb.table_name"],
                                                             self.aws.region,
                                                             "jira")
        self.jira = JiraConfig(jira_config)

        slack_config = self._config.get('slack', {})
        # credentials to access Slack
        slack_config["credentials"] = self.json_load_from_ddb(self._config["credentials"]["ddb.table_name"],
                                                              self.aws.region,
                                                              "slack")
        # Slack configuration
        self.slack = SlackConfig(slack_config)
        # CSV configuration
        self.csv = CSVConfig(self._config, self.slack)

        # API configuration
        self.api = ApiConfig({
            'credentials':  self.json_load_from_ddb(self._config["credentials"]["ddb.table_name"],
                                                    self.aws.region,
                                                    "api"),
            'table': self._config["api"]["ddb.table_name"]
        })

    def get_bu_by_name(self, name):
        """
        Guess BU value from the issue name

        :param name: string with issue name to check BU in

        :return: string with BU value or None
        """
        for bu in self.bu_list:
            if bu in name:
                return bu
        return None

    @property
    def modules(self):
        """
        :return: list with issue configuration modules
        """
        return [value for value in vars(self).values() if isinstance(value, ModuleConfig)]

    @property
    def now(self):
        return datetime.now(timezone.utc)

    def get_module_config_by_name(self, name):
        for module in self.modules:
            if module.name == name:
                return module

    def json_load_from_file(self, filename, default=None):
        """
        Loads json from config file to dictionary.

        :param filename: file name to load config from
        :param default: default value in case if file was not found/failed to parse

        :return: dict with config file content or default value

        .. note:: can raise exception if file can't be loaded/parsed and default is not set
        """
        try:
            with open(filename, "rb") as fh:
                config2load = fh.read()
                return json.loads(config2load)
        except Exception as err:
            if default is not None:
                return default
            else:
                logging.error(f"can't get config from {filename}\n{err}")
                raise

    def json_load_from_ddb(self, table, region, key):
        """
        Loads json from DDB table.

        :param table: str, DDB table name to search config in
        :param region: str, DDB table region
        :param key: 'service' key to get config from

        :return: dict with config content from DDB

        .. note:: return empty dict in case of errors
        """
        try:
            dynamodb = boto3.resource('dynamodb', region_name=region)
            table = dynamodb.Table(table)
            response = table.get_item(Key={'service': key})
            return response.get("Item", {}).get("credentials", {})
        except Exception as err:
            logging.warning(f"Failed to load json from DDB '{table}' with '{key}' key\n{err}")
            return {}

    @property
    def source(self):
        """ :return: pretty formatted of main config.json """
        return json.dumps(self._config, indent=4)


class OwnersConfig(object):
    """
    Helps to look for JIRA ticket owner and parent ticket in config file (ticket_owners.json).
    """
    def __init__(self, owners):
        """
        :param owners: content of `ticket_owners.json`
        """
        self.owners = owners

    def ticket_prop(self, prop, bu=None, product=None, account=None):
        """
        :param prop: property to search for
        :param bu: `business unit` tag
        :param product: `product` tag
        :param account: AWS account Id

        :return: ticket property based on business unit, product, AWS account or None
        """
        in_product = self.owners.get("bu", {}).get(bu, {}).get("product", {}).get(product, {}).get(prop, None)
        if in_product:
            logging.debug(f"Found '{prop}' in bu/product: {in_product}")
            return in_product

        in_bu = self.owners.get("bu", {}).get(bu, {}).get(prop, None)
        if in_bu:
            logging.debug(f"Found '{prop}' in bu: {in_bu}")
            return in_bu

        in_account = self.owners.get("account", {}).get(account, {}).get(prop, None)
        if in_account:
            logging.debug(f"Found '{prop}' in account: {in_account}")
            return in_account

        default = self.owners.get(prop, None)
        logging.debug(f"Failed to find '{prop}', returning default: {default}")
        return default


    def ticket_owner(self, bu=None, product=None, account=None):
        """
        :param bu: `business unit` tag
        :param product: `product` tag
        :param account: AWS account Id

        :return: ticket owner based on business unit, product, AWS account or None
        """
        return self.ticket_prop("jira_owner", bu, product, account)

    def slack_owner(self, bu=None, product=None, account=None):
        """
        :param bu: `business unit` tag
        :param product: `product` tag
        :param account: AWS account Id

        :return: list with slack owners based on business unit, product, AWS account
        """
        owner = self.ticket_prop("slack_owner", bu, product, account)
        if owner is not None:
            if isinstance(owner, str):
                owner = [owner]
            elif isinstance(owner, list):
                # make a copy of list from config as it will be changed later,
                # making changes in original list
                owner = owner[:]
            return owner
        else:
            return []

    def ticket_parent(self, bu=None, product=None, account=None):
        """
        :param bu: `business unit` tag
        :param product: `product` tag
        :param account: AWS account Id

        :return: parent ticket Id based on business unit, product, AWS account or None
        """
        return self.ticket_prop("jira_parent_ticket", bu, product, account)

    def ticket_project(self, bu=None, product=None, account=None):
        """
        :param bu: `business unit` tag
        :param product: `product` tag
        :param account: AWS account Id

        :return: JIRA project name based on business unit, product, AWS account or None
        """
        return self.ticket_prop("jira_project", bu, product, account)


class JiraConfig(object):
    """ Base class for JIRA """
    def __init__(self, config):
        self._config = config

    @property
    def enabled(self):
        """ :return: boolean, if Jira integration should be used """
        return self._config.get("enabled", False)

    @property
    def text_field_character_limit(self):
        return self._config.get("text_field_character_limit", 0)

    def __getattr__(self, key):
        """ Search for any attribute in config, if not found - raise exception """
        if key in self._config:
            return self._config[key]
        raise AttributeError(f"section 'jira' has no option '{key}'")


class ApiConfig(object):
    def __init__(self, config):
        self._config = config

    @property
    def token(self):
        return self._config.get("credentials", {}).get("token", None)

    @property
    def url(self):
        return self._config.get("credentials", {}).get("url", None)

    @property
    def ddb_table_name(self):
        return self._config['table']


class SlackConfig(object):
    """ Base class for Slack logging """
    def __init__(self, config):
        self._config = config
        # default channel to log
        self.default_channel = self._config.get("default_channel", None)
        # channels to log matched messages to based on RE patterns (per-compile them for faster search)
        self.channels = {}
        for channel, patterns in self._config["channels"].items():
            self.channels[channel] = [ re.compile(pattern) for pattern in patterns ]
        self.ignore = [ re.compile(pattern) for pattern in self._config.get("ignore", []) ]

    def find_channel(self, msg):
        """
        Find a Slack channel to send message to based on message body

        :param msg: message body to match

        :return: string with channel name or None
        """
        # ignore messages based on patterns from config
        for pattern in self.ignore:
            if pattern.search(msg):
                return None

        # find channel to log message to based on message content
        for channel, patterns in self.channels.items():
            for pattern in patterns:
                if pattern.search(msg):
                    return channel

        return self.default_channel

    @property
    def notify_default_owner(self):
        return self._config.get('notify_default_owner', True)

    @property
    def enabled(self):
        return self._config.get('enabled', False)

    @property
    def api_token(self):
        return self._config.get("credentials", {}).get("api_token", "")


class LocalConfig(object):
    """ r&r EC2 local config in ini format. Assumes plain structure without sections, only options """
    def __init__(self, inifile):
        try:
            self.cfg = configparser.ConfigParser()
            with open(inifile, "rt") as fh:
                ini = fh.read()
        except Exception:
            pass
        else:
            self.cfg.read_string(f"[default]\n{ini}")

    def __getattr__(self, key):
        """ Search for any attribute in config, if not found - return None """
        try:
            return self.cfg.get("default", key)
        except configparser.NoSectionError:
            return None
        except configparser.NoOptionError:
            logging.warning(f"Local config has no option '{key}'")
            return None


class BaseConfig(object):
    """ Base class for configuration file sections """
    def __init__(self, config, section):
        # name of the current section
        self.section = section
        # part of config dict for given section
        self._config = config[section]

    def __getattr__(self, key):
        """ Search for any attribute in config, if not found - raise exception """
        if key in self._config:
            return self._config[key]
        raise AttributeError(f"section '{self.section}' has no option '{key}'")


class CSVConfig(BaseConfig):
    """ represents CSV configuration part in config.json """
    def __init__(self, config, slack_config):
        super().__init__(config, "csv")
        self.slack_config = slack_config

    @property
    def slack_channel(self):
        return self._config.get("slack_channel") or self.slack_config.default_channel


class AWSConfig(BaseConfig):
    """ represents AWS configuration part in config.json """
    def __init__(self, config):
        super().__init__(config, "aws")

    @property
    @lru_cache()
    def region(self):
        """
        Autodetection of current AWS region for AWS Lambda and EC2.

        :return: string with AWS region the code is running in
        """
        # running in Lambda
        region = os.environ.get("AWS_DEFAULT_REGION")
        if region is not None:
            return region

        try:
            # running in EC2
            response = requests.get("http://169.254.169.254/latest/meta-data/placement/availability-zone", timeout=1)
            if response.status_code == 200:
                # remove AZ number from the end of the text
                return response.text[:-1]
        except Exception:
            pass

        # fallback to hardcoded in config region
        return self._config["region"]

    @property
    @lru_cache()
    def regions(self):
        """
        :return: list of AWS regions to check based on regions in main account or hardcoded list in config

        .. note:: auto detection of available AWS regions works only if "regions" key is not present in "aws" config section.
        """
        # for testing purposes allow regions overriding
        if "regions" in self._config:
            return self._config["regions"]
        # TODO: that is not the 100% right way to get regions,
        # as different accounts can have different regions available
        # with this code we will have list of regions available for main account
        ec2 = boto3.client('ec2')
        response = ec2.describe_regions()
        return [ region['RegionName'] for region in response['Regions'] ]

    @property
    def ddb_backup_retention(self):
        """ :return: number of days (timedelta) to retain DDB tables backup """
        return timedelta(days=self._config["ddb_backup"]["retention_days"])

    @property
    def ddb_backup_enabled(self):
        """ :return: boolean, if DDB backup should be performed """
        return self._config["ddb_backup"].get("enabled", True)


class ModuleConfig(BaseConfig):
    """ Base class for module configuration """
    def __init__(self, config, section):
        super().__init__(config, section)
        self._whitelist = config["whitelist"].get(section, {})
        self._fixnow = config["fixnow"].get(section, {})
        # main accounts dict
        self._accounts = config["aws"]["accounts"]
        self.name = section

    def module_accounts(self, option):
        """
        Each module can define its own list of accounts to identify/remediate.
        Account name (description) will be taken from main accounts dict,
        it means that each account in module list should have corresponding entry in main accounts dict.

        :return: dict with AWS accounts to identify/remediate {'account id': 'account name', ...}
        """
        module_accounts = self._config.get(option, None)
        if module_accounts is None:
            accounts = self._accounts
        else:
            # construct dict similar to main accounts dict
            accounts = {account: self._accounts.get(account, "") for account in module_accounts}
        # exclude 'ignore_accounts' from resulting dict
        return {k: v for k, v in accounts.items() if k not in self._config.get("ignore_accounts", [])}

    @property
    def accounts(self):
        """
        Each module can define its own list of accounts to identify in `accounts` option.

        :return: dict with AWS accounts to remediate {'account id': 'account name', ...}
        """
        return self.module_accounts(option="accounts")

    @property
    def remediation_accounts(self):
        """
        Each module can define its own list of accounts to remediate in `remediation_accounts` option.

        :return: dict with AWS accounts to remediate {'account id': 'account name', ...}
        """
        return self.module_accounts(option="remediation_accounts")

    @property
    def enabled(self):
        """ :return: boolean, if security issue check should be performed """
        return self._config.get("enabled", True)

    def in_fixnow(self, account_id, issue):
        """
        :param account_id: AWS account Id
        :param issue: Issue id

        :return: boolean, if issue Id in fixnow list
        """
        return issue in self._fixnow.get(account_id, [])

    def in_whitelist(self, account_id, issue):
        """
        :param account_id: AWS account Id
        :param issue: Issue id

        :return: boolean, if issue Id in whitelist
        """
        return issue in self._whitelist.get(account_id, [])

    @property
    def ddb_table_name(self):
        """ :return: DDB table name to use for storing issue details """
        return self._config["ddb.table_name"]

    @property
    def sns_topic_name(self):
        return self._config['topic_name']

    @property
    def reporting(self):
        """ :return: boolean, if reporting for issue should be enabled """
        return self._config.get("reporting", False)

    @property
    def remediation(self):
        """ :return: boolean, if remediation for issue should be enabled """
        return self._config.get("remediation", False)

    @property
    def remediation_retention_period(self):
        """ :return: int, number of days before performing auto remediation """
        return self._config.get("remediation_retention_period", 365)

    @property
    def issue_retention_date(self):
        """ :return: `timedelta` object before performing auto remediation """
        return timedelta(days=self.remediation_retention_period)


class IAMUserInactiveKeysConfig(ModuleConfig):
    """ Extend ModuleConfig with IAM inactive keys specific details """
    @property
    def inactive_criteria_days(self):
        """ :return: `timedelta` object to compare and mark access keys as inactive (not used for a long time) """
        return timedelta(days=int(self._config["inactive_criteria_days"]))


class IAMUserKeysRotationConfig(ModuleConfig):
    """ Extend ModuleConfig with IAM keys rotation specific details """
    @property
    def rotation_criteria_days(self):
        """ :return: `timedelta` object to compare and mark access keys as stale (created long time ago) """
        return timedelta(days=int(self._config["rotation_criteria_days"]))<|MERGE_RESOLUTION|>--- conflicted
+++ resolved
@@ -63,11 +63,8 @@
         # RDS encryption issue config
         self.rdsEncrypt = ModuleConfig(self._config, "rds_encryption")
 
-<<<<<<< HEAD
         self.redshiftEncrypt = ModuleConfig(self._config, "redshift_encryption")
-=======
         self.redshift_logging = ModuleConfig(self._config, "redshift_logging")
->>>>>>> 8b10ccdc
         # AMI public access issue config
         self.publicAMIs = ModuleConfig(self._config, "ec2_public_ami")
         # ECS logging issue config
