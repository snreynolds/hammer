import boto3
import json
import logging
import configparser
import re
import os
import requests


from functools import lru_cache
from datetime import datetime, timedelta, timezone


class Config(object):
    """
    Basic class do deal with hammer configuration.
    It takes uses local file to construct config object.
    """
    def __init__(self,
                 configFile="config.json",
                 configIniFile="config.ini",
                 whitelistFile="whitelist.json",
                 fixnowFile="fixnow.json",
                 ticketOwnersFile="ticket_owners.json"):
        """
        :param configFile: local path to configuration file in json format
        :param configIniFile: local path to configuration file in ini format (is used in r&r EC2, build from EC2 userdata)
        :param whitelistFile: local path to whitelist file in json format
        :param fixnowFile: local path to fixnow file in json format
        :param ticketOwnersFile: local path to file with default ticket owners by bu/account in json format
        """

        self._config = self.json_load_from_file(configFile)
        self._config['whitelist'] = self.json_load_from_file(whitelistFile, default={})
        self._config['fixnow'] = self.json_load_from_file(fixnowFile, default={})

        self.local = LocalConfig(configIniFile)
        self.owners = OwnersConfig(self.json_load_from_file(ticketOwnersFile, default={}))
        self.cronjobs = self._config.get('cronjobs', {})
        self.aws = AWSConfig(self._config)
        # security group issue config
        self.sg = ModuleConfig(self._config, "secgrp_unrestricted_access")
        # CloudTrails issue config
        self.cloudtrails = ModuleConfig(self._config, "cloudtrails")
        # S3 policy issue config
        self.s3policy = ModuleConfig(self._config, "s3_bucket_policy")
        # S3 ACL issue config
        self.s3acl = ModuleConfig(self._config, "s3_bucket_acl")
        # IAM inactive keys issue config
        self.iamUserInactiveKeys = IAMUserInactiveKeysConfig(self._config, "user_inactivekeys")
        # IAM keys rotation issue config
        self.iamUserKeysRotation = IAMUserKeysRotationConfig(self._config, "user_keysrotation")
        # EBS unencrypted volume issue config
        self.ebsVolume = ModuleConfig(self._config, "ebs_unencrypted_volume")
        # EBS public snapshot issue config
        self.ebsSnapshot = ModuleConfig(self._config, "ebs_public_snapshot")
        # RDS public snapshot issue config
        self.rdsSnapshot = ModuleConfig(self._config, "rds_public_snapshot")
<<<<<<< HEAD
        # KMS key rotation issue config
        self.kmsKeysRotation = ModuleConfig(self._config, "kms_keys_rotation")
=======
        # SQS public access issue config
        self.sqspolicy = ModuleConfig(self._config, "sqs_public_access")
        # S3 encryption issue config
        self.s3Encrypt = ModuleConfig(self._config, "s3_encryption")
        # RDS encryption issue config
        self.rdsEncrypt = ModuleConfig(self._config, "rds_encryption")
>>>>>>> 1698e825

        self.bu_list = self._config.get("bu_list", [])
        self.whitelisting_procedure_url = self._config.get("whitelisting_procedure_url", None)

        jira_config = self._config.get('jira', {})
        # credentials to access JIRA
        jira_config["credentials"] = self.json_load_from_ddb(self._config["credentials"]["ddb.table_name"],
                                                             self.aws.region,
                                                             "jira")
        self.jira = JiraConfig(jira_config)

        slack_config = self._config.get('slack', {})
        # credentials to access Slack
        slack_config["credentials"] = self.json_load_from_ddb(self._config["credentials"]["ddb.table_name"],
                                                              self.aws.region,
                                                              "slack")
        # Slack configuration
        self.slack = SlackConfig(slack_config)
        # CSV configuration
        self.csv = CSVConfig(self._config, self.slack)

    def get_bu_by_name(self, name):
        """
        Guess BU value from the issue name

        :param name: string with issue name to check BU in

        :return: string with BU value or None
        """
        for bu in self.bu_list:
            if bu in name:
                return bu
        return None

    @property
    def modules(self):
        """
        :return: list with issue configuration modules
        """
        return [value for value in vars(self).values() if isinstance(value, ModuleConfig)]

    @property
    def now(self):
        return datetime.now(timezone.utc)

    def json_load_from_file(self, filename, default=None):
        """
        Loads json from config file to dictionary.

        :param filename: file name to load config from
        :param default: default value in case if file was not found/failed to parse

        :return: dict with config file content or default value

        .. note:: can raise exception if file can't be loaded/parsed and default is not set
        """
        try:
            with open(filename, "rb") as fh:
                config2load = fh.read()
                return json.loads(config2load)
        except Exception as err:
            if default is not None:
                return default
            else:
                logging.error(f"can't get config from {filename}\n{err}")
                raise

    def json_load_from_ddb(self, table, region, key):
        """
        Loads json from DDB table.

        :param table: str, DDB table name to search config in
        :param region: str, DDB table region
        :param key: 'service' key to get config from

        :return: dict with config content from DDB

        .. note:: return empty dict in case of errors
        """
        try:
            dynamodb = boto3.resource('dynamodb', region_name=region)
            table = dynamodb.Table(table)
            response = table.get_item(Key={'service': key})
            return response.get("Item", {}).get("credentials", {})
        except Exception as err:
            logging.warning(f"Failed to load json from DDB '{table}' with '{key}' key\n{err}")
            return {}

    @property
    def source(self):
        """ :return: pretty formatted of main config.json """
        return json.dumps(self._config, indent=4)


class OwnersConfig(object):
    """
    Helps to look for JIRA ticket owner and parent ticket in config file (ticket_owners.json).
    """
    def __init__(self, owners):
        """
        :param owners: content of `ticket_owners.json`
        """
        self.owners = owners

    def ticket_prop(self, prop, bu=None, product=None, account=None):
        """
        :param prop: property to search for
        :param bu: `business unit` tag
        :param product: `product` tag
        :param account: AWS account Id

        :return: ticket property based on business unit, product, AWS account or None
        """
        in_product = self.owners.get("bu", {}).get(bu, {}).get("product", {}).get(product, {}).get(prop, None)
        if in_product:
            logging.debug(f"Found '{prop}' in bu/product: {in_product}")
            return in_product

        in_bu = self.owners.get("bu", {}).get(bu, {}).get(prop, None)
        if in_bu:
            logging.debug(f"Found '{prop}' in bu: {in_bu}")
            return in_bu

        in_account = self.owners.get("account", {}).get(account, {}).get(prop, None)
        if in_account:
            logging.debug(f"Found '{prop}' in account: {in_account}")
            return in_account

        default = self.owners.get(prop, None)
        logging.debug(f"Failed to find '{prop}', returning default: {default}")
        return default


    def ticket_owner(self, bu=None, product=None, account=None):
        """
        :param bu: `business unit` tag
        :param product: `product` tag
        :param account: AWS account Id

        :return: ticket owner based on business unit, product, AWS account or None
        """
        return self.ticket_prop("jira_owner", bu, product, account)

    def slack_owner(self, bu=None, product=None, account=None):
        """
        :param bu: `business unit` tag
        :param product: `product` tag
        :param account: AWS account Id

        :return: list with slack owners based on business unit, product, AWS account
        """
        owner = self.ticket_prop("slack_owner", bu, product, account)
        if owner is not None:
            if isinstance(owner, str):
                owner = [owner]
            elif isinstance(owner, list):
                # make a copy of list from config as it will be changed later,
                # making changes in original list
                owner = owner[:]
            return owner
        else:
            return []

    def ticket_parent(self, bu=None, product=None, account=None):
        """
        :param bu: `business unit` tag
        :param product: `product` tag
        :param account: AWS account Id

        :return: parent ticket Id based on business unit, product, AWS account or None
        """
        return self.ticket_prop("jira_parent_ticket", bu, product, account)

    def ticket_project(self, bu=None, product=None, account=None):
        """
        :param bu: `business unit` tag
        :param product: `product` tag
        :param account: AWS account Id

        :return: JIRA project name based on business unit, product, AWS account or None
        """
        return self.ticket_prop("jira_project", bu, product, account)


class JiraConfig(object):
    """ Base class for JIRA """
    def __init__(self, config):
        self._config = config

    @property
    def enabled(self):
        """ :return: boolean, if Jira integration should be used """
        return self._config.get("enabled", False)

    @property
    def text_field_character_limit(self):
        return self._config.get("text_field_character_limit", 0)

    def __getattr__(self, key):
        """ Search for any attribute in config, if not found - raise exception """
        if key in self._config:
            return self._config[key]
        raise AttributeError(f"section 'jira' has no option '{key}'")


class SlackConfig(object):
    """ Base class for Slack logging """
    def __init__(self, config):
        self._config = config
        # default channel to log
        self.default_channel = self._config.get("default_channel", None)
        # channels to log matched messages to based on RE patterns (per-compile them for faster search)
        self.channels = {}
        for channel, patterns in self._config["channels"].items():
            self.channels[channel] = [ re.compile(pattern) for pattern in patterns ]
        self.ignore = [ re.compile(pattern) for pattern in self._config.get("ignore", []) ]

    def find_channel(self, msg):
        """
        Find a Slack channel to send message to based on message body

        :param msg: message body to match

        :return: string with channel name or None
        """
        # ignore messages based on patterns from config
        for pattern in self.ignore:
            if pattern.search(msg):
                return None

        # find channel to log message to based on message content
        for channel, patterns in self.channels.items():
            for pattern in patterns:
                if pattern.search(msg):
                    return channel

        return self.default_channel

    @property
    def notify_default_owner(self):
        return self._config.get('notify_default_owner', True)

    @property
    def enabled(self):
        return self._config.get('enabled', False)

    @property
    def api_token(self):
        return self._config.get("credentials", {}).get("api_token", "")


class LocalConfig(object):
    """ r&r EC2 local config in ini format. Assumes plain structure without sections, only options """
    def __init__(self, inifile):
        try:
            self.cfg = configparser.ConfigParser()
            with open(inifile, "rt") as fh:
                ini = fh.read()
        except Exception:
            pass
        else:
            self.cfg.read_string(f"[default]\n{ini}")

    def __getattr__(self, key):
        """ Search for any attribute in config, if not found - return None """
        try:
            return self.cfg.get("default", key)
        except configparser.NoSectionError:
            return None
        except configparser.NoOptionError:
            logging.warning(f"Local config has no option '{key}'")
            return None


class BaseConfig(object):
    """ Base class for configuration file sections """
    def __init__(self, config, section):
        # name of the current section
        self.section = section
        # part of config dict for given section
        self._config = config[section]

    def __getattr__(self, key):
        """ Search for any attribute in config, if not found - raise exception """
        if key in self._config:
            return self._config[key]
        raise AttributeError(f"section '{self.section}' has no option '{key}'")


class CSVConfig(BaseConfig):
    """ represents CSV configuration part in config.json """
    def __init__(self, config, slack_config):
        super().__init__(config, "csv")
        self.slack_config = slack_config

    @property
    def slack_channel(self):
        return self._config.get("slack_channel") or self.slack_config.default_channel


class AWSConfig(BaseConfig):
    """ represents AWS configuration part in config.json """
    def __init__(self, config):
        super().__init__(config, "aws")

    @property
    @lru_cache()
    def region(self):
        """
        Autodetection of current AWS region for AWS Lambda and EC2.

        :return: string with AWS region the code is running in
        """
        # running in Lambda
        region = os.environ.get("AWS_DEFAULT_REGION")
        if region is not None:
            return region

        try:
            # running in EC2
            response = requests.get("http://169.254.169.254/latest/meta-data/placement/availability-zone", timeout=1)
            if response.status_code == 200:
                # remove AZ number from the end of the text
                return response.text[:-1]
        except Exception:
            pass

        # fallback to hardcoded in config region
        return self._config["region"]

    @property
    @lru_cache()
    def regions(self):
        """
        :return: list of AWS regions to check based on regions in main account or hardcoded list in config

        .. note:: auto detection of available AWS regions works only if "regions" key is not present in "aws" config section.
        """
        # for testing purposes allow regions overriding
        if "regions" in self._config:
            return self._config["regions"]
        # TODO: that is not the 100% right way to get regions,
        # as different accounts can have different regions available
        # with this code we will have list of regions available for main account
        ec2 = boto3.client('ec2')
        response = ec2.describe_regions()
        return [ region['RegionName'] for region in response['Regions'] ]

    @property
    def ddb_backup_retention(self):
        """ :return: number of days (timedelta) to retain DDB tables backup """
        return timedelta(days=self._config["ddb_backup"]["retention_days"])

    @property
    def ddb_backup_enabled(self):
        """ :return: boolean, if DDB backup should be performed """
        return self._config["ddb_backup"].get("enabled", True)


class ModuleConfig(BaseConfig):
    """ Base class for module configuration """
    def __init__(self, config, section):
        super().__init__(config, section)
        self._whitelist = config["whitelist"].get(section, {})
        self._fixnow = config["fixnow"].get(section, {})
        # main accounts dict
        self._accounts = config["aws"]["accounts"]

    def module_accounts(self, option):
        """
        Each module can define its own list of accounts to identify/remediate.
        Account name (description) will be taken from main accounts dict,
        it means that each account in module list should have corresponding entry in main accounts dict.

        :return: dict with AWS accounts to identify/remediate {'account id': 'account name', ...}
        """
        module_accounts = self._config.get(option, None)
        if module_accounts is None:
            accounts = self._accounts
        else:
            # construct dict similar to main accounts dict
            accounts = {account: self._accounts.get(account, "") for account in module_accounts}
        # exclude 'ignore_accounts' from resulting dict
        return {k: v for k, v in accounts.items() if k not in self._config.get("ignore_accounts", [])}

    @property
    def accounts(self):
        """
        Each module can define its own list of accounts to identify in `accounts` option.

        :return: dict with AWS accounts to remediate {'account id': 'account name', ...}
        """
        return self.module_accounts(option="accounts")

    @property
    def remediation_accounts(self):
        """
        Each module can define its own list of accounts to remediate in `remediation_accounts` option.

        :return: dict with AWS accounts to remediate {'account id': 'account name', ...}
        """
        return self.module_accounts(option="remediation_accounts")

    @property
    def enabled(self):
        """ :return: boolean, if security issue check should be performed """
        return self._config.get("enabled", True)

    def in_fixnow(self, account_id, issue):
        """
        :param account_id: AWS account Id
        :param issue: Issue id

        :return: boolean, if issue Id in fixnow list
        """
        return issue in self._fixnow.get(account_id, [])

    def in_whitelist(self, account_id, issue):
        """
        :param account_id: AWS account Id
        :param issue: Issue id

        :return: boolean, if issue Id in whitelist
        """
        return issue in self._whitelist.get(account_id, [])

    @property
    def ddb_table_name(self):
        """ :return: DDB table name to use for storing issue details """
        return self._config["ddb.table_name"]

    @property
    def reporting(self):
        """ :return: boolean, if reporting for issue should be enabled """
        return self._config.get("reporting", False)

    @property
    def remediation(self):
        """ :return: boolean, if remediation for issue should be enabled """
        return self._config.get("remediation", False)

    @property
    def remediation_retention_period(self):
        """ :return: int, number of days before performing auto remediation """
        return self._config.get("remediation_retention_period", 365)

    @property
    def issue_retention_date(self):
        """ :return: `timedelta` object before performing auto remediation """
        return timedelta(days=self.remediation_retention_period)


class IAMUserInactiveKeysConfig(ModuleConfig):
    """ Extend ModuleConfig with IAM inactive keys specific details """
    @property
    def inactive_criteria_days(self):
        """ :return: `timedelta` object to compare and mark access keys as inactive (not used for a long time) """
        return timedelta(days=int(self._config["inactive_criteria_days"]))


class IAMUserKeysRotationConfig(ModuleConfig):
    """ Extend ModuleConfig with IAM keys rotation specific details """
    @property
    def rotation_criteria_days(self):
        """ :return: `timedelta` object to compare and mark access keys as stale (created long time ago) """
        return timedelta(days=int(self._config["rotation_criteria_days"]))<|MERGE_RESOLUTION|>--- conflicted
+++ resolved
@@ -56,17 +56,14 @@
         self.ebsSnapshot = ModuleConfig(self._config, "ebs_public_snapshot")
         # RDS public snapshot issue config
         self.rdsSnapshot = ModuleConfig(self._config, "rds_public_snapshot")
-<<<<<<< HEAD
         # KMS key rotation issue config
         self.kmsKeysRotation = ModuleConfig(self._config, "kms_keys_rotation")
-=======
         # SQS public access issue config
         self.sqspolicy = ModuleConfig(self._config, "sqs_public_access")
         # S3 encryption issue config
         self.s3Encrypt = ModuleConfig(self._config, "s3_encryption")
         # RDS encryption issue config
         self.rdsEncrypt = ModuleConfig(self._config, "rds_encryption")
->>>>>>> 1698e825
 
         self.bu_list = self._config.get("bu_list", [])
         self.whitelisting_procedure_url = self._config.get("whitelisting_procedure_url", None)
