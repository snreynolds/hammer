import boto3
import json
import logging
import configparser
import re
import os
import requests


from functools import lru_cache
from datetime import datetime, timedelta, timezone


class Config(object):
    """
    Basic class do deal with hammer configuration.
    It takes uses local file to construct config object.
    """
    def __init__(self,
                 configFile="config.json",
                 configIniFile="config.ini",
                 whitelistFile="whitelist.json",
                 fixnowFile="fixnow.json",
                 ticketOwnersFile="ticket_owners.json"):
        """
        :param configFile: local path to configuration file in json format
        :param configIniFile: local path to configuration file in ini format (is used in r&r EC2, build from EC2 userdata)
        :param whitelistFile: local path to whitelist file in json format
        :param fixnowFile: local path to fixnow file in json format
        :param ticketOwnersFile: local path to file with default ticket owners by bu/account in json format
        """

        self._config = self.json_load_from_file(configFile)
        self._config['whitelist'] = self.json_load_from_file(whitelistFile, default={})
        self._config['fixnow'] = self.json_load_from_file(fixnowFile, default={})

        self.local = LocalConfig(configIniFile)
        self.owners = OwnersConfig(self.json_load_from_file(ticketOwnersFile, default={}))
        self.cronjobs = self._config.get('cronjobs', {})
        self.aws = AWSConfig(self._config)
        # security group issue config
        self.sg = ModuleConfig(self._config, "secgrp_unrestricted_access")
        # CloudTrails issue config
        self.cloudtrails = ModuleConfig(self._config, "cloudtrails")
        # S3 policy issue config
        self.s3policy = ModuleConfig(self._config, "s3_bucket_policy")
        # S3 ACL issue config
        self.s3acl = ModuleConfig(self._config, "s3_bucket_acl")
        # IAM inactive keys issue config
        self.iamUserInactiveKeys = IAMUserInactiveKeysConfig(self._config, "user_inactivekeys")
        # IAM keys rotation issue config
        self.iamUserKeysRotation = IAMUserKeysRotationConfig(self._config, "user_keysrotation")
        # EBS unencrypted volume issue config
        self.ebsVolume = ModuleConfig(self._config, "ebs_unencrypted_volume")
        # EBS public snapshot issue config
        self.ebsSnapshot = ModuleConfig(self._config, "ebs_public_snapshot")
        # RDS public snapshot issue config
        self.rdsSnapshot = ModuleConfig(self._config, "rds_public_snapshot")
<<<<<<< HEAD
        # S3 encryption issue config
        self.s3Encrypt = ModuleConfig(self._config, "s3_encryption")
=======
        # RDS encryption issue config
        self.rdsEncrypt = ModuleConfig(self._config, "rds_encryption")
>>>>>>> 9ca7538a

        self.bu_list = self._config.get("bu_list", [])
        self.whitelisting_procedure_url = self._config.get("whitelisting_procedure_url", None)

        jira_config = self._config.get('jira', {})
        # credentials to access JIRA
        jira_config["credentials"] = self.json_load_from_ddb(self._config["credentials"]["ddb.table_name"],
                                                             self.aws.region,
                                                             "jira")
        self.jira = JiraConfig(jira_config)

        slack_config = self._config.get('slack', {})
        # credentials to access Slack
        slack_config["credentials"] = self.json_load_from_ddb(self._config["credentials"]["ddb.table_name"],
                                                              self.aws.region,
                                                              "slack")
        # Slack configuration
        self.slack = SlackConfig(slack_config)
        # CSV configuration
        self.csv = CSVConfig(self._config, self.slack)

    def get_bu_by_name(self, name):
        """
        Guess BU value from the issue name

        :param name: string with issue name to check BU in

        :return: string with BU value or None
        """
        for bu in self.bu_list:
            if bu in name:
                return bu
        return None

    @property
    def modules(self):
        """
        :return: list with issue configuration modules
        """
        return [value for value in vars(self).values() if isinstance(value, ModuleConfig)]

    @property
    def now(self):
        return datetime.now(timezone.utc)

    def json_load_from_file(self, filename, default=None):
        """
        Loads json from config file to dictionary.

        :param filename: file name to load config from
        :param default: default value in case if file was not found/failed to parse

        :return: dict with config file content or default value

        .. note:: can raise exception if file can't be loaded/parsed and default is not set
        """
        try:
            with open(filename, "rb") as fh:
                config2load = fh.read()
                return json.loads(config2load)
        except Exception as err:
            if default is not None:
                return default
            else:
                logging.error(f"can't get config from {filename}\n{err}")
                raise

    def json_load_from_ddb(self, table, region, key):
        """
        Loads json from DDB table.

        :param table: str, DDB table name to search config in
        :param region: str, DDB table region
        :param key: 'service' key to get config from

        :return: dict with config content from DDB

        .. note:: return empty dict in case of errors
        """
        try:
            dynamodb = boto3.resource('dynamodb', region_name=region)
            table = dynamodb.Table(table)
            response = table.get_item(Key={'service': key})
            return response.get("Item", {}).get("credentials", {})
        except Exception as err:
            logging.warning(f"Failed to load json from DDB '{table}' with '{key}' key\n{err}")
            return {}

    @property
    def source(self):
        """ :return: pretty formatted of main config.json """
        return json.dumps(self._config, indent=4)


class OwnersConfig(object):
    """
    Helps to look for JIRA ticket owner and parent ticket in config file (ticket_owners.json).
    """
    def __init__(self, owners):
        """
        :param owners: content of `ticket_owners.json`
        """
        self.owners = owners

    def ticket_prop(self, prop, bu=None, product=None, account=None):
        """
        :param prop: property to search for
        :param bu: `business unit` tag
        :param product: `product` tag
        :param account: AWS account Id

        :return: ticket property based on business unit, product, AWS account or None
        """
        in_product = self.owners.get("bu", {}).get(bu, {}).get("product", {}).get(product, {}).get(prop, None)
        if in_product:
            logging.debug(f"Found '{prop}' in bu/product: {in_product}")
            return in_product

        in_bu = self.owners.get("bu", {}).get(bu, {}).get(prop, None)
        if in_bu:
            logging.debug(f"Found '{prop}' in bu: {in_bu}")
            return in_bu

        in_account = self.owners.get("account", {}).get(account, {}).get(prop, None)
        if in_account:
            logging.debug(f"Found '{prop}' in account: {in_account}")
            return in_account

        default = self.owners.get(prop, None)
        logging.debug(f"Failed to find '{prop}', returning default: {default}")
        return default


    def ticket_owner(self, bu=None, product=None, account=None):
        """
        :param bu: `business unit` tag
        :param product: `product` tag
        :param account: AWS account Id

        :return: ticket owner based on business unit, product, AWS account or None
        """
        return self.ticket_prop("jira_owner", bu, product, account)

    def slack_owner(self, bu=None, product=None, account=None):
        """
        :param bu: `business unit` tag
        :param product: `product` tag
        :param account: AWS account Id

        :return: list with slack owners based on business unit, product, AWS account
        """
        owner = self.ticket_prop("slack_owner", bu, product, account)
        if owner is not None:
            if isinstance(owner, str):
                owner = [owner]
            elif isinstance(owner, list):
                # make a copy of list from config as it will be changed later,
                # making changes in original list
                owner = owner[:]
            return owner
        else:
            return []

    def ticket_parent(self, bu=None, product=None, account=None):
        """
        :param bu: `business unit` tag
        :param product: `product` tag
        :param account: AWS account Id

        :return: parent ticket Id based on business unit, product, AWS account or None
        """
        return self.ticket_prop("jira_parent_ticket", bu, product, account)

    def ticket_project(self, bu=None, product=None, account=None):
        """
        :param bu: `business unit` tag
        :param product: `product` tag
        :param account: AWS account Id

        :return: JIRA project name based on business unit, product, AWS account or None
        """
        return self.ticket_prop("jira_project", bu, product, account)


class JiraConfig(object):
    """ Base class for JIRA """
    def __init__(self, config):
        self._config = config

    @property
    def enabled(self):
        """ :return: boolean, if Jira integration should be used """
        return self._config.get("enabled", False)

    @property
    def text_field_character_limit(self):
        return self._config.get("text_field_character_limit", 0)

    def __getattr__(self, key):
        """ Search for any attribute in config, if not found - raise exception """
        if key in self._config:
            return self._config[key]
        raise AttributeError(f"section 'jira' has no option '{key}'")


class SlackConfig(object):
    """ Base class for Slack logging """
    def __init__(self, config):
        self._config = config
        # default channel to log
        self.default_channel = self._config.get("default_channel", None)
        # channels to log matched messages to based on RE patterns (per-compile them for faster search)
        self.channels = {}
        for channel, patterns in self._config["channels"].items():
            self.channels[channel] = [ re.compile(pattern) for pattern in patterns ]
        self.ignore = [ re.compile(pattern) for pattern in self._config.get("ignore", []) ]

    def find_channel(self, msg):
        """
        Find a Slack channel to send message to based on message body

        :param msg: message body to match

        :return: string with channel name or None
        """
        # ignore messages based on patterns from config
        for pattern in self.ignore:
            if pattern.search(msg):
                return None

        # find channel to log message to based on message content
        for channel, patterns in self.channels.items():
            for pattern in patterns:
                if pattern.search(msg):
                    return channel

        return self.default_channel

    @property
    def notify_default_owner(self):
        return self._config.get('notify_default_owner', True)

    @property
    def enabled(self):
        return self._config.get('enabled', False)

    @property
    def api_token(self):
        return self._config.get("credentials", {}).get("api_token", "")


class LocalConfig(object):
    """ r&r EC2 local config in ini format. Assumes plain structure without sections, only options """
    def __init__(self, inifile):
        try:
            self.cfg = configparser.ConfigParser()
            with open(inifile, "rt") as fh:
                ini = fh.read()
        except Exception:
            pass
        else:
            self.cfg.read_string(f"[default]\n{ini}")

    def __getattr__(self, key):
        """ Search for any attribute in config, if not found - return None """
        try:
            return self.cfg.get("default", key)
        except configparser.NoSectionError:
            return None
        except configparser.NoOptionError:
            logging.warning(f"Local config has no option '{key}'")
            return None


class BaseConfig(object):
    """ Base class for configuration file sections """
    def __init__(self, config, section):
        # name of the current section
        self.section = section
        # part of config dict for given section
        self._config = config[section]

    def __getattr__(self, key):
        """ Search for any attribute in config, if not found - raise exception """
        if key in self._config:
            return self._config[key]
        raise AttributeError(f"section '{self.section}' has no option '{key}'")


class CSVConfig(BaseConfig):
    """ represents CSV configuration part in config.json """
    def __init__(self, config, slack_config):
        super().__init__(config, "csv")
        self.slack_config = slack_config

    @property
    def slack_channel(self):
        return self._config.get("slack_channel") or self.slack_config.default_channel


class AWSConfig(BaseConfig):
    """ represents AWS configuration part in config.json """
    def __init__(self, config):
        super().__init__(config, "aws")

    @property
    @lru_cache()
    def region(self):
        """
        Autodetection of current AWS region for AWS Lambda and EC2.

        :return: string with AWS region the code is running in
        """
        # running in Lambda
        region = os.environ.get("AWS_DEFAULT_REGION")
        if region is not None:
            return region

        try:
            # running in EC2
            response = requests.get("http://169.254.169.254/latest/meta-data/placement/availability-zone", timeout=1)
            if response.status_code == 200:
                # remove AZ number from the end of the text
                return response.text[:-1]
        except Exception:
            pass

        # fallback to hardcoded in config region
        return self._config["region"]

    @property
    @lru_cache()
    def regions(self):
        """
        :return: list of AWS regions to check based on regions in main account or hardcoded list in config

        .. note:: auto detection of available AWS regions works only if "regions" key is not present in "aws" config section.
        """
        # for testing purposes allow regions overriding
        if "regions" in self._config:
            return self._config["regions"]
        # TODO: that is not the 100% right way to get regions,
        # as different accounts can have different regions available
        # with this code we will have list of regions available for main account
        ec2 = boto3.client('ec2')
        response = ec2.describe_regions()
        return [ region['RegionName'] for region in response['Regions'] ]

    @property
    def ddb_backup_retention(self):
        """ :return: number of days (timedelta) to retain DDB tables backup """
        return timedelta(days=self._config["ddb_backup"]["retention_days"])

    @property
    def ddb_backup_enabled(self):
        """ :return: boolean, if DDB backup should be performed """
        return self._config["ddb_backup"].get("enabled", True)


class ModuleConfig(BaseConfig):
    """ Base class for module configuration """
    def __init__(self, config, section):
        super().__init__(config, section)
        self._whitelist = config["whitelist"].get(section, {})
        self._fixnow = config["fixnow"].get(section, {})
        # main accounts dict
        self._accounts = config["aws"]["accounts"]

    def module_accounts(self, option):
        """
        Each module can define its own list of accounts to identify/remediate.
        Account name (description) will be taken from main accounts dict,
        it means that each account in module list should have corresponding entry in main accounts dict.

        :return: dict with AWS accounts to identify/remediate {'account id': 'account name', ...}
        """
        module_accounts = self._config.get(option, None)
        if module_accounts is None:
            return self._accounts
        else:
            # construct dict similar to main accounts dict
            return {account: self._accounts.get(account, "") for account in module_accounts}

    @property
    def accounts(self):
        """
        Each module can define its own list of accounts to identify in `accounts` option.

        :return: dict with AWS accounts to remediate {'account id': 'account name', ...}
        """
        return self.module_accounts(option="accounts")

    @property
    def remediation_accounts(self):
        """
        Each module can define its own list of accounts to remediate in `remediation_accounts` option.

        :return: dict with AWS accounts to remediate {'account id': 'account name', ...}
        """
        return self.module_accounts(option="remediation_accounts")

    @property
    def enabled(self):
        """ :return: boolean, if security issue check should be performed """
        return self._config.get("enabled", True)

    def in_fixnow(self, account_id, issue):
        """
        :param account_id: AWS account Id
        :param issue: Issue id

        :return: boolean, if issue Id in fixnow list
        """
        return issue in self._fixnow.get(account_id, [])

    def in_whitelist(self, account_id, issue):
        """
        :param account_id: AWS account Id
        :param issue: Issue id

        :return: boolean, if issue Id in whitelist
        """
        return issue in self._whitelist.get(account_id, [])

    @property
    def ddb_table_name(self):
        """ :return: DDB table name to use for storing issue details """
        return self._config["ddb.table_name"]

    @property
    def reporting(self):
        """ :return: boolean, if reporting for issue should be enabled """
        return self._config.get("reporting", False)

    @property
    def remediation(self):
        """ :return: boolean, if remediation for issue should be enabled """
        return self._config.get("remediation", False)

    @property
    def remediation_retention_period(self):
        """ :return: int, number of days before performing auto remediation """
        return self._config.get("remediation_retention_period", 365)

    @property
    def issue_retention_date(self):
        """ :return: `timedelta` object before performing auto remediation """
        return timedelta(days=self.remediation_retention_period)


class IAMUserInactiveKeysConfig(ModuleConfig):
    """ Extend ModuleConfig with IAM inactive keys specific details """
    @property
    def inactive_criteria_days(self):
        """ :return: `timedelta` object to compare and mark access keys as inactive (not used for a long time) """
        return timedelta(days=int(self._config["inactive_criteria_days"]))


class IAMUserKeysRotationConfig(ModuleConfig):
    """ Extend ModuleConfig with IAM keys rotation specific details """
    @property
    def rotation_criteria_days(self):
        """ :return: `timedelta` object to compare and mark access keys as stale (created long time ago) """
        return timedelta(days=int(self._config["rotation_criteria_days"]))<|MERGE_RESOLUTION|>--- conflicted
+++ resolved
@@ -56,13 +56,10 @@
         self.ebsSnapshot = ModuleConfig(self._config, "ebs_public_snapshot")
         # RDS public snapshot issue config
         self.rdsSnapshot = ModuleConfig(self._config, "rds_public_snapshot")
-<<<<<<< HEAD
         # S3 encryption issue config
         self.s3Encrypt = ModuleConfig(self._config, "s3_encryption")
-=======
         # RDS encryption issue config
         self.rdsEncrypt = ModuleConfig(self._config, "rds_encryption")
->>>>>>> 9ca7538a
 
         self.bu_list = self._config.get("bu_list", [])
         self.whitelisting_procedure_url = self._config.get("whitelisting_procedure_url", None)
