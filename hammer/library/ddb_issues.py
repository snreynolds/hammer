--- conflicted
+++ resolved
@@ -233,21 +233,21 @@
         super().__init__(*args)
 
 
-<<<<<<< HEAD
 class RedshiftEncryptionIssue(Issue):
    def __init__(self, *args):
        super().__init__(*args)
-=======
+
+
 class RedshiftLoggingIssue(Issue):
     def __init__(self, *args):
         super().__init__(*args)
->>>>>>> 8b10ccdc
 
 
 class PublicAMIIssue(Issue):
    def __init__(self, *args):
         super().__init__(*args)
 
+        
 class ECSLoggingIssue(Issue):
    def __init__(self, *args):
         super().__init__(*args)
