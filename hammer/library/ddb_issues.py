import logging
import dateutil.parser


from operator import itemgetter
from enum import Enum
from boto3.dynamodb.conditions import Key, Attr
from datetime import datetime, timezone
from library.utility import jsonDumps


class IssueStatus(Enum):
    # used when no status field in DDB
    Unknown = "unknown"
    # set by identification - newly discovered issue or existing issue to reopen
    Open = "open"
    # set by identification - issue still exists but was added to whitelist
    Whitelisted = "whitelisted"
    # set by identification - issue was removed or remediated
    Resolved = "resolved"
    # set by reporting after closing ticket
    Closed = "closed"


class Details(object):
    """
    Base class to easy holding arbitrary values in DDB and be able to convert between dict in DDB and Python class.
    """
    def __init__(self, details):
        """
        :param details: dict with values to construct Details instance
        """
        self.__dict__['details'] = details

    def __setattr__(self, key, value):
        """ store any attribute in details dict """
        self.details[key] = value

    def __getattr__(self, item):
        """ get any attribute from details dict, defaulting to None """
        return self.details.get(item, None)

    def as_dict(self):
        """ return internal dict (Details class representation ready to insert into DDB) """
        return self.details


class Issue(object):
    """
    Base class for Hammer security issue. Python representation of DDB item.
    """
    def __init__(self, account_id, issue_id):
        # account id where issue was found (HASH key)
        self.account_id = account_id
        # issue id, must be uniq in account (RANGE key)
        self.issue_id = issue_id
        # current timestamp
        now = datetime.now(timezone.utc).isoformat()
        self.timestamps = Details({
            # issue was discovered
            "identified": now,
            # issue was updated (f.e. when open issue details were changed)
            "updated": now,
            # issue was reported
            "reported": None,
            # issue was remediated by hammer
            "remediated": None,
            # issue was closed (after remediation by user or hammer)
            "closed": None
        })
        # issue status
        self.status = IssueStatus.Open
        # issue specific details
        self.issue_details = Details({})
        # jira specific details
        self.jira_details = Details({})

    @property
    def timestamp_as_datetime(self):
        """
        Shows when Issue was reported

        :return: datatime object with Issue timestamp (tz aware)
        """
        return dateutil.parser.parse(self.timestamps.reported)

    def as_dict(self):
        """
        For storing Issue in DDB

        :return: dict, ready to store in DDB
        """
        return {
            'account_id': self.account_id,
            'issue_id': self.issue_id,
            'issue_details': self.issue_details.as_dict(),
            'status': self.status.value,
            'timestamps': self.timestamps.as_dict(),
            'jira_details': self.jira_details.as_dict(),
        }

    def as_string(self):
        """
        For comparison between Issues

        :return: string representation of Issue """
        items = self.as_dict()
        # remove elements related to reporting
        del items['timestamps']
        del items['jira_details']
        return jsonDumps(items, sort_keys=True)

    def __eq__(self, other):
        return self.as_string() == other.as_string()

    @staticmethod
    def from_dict(item, issue_class=None):
        """
        For converting data from DDB to Issue instance

        :param item: dict with issue details from DDB
        :param issue_class: Issue child class to construct instance from, if not set - parent class issue will be constructed
        """
        issue_class = Issue if issue_class is None else issue_class

        issue = issue_class(item['account_id'], item['issue_id'])
        issue.timestamps = Details(item['timestamps'])
        issue.status = IssueStatus(item.get('status', IssueStatus.Unknown))
        issue.issue_details = Details(item['issue_details'])
        issue.jira_details = Details(item['jira_details'])
        return issue

    def contains_tags(self, tags):
        if not tags:
            return True
        for k in tags:
            if k not in self.issue_details.tags:
                return False
            if self.issue_details.tags[k] not in tags[k]:
                return False
        return True


class SecurityGroupIssue(Issue):
    def __init__(self, *args):
        super().__init__(*args)
        # security group specific details about unrestricted permissions
        self.issue_details.perms = []

    def add_perm(self, protocol, from_port, to_port, cidr, status):
        self.issue_details.perms.append({
            'protocol': protocol,
            'from_port': from_port,
            'to_port': to_port,
            'cidr': cidr,
            'status': status.value,
        })
        # sort perms as sometimes IpPermissions are returned in mixed order
        self.issue_details.perms.sort(key=itemgetter('protocol', 'to_port', 'from_port', 'cidr', 'status'))

    def clear_perms(self):
        self.issue_details.perms.clear()


class CloudTrailIssue(Issue):
    def __init__(self, *args):
        super().__init__(*args)
        """ cloudtrails specific details about CloudTrails logging problems """
        self.issue_details.trails = []

    def add_trails(self, trails):
        for trail in trails:
            self.issue_details.trails.append({
                    'id': trail.id,
                    'enabled': trail.enabled,
                    'multi_region': trail.multi_region,
                    'selectors': trail.selectors,
                    'errors': trail.errors
            })
        # sort trails as sometimes trails are returned in mixed order
        self.issue_details.trails.sort(key=itemgetter('id'))

    def clear_trails(self):
        self.issue_details.trails.clear()


class RdsPublicSnapshotIssue(Issue):
    def __init__(self, *args):
        super().__init__(*args)


class S3PolicyIssue(Issue):
    def __init__(self, *args):
        super().__init__(*args)


class S3AclIssue(Issue):
    def __init__(self, *args):
        super().__init__(*args)


class EBSUnencryptedVolumeIssue(Issue):
    def __init__(self, *args):
        super().__init__(*args)


class EBSPublicSnapshotIssue(Issue):
    def __init__(self, *args):
        super().__init__(*args)


class IAMKeyRotationIssue(Issue):
    def __init__(self, *args):
        super().__init__(*args)


class IAMKeyInactiveIssue(Issue):
    def __init__(self, *args):
        super().__init__(*args)

class SQSPolicyIssue(Issue):
    def __init__(self, *args):
        super().__init__(*args)


class S3EncryptionIssue(Issue):
    def __init__(self, *args):
        super().__init__(*args)


class RdsEncryptionIssue(Issue):
    def __init__(self, *args):
        super().__init__(*args)


class PublicAMIIssue(Issue):
    def __init__(self, *args):
        super().__init__(*args)


class RedshiftEncryptionIssue(Issue):
   def __init__(self, *args):
       super().__init__(*args)


class RedshiftLoggingIssue(Issue):
    def __init__(self, *args):
        super().__init__(*args)


class RedshiftPublicAccessIssue(Issue):
    def __init__(self, *args):
        super().__init__(*args)

        
class ECSLoggingIssue(Issue):
   def __init__(self, *args):
        super().__init__(*args)


<<<<<<< HEAD
class ESPublicAccessIssue(Issue):
   def __init__(self, *args):
        super().__init__(*args)
=======
class ECSPrivilegedAccessIssue(Issue):
   def __init__(self, *args):
        super().__init__(*args)


class ESEncryptionIssue(Issue):
   def __init__(self, *args):
        super().__init__(*args)


class ECSExternalImageSourceIssue(Issue):
    def __init__(self, *args):
        super().__init__(*args)

        
class ESLoggingIssue(Issue):
   def __init__(self, *args):
        super().__init__(*args)

        
>>>>>>> cd5f952f
class Operations(object):
    @staticmethod
    def find(ddb_table, issue):
        """
        Search for issue in DDB table

        :param ddb_table: boto3 DDB table resource to search in
        :param issue: Issue instance to search for (based on account id and issue id)

        :return: Issue instance based on item in DDB or None
        """
        response = ddb_table.get_item(
            Key={
                "account_id": issue.account_id,
                "issue_id": issue.issue_id
            }
        )
        if 'Item' in response:
            return Issue.from_dict(response['Item'])
        return None

    @classmethod
    def put(cls, ddb_table, issue):
        """
        Safely puts `issue` to `ddb_table` as is

        :param ddb_table: boto3 DDB table resource to replace in
        :param issue: Issue instance to update

        :return: nothing
        """
        try:
            ddb_table.put_item(Item=issue.as_dict())
        except Exception as err:
            logging.error(f"Failed to put issue to '{ddb_table}'\n{jsonDumps(issue.as_dict())}\n{err}")
        else:
            logging.debug(f"Updated {issue.account_id}/{issue.issue_id} issue")

    @classmethod
    def update(cls, ddb_table, issue):
        """
        Merges issue in DDB with provided issue (if necessary).

        :param ddb_table: boto3 DDB table resource to replace in
        :param issue: Issue instance

        :return: nothing
        """
        logging.debug(f"Checking DDB '{ddb_table.name}' for {issue.account_id}/{issue.issue_id}")
        issue_from_db = cls.find(ddb_table, issue)
        if issue_from_db is None:
            # issue does not exist in DDB - create new record
            cls.put(ddb_table, issue)
            return

        # issue exists in DDB, need to check issue details
        if issue == issue_from_db:
            logging.debug(f"{issue.account_id}/{issue.issue_id} no changes since last run, skipping")
        elif issue.status == IssueStatus.Whitelisted and issue_from_db.status == IssueStatus.Closed:
            logging.debug(f"{issue.account_id}/{issue.issue_id} no need to reopen whitelisted issue, skipping")
        else:
            if issue_from_db.status == IssueStatus.Closed:
                logging.debug("Existing closed issue was changed, abandon jira details and timestamps")
            else:
                logging.debug(f"Existing not closed issue was changed, preserving jira details and timestamps:\n"
                              f"{issue_from_db.as_string()}\n"
                              f"{issue.as_string()}")
                issue.timestamps = issue_from_db.timestamps
                issue.timestamps.updated = datetime.now(timezone.utc).isoformat()
                issue.jira_details = issue_from_db.jira_details
            cls.put(ddb_table, issue)

    @staticmethod
    def get_account_open_issues(ddb_table, account_id, issue_class=None):
        """
        Search for account open issues. Search uses filter expressions - may be not efficient enough.

        :param ddb_table: boto3 DDB table resource to search in
        :param account_id: AWS account id to search issues for
        :param issue_class: one of Issue class children (issue type to construct)

        :return: all account open issue
        """
        issues = []
        response = ddb_table.query(KeyConditionExpression=Key('account_id').eq(account_id),
                                   FilterExpression=Attr('status').eq(IssueStatus.Open.value))
        for item in response['Items']:
            issues.append(Issue.from_dict(item, issue_class))
        return issues

    @staticmethod
    def get_account_closed_issues(ddb_table, account_id, issue_class=None):
        """
        Search for account closed issues. Search uses filter expressions - may be not efficient enough.

        :param ddb_table: boto3 DDB table resource to search in
        :param account_id: AWS account id to search issues for
        :param issue_class: one of Issue class children (issue type to construct)

        :return: all account closed issue
        """
        issues = []
        response = ddb_table.query(KeyConditionExpression=Key('account_id').eq(account_id),
                                   FilterExpression=Attr('status').eq(IssueStatus.Closed.value))
        for item in response['Items']:
            issues.append(Issue.from_dict(item, issue_class))
        return issues

    @staticmethod
    def get_account_not_closed_issues(ddb_table, account_id, issue_class=None):
        """
        Search for account not closed issues (open, whitelisted, resolved, ...).
        Search uses filter expressions - may be not efficient enough.

        :param ddb_table: boto3 DDB table resource to search in
        :param account_id: AWS account id to search issues for
        :param issue_class: one of Issue class children (issue type to construct)

        :return: all account not closed issue
        """
        issues = []
        response = ddb_table.query(KeyConditionExpression=Key('account_id').eq(account_id),
                                   FilterExpression=Attr('status').ne(IssueStatus.Closed.value))
        for item in response['Items']:
            issues.append(Issue.from_dict(item, issue_class))
        return issues

    @classmethod
    def set_status_closed(cls, ddb_table, issue):
        """
        Put issue with closed status and updated closed timestamp

        :param ddb_table: boto3 DDB table resource
        :param issue: Issue instance

        :return: nothing
        """
        issue.timestamps.closed = datetime.now(timezone.utc).isoformat()
        issue.status = IssueStatus.Closed
        cls.put(ddb_table, issue)

    @classmethod
    def set_status_resolved(cls, ddb_table, issue):
        """
        Put issue with resolved status and updated resolved timestamp

        :param ddb_table: boto3 DDB table resource
        :param issue: Issue instance

        :return: nothing
        """
        issue.timestamps.resolved = datetime.now(timezone.utc).isoformat()
        issue.status = IssueStatus.Resolved
        cls.put(ddb_table, issue)

    @classmethod
    def set_status_remediated(cls, ddb_table, issue):
        """
        Put issue with updated remediated timestamp

        :param ddb_table: boto3 DDB table resource
        :param issue: Issue instance

        :return: nothing
        """
        issue.timestamps.remediated = datetime.now(timezone.utc).isoformat()
        cls.put(ddb_table, issue)

    @classmethod
    def set_status_reported(cls, ddb_table, issue):
        """
        Put issue with updated reported timestamp

        :param ddb_table: boto3 DDB table resource
        :param issue: Issue instance

        :return: nothing
        """
        issue.timestamps.reported = datetime.now(timezone.utc).isoformat()
        cls.put(ddb_table, issue)

    @classmethod
    def set_status_updated(cls, ddb_table, issue):
        """
        Put issue with updated updated timestamp

        :param ddb_table: boto3 DDB table resource
        :param issue: Issue instance

        :return: nothing
        """
        issue.timestamps.updated = issue.timestamps.reported
        cls.put(ddb_table, issue)<|MERGE_RESOLUTION|>--- conflicted
+++ resolved
@@ -258,23 +258,18 @@
         super().__init__(*args)
 
 
-<<<<<<< HEAD
-class ESPublicAccessIssue(Issue):
-   def __init__(self, *args):
-        super().__init__(*args)
-=======
 class ECSPrivilegedAccessIssue(Issue):
    def __init__(self, *args):
         super().__init__(*args)
 
 
+class ECSExternalImageSourceIssue(Issue):
+    def __init__(self, *args):
+        super().__init__(*args)
+
+
 class ESEncryptionIssue(Issue):
    def __init__(self, *args):
-        super().__init__(*args)
-
-
-class ECSExternalImageSourceIssue(Issue):
-    def __init__(self, *args):
         super().__init__(*args)
 
         
@@ -283,7 +278,11 @@
         super().__init__(*args)
 
         
->>>>>>> cd5f952f
+class ESPublicAccessIssue(Issue):
+   def __init__(self, *args):
+        super().__init__(*args)        
+
+        
 class Operations(object):
     @staticmethod
     def find(ddb_table, issue):
