import logging
import dateutil.parser


from operator import itemgetter
from enum import Enum
from boto3.dynamodb.conditions import Key, Attr
from datetime import datetime, timezone
from library.utility import jsonDumps


class IssueStatus(Enum):
    # used when no status field in DDB
    Unknown = "unknown"
    # set by identification - newly discovered issue or existing issue to reopen
    Open = "open"
    # set by identification - issue still exists but was added to whitelist
    Whitelisted = "whitelisted"
    # set by identification - issue was removed or remediated
    Resolved = "resolved"
    # set by reporting after closing ticket
    Closed = "closed"


class Details(object):
    """
    Base class to easy holding arbitrary values in DDB and be able to convert between dict in DDB and Python class.
    """
    def __init__(self, details):
        """
        :param details: dict with values to construct Details instance
        """
        self.__dict__['details'] = details

    def __setattr__(self, key, value):
        """ store any attribute in details dict """
        self.details[key] = value

    def __getattr__(self, item):
        """ get any attribute from details dict, defaulting to None """
        return self.details.get(item, None)

    def as_dict(self):
        """ return internal dict (Details class representation ready to insert into DDB) """
        return self.details


class Issue(object):
    """
    Base class for Hammer security issue. Python representation of DDB item.
    """
    def __init__(self, account_id, issue_id):
        # account id where issue was found (HASH key)
        self.account_id = account_id
        # issue id, must be uniq in account (RANGE key)
        self.issue_id = issue_id
        # current timestamp
        now = datetime.now(timezone.utc).isoformat()
        self.timestamps = Details({
            # issue was discovered
            "identified": now,
            # issue was updated (f.e. when open issue details were changed)
            "updated": now,
            # issue was reported
            "reported": None,
            # issue was remediated by hammer
            "remediated": None,
            # issue was closed (after remediation by user or hammer)
            "closed": None
        })
        # issue status
        self.status = IssueStatus.Open
        # issue specific details
        self.issue_details = Details({})
        # jira specific details
        self.jira_details = Details({})

    @property
    def timestamp_as_datetime(self):
        """
        Shows when Issue was reported

        :return: datatime object with Issue timestamp (tz aware)
        """
        return dateutil.parser.parse(self.timestamps.reported)

    def as_dict(self):
        """
        For storing Issue in DDB

        :return: dict, ready to store in DDB
        """
        return {
            'account_id': self.account_id,
            'issue_id': self.issue_id,
            'issue_details': self.issue_details.as_dict(),
            'status': self.status.value,
            'timestamps': self.timestamps.as_dict(),
            'jira_details': self.jira_details.as_dict(),
        }

    def as_string(self):
        """
        For comparison between Issues

        :return: string representation of Issue """
        items = self.as_dict()
        # remove elements related to reporting
        del items['timestamps']
        del items['jira_details']
        return jsonDumps(items, sort_keys=True)

    def __eq__(self, other):
        return self.as_string() == other.as_string()

    @staticmethod
    def from_dict(item, issue_class=None):
        """
        For converting data from DDB to Issue instance

        :param item: dict with issue details from DDB
        :param issue_class: Issue child class to construct instance from, if not set - parent class issue will be constructed
        """
        issue_class = Issue if issue_class is None else issue_class

        issue = issue_class(item['account_id'], item['issue_id'])
        issue.timestamps = Details(item['timestamps'])
        issue.status = IssueStatus(item.get('status', IssueStatus.Unknown))
        issue.issue_details = Details(item['issue_details'])
        issue.jira_details = Details(item['jira_details'])
        return issue


class SecurityGroupIssue(Issue):
    def __init__(self, *args):
        super().__init__(*args)
        # security group specific details about unrestricted permissions
        self.issue_details.perms = []

    def add_perm(self, protocol, from_port, to_port, cidr, status):
        self.issue_details.perms.append({
            'protocol': protocol,
            'from_port': from_port,
            'to_port': to_port,
            'cidr': cidr,
            'status': status.value,
        })
        # sort perms as sometimes IpPermissions are returned in mixed order
        self.issue_details.perms.sort(key=itemgetter('protocol', 'to_port', 'from_port', 'cidr', 'status'))

    def clear_perms(self):
        self.issue_details.perms.clear()


class CloudTrailIssue(Issue):
    def __init__(self, *args):
        super().__init__(*args)
        """ cloudtrails specific details about CloudTrails logging problems """
        self.issue_details.trails = []

    def add_trails(self, trails):
        for trail in trails:
            self.issue_details.trails.append({
                    'id': trail.id,
                    'enabled': trail.enabled,
                    'multi_region': trail.multi_region,
                    'selectors': trail.selectors,
                    'errors': trail.errors
            })
        # sort trails as sometimes trails are returned in mixed order
        self.issue_details.trails.sort(key=itemgetter('id'))

    def clear_trails(self):
        self.issue_details.trails.clear()


class RdsPublicSnapshotIssue(Issue):
    def __init__(self, *args):
        super().__init__(*args)


class S3PolicyIssue(Issue):
    def __init__(self, *args):
        super().__init__(*args)


class S3AclIssue(Issue):
    def __init__(self, *args):
        super().__init__(*args)


class EBSUnencryptedVolumeIssue(Issue):
    def __init__(self, *args):
        super().__init__(*args)


class EBSPublicSnapshotIssue(Issue):
    def __init__(self, *args):
        super().__init__(*args)


class IAMKeyRotationIssue(Issue):
    def __init__(self, *args):
        super().__init__(*args)


class IAMKeyInactiveIssue(Issue):
    def __init__(self, *args):
        super().__init__(*args)

<<<<<<< HEAD
class S3EncryptionIssue(Issue):
    def __init__(self, *args):
        super().__init__(*args)

=======
class RdsEncryptionIssue(Issue):
    def __init__(self, *args):
        super().__init__(*args)
>>>>>>> 9ca7538a

class Operations(object):
    @staticmethod
    def find(ddb_table, issue):
        """
        Search for issue in DDB table

        :param ddb_table: boto3 DDB table resource to search in
        :param issue: Issue instance to search for (based on account id and issue id)

        :return: Issue instance based on item in DDB or None
        """
        response = ddb_table.get_item(
            Key={
                "account_id": issue.account_id,
                "issue_id": issue.issue_id
            }
        )
        if 'Item' in response:
            return Issue.from_dict(response['Item'])
        return None

    @classmethod
    def put(cls, ddb_table, issue):
        """
        Safely puts `issue` to `ddb_table` as is

        :param ddb_table: boto3 DDB table resource to replace in
        :param issue: Issue instance to update

        :return: nothing
        """
        try:
            ddb_table.put_item(Item=issue.as_dict())
        except Exception as err:
            logging.error(f"Failed to put issue to '{ddb_table}'\n{jsonDumps(issue.as_dict())}\n{err}")
        else:
            logging.debug(f"Updated {issue.account_id}/{issue.issue_id} issue")

    @classmethod
    def update(cls, ddb_table, issue):
        """
        Merges issue in DDB with provided issue (if necessary).

        :param ddb_table: boto3 DDB table resource to replace in
        :param issue: Issue instance

        :return: nothing
        """
        logging.debug(f"Checking DDB '{ddb_table.name}' for {issue.account_id}/{issue.issue_id}")
        issue_from_db = cls.find(ddb_table, issue)
        if issue_from_db is None:
            # issue does not exist in DDB - create new record
            cls.put(ddb_table, issue)
            return

        # issue exists in DDB, need to check issue details
        if issue == issue_from_db:
            logging.debug(f"{issue.account_id}/{issue.issue_id} no changes since last run, skipping")
        elif issue.status == IssueStatus.Whitelisted and issue_from_db.status == IssueStatus.Closed:
            logging.debug(f"{issue.account_id}/{issue.issue_id} no need to reopen whitelisted issue, skipping")
        else:
            if issue_from_db.status == IssueStatus.Closed:
                logging.debug("Existing closed issue was changed, abandon jira details and timestamps")
            else:
                logging.debug(f"Existing not closed issue was changed, preserving jira details and timestamps:\n"
                              f"{issue_from_db.as_string()}\n"
                              f"{issue.as_string()}")
                issue.timestamps = issue_from_db.timestamps
                issue.timestamps.updated = datetime.now(timezone.utc).isoformat()
                issue.jira_details = issue_from_db.jira_details
            cls.put(ddb_table, issue)

    @staticmethod
    def get_account_open_issues(ddb_table, account_id, issue_class=None):
        """
        Search for account open issues. Search uses filter expressions - may be not efficient enough.

        :param ddb_table: boto3 DDB table resource to search in
        :param account_id: AWS account id to search issues for
        :param issue_class: one of Issue class children (issue type to construct)

        :return: all account open issue
        """
        issues = []
        response = ddb_table.query(KeyConditionExpression=Key('account_id').eq(account_id),
                                   FilterExpression=Attr('status').eq(IssueStatus.Open.value))
        for item in response['Items']:
            issues.append(Issue.from_dict(item, issue_class))
        return issues

    @staticmethod
    def get_account_closed_issues(ddb_table, account_id, issue_class=None):
        """
        Search for account closed issues. Search uses filter expressions - may be not efficient enough.

        :param ddb_table: boto3 DDB table resource to search in
        :param account_id: AWS account id to search issues for
        :param issue_class: one of Issue class children (issue type to construct)

        :return: all account closed issue
        """
        issues = []
        response = ddb_table.query(KeyConditionExpression=Key('account_id').eq(account_id),
                                   FilterExpression=Attr('status').eq(IssueStatus.Closed.value))
        for item in response['Items']:
            issues.append(Issue.from_dict(item, issue_class))
        return issues

    @staticmethod
    def get_account_not_closed_issues(ddb_table, account_id, issue_class=None):
        """
        Search for account not closed issues (open, whitelisted, resolved, ...).
        Search uses filter expressions - may be not efficient enough.

        :param ddb_table: boto3 DDB table resource to search in
        :param account_id: AWS account id to search issues for
        :param issue_class: one of Issue class children (issue type to construct)

        :return: all account not closed issue
        """
        issues = []
        response = ddb_table.query(KeyConditionExpression=Key('account_id').eq(account_id),
                                   FilterExpression=Attr('status').ne(IssueStatus.Closed.value))
        for item in response['Items']:
            issues.append(Issue.from_dict(item, issue_class))
        return issues

    @classmethod
    def set_status_closed(cls, ddb_table, issue):
        """
        Put issue with closed status and updated closed timestamp

        :param ddb_table: boto3 DDB table resource
        :param issue: Issue instance

        :return: nothing
        """
        issue.timestamps.closed = datetime.now(timezone.utc).isoformat()
        issue.status = IssueStatus.Closed
        cls.put(ddb_table, issue)

    @classmethod
    def set_status_resolved(cls, ddb_table, issue):
        """
        Put issue with resolved status and updated resolved timestamp

        :param ddb_table: boto3 DDB table resource
        :param issue: Issue instance

        :return: nothing
        """
        issue.timestamps.resolved = datetime.now(timezone.utc).isoformat()
        issue.status = IssueStatus.Resolved
        cls.put(ddb_table, issue)

    @classmethod
    def set_status_remediated(cls, ddb_table, issue):
        """
        Put issue with updated remediated timestamp

        :param ddb_table: boto3 DDB table resource
        :param issue: Issue instance

        :return: nothing
        """
        issue.timestamps.remediated = datetime.now(timezone.utc).isoformat()
        cls.put(ddb_table, issue)

    @classmethod
    def set_status_reported(cls, ddb_table, issue):
        """
        Put issue with updated reported timestamp

        :param ddb_table: boto3 DDB table resource
        :param issue: Issue instance

        :return: nothing
        """
        issue.timestamps.reported = datetime.now(timezone.utc).isoformat()
        cls.put(ddb_table, issue)

    @classmethod
    def set_status_updated(cls, ddb_table, issue):
        """
        Put issue with updated updated timestamp

        :param ddb_table: boto3 DDB table resource
        :param issue: Issue instance

        :return: nothing
        """
        issue.timestamps.updated = issue.timestamps.reported
        cls.put(ddb_table, issue)<|MERGE_RESOLUTION|>--- conflicted
+++ resolved
@@ -208,16 +208,16 @@
     def __init__(self, *args):
         super().__init__(*args)
 
-<<<<<<< HEAD
+
 class S3EncryptionIssue(Issue):
     def __init__(self, *args):
         super().__init__(*args)
 
-=======
+
 class RdsEncryptionIssue(Issue):
     def __init__(self, *args):
         super().__init__(*args)
->>>>>>> 9ca7538a
+
 
 class Operations(object):
     @staticmethod
