--- conflicted
+++ resolved
@@ -233,18 +233,16 @@
         super().__init__(*args)
 
 
-<<<<<<< HEAD
 class KMSKeyRotationIssue(Issue):
     def __init__(self, *args):
         super().__init__(*args)
 
-=======
+        
 class PublicAMIIssue(Issue):
    def __init__(self, *args):
         super().__init__(*args)
 
-
->>>>>>> 8c62cf49
+        
 class Operations(object):
     @staticmethod
     def find(ddb_table, issue):
