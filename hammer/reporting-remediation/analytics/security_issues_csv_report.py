import logging
import xlwt
import sys


from io import BytesIO
from library.logger import set_logging, add_cw_logging
from library.aws.utility import AssumeRole
from library.config import Config
from library.ddb_issues import Operations as IssueOperations
from library.ddb_issues import SecurityGroupIssue, S3AclIssue, S3PolicyIssue, CloudTrailIssue, IAMKeyRotationIssue, \
<<<<<<< HEAD
    IAMKeyInactiveIssue, RdsPublicSnapshotIssue, EBSUnencryptedVolumeIssue, EBSPublicSnapshotIssue, \
    RedshiftEncryptionIssue
=======
    IAMKeyInactiveIssue, RdsPublicSnapshotIssue, EBSUnencryptedVolumeIssue, EBSPublicSnapshotIssue, SQSPolicyIssue, \
    ECSPrivilegedAccessIssue, ECSLoggingIssue, ECSExternalImageSourceIssue
>>>>>>> 8b10ccdc
from analytics.add_excel_sheet_records import AddRecordsToSheet
from library.slack_utility import SlackNotification
from library.aws.s3 import S3Operations
from datetime import datetime, timezone


class CSVReport(object):
    def __init__(self):
        self.config = Config()

    def add_open_issues_to_sheet(self, ddb_table, work_book, sheet_name, issue_class):
        worksheet = work_book.add_sheet(sheet_name)
        # Adding Headers to Execl sheet with DynamoDB table field names.
        AddRecordsToSheet.add_header_data(worksheet, sheet_name)
        row_number = 0
        for account_id, account_name in self.config.aws.accounts.items():
            issues = IssueOperations.get_account_open_issues(ddb_table, account_id, issue_class)

            for issue in issues:
                # updated_date = dateutil.parser.parse(issue.timestamps.updated)
                # no_of_days_issue_created = (self.config.now - updated_date).days
                # if no_of_days_issue_created <= 7:
                row_number = row_number + 1
                # Adding row data to Execl sheet with DynamoDB table field values.
                AddRecordsToSheet.add_records(worksheet, sheet_name, account_id, account_name, issue, row_number)
                # for remediation to work issue must be reported,
                # so if no other reporting available - set issue is reported here
                if issue.timestamps.reported is None and \
                   (not self.config.jira.enabled) and \
                   (not self.config.slack.enabled):
                    IssueOperations.set_status_reported(ddb_table, issue)

    def add_closed_issues_to_sheet(self, ddb_table, work_book, sheet_name, issue_class):
        worksheet = work_book.add_sheet(sheet_name)
        # Adding Headers to Execl sheet with DynamoDB table field names.
        AddRecordsToSheet.add_header_data(worksheet, sheet_name)
        row_number = 0
        for account_id, account_name in self.config.aws.accounts.items():
            issues = IssueOperations.get_account_closed_issues(ddb_table, account_id, issue_class)

            for issue in issues:
                updated_date = issue.timestamp_as_datetime
                no_of_days_issue_closed = (self.config.now - updated_date).days
                if no_of_days_issue_closed <= 7:
                    row_number = row_number + 1
                    # Adding row data to Execl sheet with DynamoDB table field values.
                    AddRecordsToSheet.add_records(worksheet, sheet_name, account_id, account_name, issue, row_number)

    def generate(self):
        main_account_session = AssumeRole.get_session(region=self.config.aws.region)
        issues = [
            (self.config.sg.ddb_table_name, "Insecure Services", SecurityGroupIssue),
            (self.config.s3acl.ddb_table_name, "S3 ACL Public Access", S3AclIssue),
            (self.config.s3policy.ddb_table_name, "S3 Policy Public Access", S3PolicyIssue),
            (self.config.iamUserInactiveKeys.ddb_table_name, "IAM User Inactive Keys", IAMKeyInactiveIssue),
            (self.config.iamUserKeysRotation.ddb_table_name, "IAM User Key Rotation", IAMKeyRotationIssue),
            (self.config.ebsVolume.ddb_table_name, "EBS Unencrypted Volumes", EBSUnencryptedVolumeIssue),
            (self.config.ebsSnapshot.ddb_table_name, "EBS Public Snapshots", EBSPublicSnapshotIssue),
            (self.config.cloudtrails.ddb_table_name, "CloudTrail Logging Issues", CloudTrailIssue),
            (self.config.rdsSnapshot.ddb_table_name, "RDS Public Snapshots", RdsPublicSnapshotIssue),
<<<<<<< HEAD
            (self.config.redshiftEncrypt.ddb_table_name, "Redshift Unencrypted Clusters", RedshiftEncryptionIssue)
=======
            (self.config.sqspolicy.ddb_table_name, "SQS Policy Public Access", SQSPolicyIssue),
            (self.config.ecs_privileged_access.ddb_table_name, "ECS Privileged Access Issues", ECSPrivilegedAccessIssue),
            (self.config.ecs_logging.ddb_table_name, "ECS Logging Issues", ECSLoggingIssue),
            (self.config.ecs_external_image_source.ddb_table_name, "ECS External Image Sources",
             ECSExternalImageSourceIssue)
>>>>>>> 8b10ccdc
        ]

        open_security_issues_workbook = xlwt.Workbook()
        closed_security_issues_workbook = xlwt.Workbook()

        for table_name, sheet_name, issueType in issues:
            logging.debug(f"Building {issueType.__name__} report")
            ddb_table = main_account_session.resource("dynamodb").Table(table_name)
            self.add_open_issues_to_sheet(ddb_table, open_security_issues_workbook, sheet_name, issueType)
            self.add_closed_issues_to_sheet(ddb_table, closed_security_issues_workbook, sheet_name, issueType)

        timestamp = datetime.now(timezone.utc).isoformat('T', 'seconds')

        open_security_issues = BytesIO()
        open_security_issues_file_name = f"open_security_issues_{timestamp}.xls"
        closed_security_issues = BytesIO()
        closed_security_issues_file_name = f"security_issues_closed_last_week_{timestamp}.xls"

        open_security_issues_workbook.save(open_security_issues)
        closed_security_issues_workbook.save(closed_security_issues)

        if self.config.csv.bucket:
            open_security_issues_path = f"reports/{open_security_issues_file_name}"
            closed_security_issues_path = f"reports/{closed_security_issues_file_name}"

            logging.debug(f"Uploading CSV report to s3://{self.config.csv.bucket}/{open_security_issues_path}")
            S3Operations.put_object(
                main_account_session.client("s3"),
                self.config.csv.bucket,
                open_security_issues_path,
                open_security_issues
            )

            logging.debug(f"Uploading CSV report to s://{self.config.csv.bucket}/{closed_security_issues_path}")
            S3Operations.put_object(
                main_account_session.client("s3"),
                self.config.csv.bucket,
                closed_security_issues_path,
                closed_security_issues
            )

        if self.config.slack.enabled:
            channel = self.config.csv.slack_channel
            slack_obj = SlackNotification(config=self.config)
            logging.debug(f"Uploading CSV report to slack ({channel})")
            slack_obj.send_file_notification(
                file_name=open_security_issues_file_name,
                file_data=open_security_issues,
                channel=channel)
            slack_obj.send_file_notification(
                file_name=closed_security_issues_file_name,
                file_data=closed_security_issues,
                channel=channel)



if __name__ == '__main__':
    module_name = sys.modules[__name__].__loader__.name
    set_logging(level=logging.DEBUG, logfile=f"/var/log/hammer/{module_name}.log")
    config = Config()
    add_cw_logging(config.local.log_group,
                   log_stream=module_name,
                   level=logging.DEBUG,
                   region=config.aws.region)
    try:
        obj = CSVReport()
        obj.generate()
    except Exception:
        logging.exception("Failed to generate security issues report")<|MERGE_RESOLUTION|>--- conflicted
+++ resolved
@@ -9,13 +9,9 @@
 from library.config import Config
 from library.ddb_issues import Operations as IssueOperations
 from library.ddb_issues import SecurityGroupIssue, S3AclIssue, S3PolicyIssue, CloudTrailIssue, IAMKeyRotationIssue, \
-<<<<<<< HEAD
-    IAMKeyInactiveIssue, RdsPublicSnapshotIssue, EBSUnencryptedVolumeIssue, EBSPublicSnapshotIssue, \
-    RedshiftEncryptionIssue
-=======
     IAMKeyInactiveIssue, RdsPublicSnapshotIssue, EBSUnencryptedVolumeIssue, EBSPublicSnapshotIssue, SQSPolicyIssue, \
-    ECSPrivilegedAccessIssue, ECSLoggingIssue, ECSExternalImageSourceIssue
->>>>>>> 8b10ccdc
+    RedshiftEncryptionIssue, RedshiftLoggingIssue, ECSPrivilegedAccessIssue, ECSLoggingIssue, \
+    ECSExternalImageSourceIssue
 from analytics.add_excel_sheet_records import AddRecordsToSheet
 from library.slack_utility import SlackNotification
 from library.aws.s3 import S3Operations
@@ -76,15 +72,13 @@
             (self.config.ebsSnapshot.ddb_table_name, "EBS Public Snapshots", EBSPublicSnapshotIssue),
             (self.config.cloudtrails.ddb_table_name, "CloudTrail Logging Issues", CloudTrailIssue),
             (self.config.rdsSnapshot.ddb_table_name, "RDS Public Snapshots", RdsPublicSnapshotIssue),
-<<<<<<< HEAD
-            (self.config.redshiftEncrypt.ddb_table_name, "Redshift Unencrypted Clusters", RedshiftEncryptionIssue)
-=======
             (self.config.sqspolicy.ddb_table_name, "SQS Policy Public Access", SQSPolicyIssue),
+            (self.config.redshiftEncrypt.ddb_table_name, "Redshift Unencrypted Clusters", RedshiftEncryptionIssue),
+            (self.config.redshift_logging.ddb_table_name, "Redshift Logging Issues ", RedshiftLoggingIssue),
             (self.config.ecs_privileged_access.ddb_table_name, "ECS Privileged Access Issues", ECSPrivilegedAccessIssue),
             (self.config.ecs_logging.ddb_table_name, "ECS Logging Issues", ECSLoggingIssue),
             (self.config.ecs_external_image_source.ddb_table_name, "ECS External Image Sources",
              ECSExternalImageSourceIssue)
->>>>>>> 8b10ccdc
         ]
 
         open_security_issues_workbook = xlwt.Workbook()
@@ -140,7 +134,6 @@
                 channel=channel)
 
 
-
 if __name__ == '__main__':
     module_name = sys.modules[__name__].__loader__.name
     set_logging(level=logging.DEBUG, logfile=f"/var/log/hammer/{module_name}.log")
