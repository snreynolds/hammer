import logging
import xlwt
import sys


from io import BytesIO
from library.logger import set_logging, add_cw_logging
from library.aws.utility import AssumeRole
from library.config import Config
from library.ddb_issues import Operations as IssueOperations
from library.ddb_issues import SecurityGroupIssue, S3AclIssue, S3PolicyIssue, CloudTrailIssue, IAMKeyRotationIssue, \
<<<<<<< HEAD
    IAMKeyInactiveIssue, RdsPublicSnapshotIssue, EBSUnencryptedVolumeIssue, EBSPublicSnapshotIssue, SQSPolicyIssue, \
    ECSExternalImageSourceIssue
=======
    IAMKeyInactiveIssue, RdsPublicSnapshotIssue, EBSUnencryptedVolumeIssue, EBSPublicSnapshotIssue, ECSPrivilegedAccessIssue, ECSLoggingIssue, SQSPolicyIssue
>>>>>>> 5aa131b8
from analytics.add_excel_sheet_records import AddRecordsToSheet
from library.slack_utility import SlackNotification
from library.aws.s3 import S3Operations
from datetime import datetime, timezone


class CSVReport(object):
    def __init__(self):
        self.config = Config()

    def add_open_issues_to_sheet(self, ddb_table, work_book, sheet_name, issue_class):
        worksheet = work_book.add_sheet(sheet_name)
        # Adding Headers to Execl sheet with DynamoDB table field names.
        AddRecordsToSheet.add_header_data(worksheet, sheet_name)
        row_number = 0
        for account_id, account_name in self.config.aws.accounts.items():
            issues = IssueOperations.get_account_open_issues(ddb_table, account_id, issue_class)

            for issue in issues:
                # updated_date = dateutil.parser.parse(issue.timestamps.updated)
                # no_of_days_issue_created = (self.config.now - updated_date).days
                # if no_of_days_issue_created <= 7:
                row_number = row_number + 1
                # Adding row data to Execl sheet with DynamoDB table field values.
                AddRecordsToSheet.add_records(worksheet, sheet_name, account_id, account_name, issue, row_number)
                # for remediation to work issue must be reported,
                # so if no other reporting available - set issue is reported here
                if issue.timestamps.reported is None and \
                   (not self.config.jira.enabled) and \
                   (not self.config.slack.enabled):
                    IssueOperations.set_status_reported(ddb_table, issue)

    def add_closed_issues_to_sheet(self, ddb_table, work_book, sheet_name, issue_class):
        worksheet = work_book.add_sheet(sheet_name)
        # Adding Headers to Execl sheet with DynamoDB table field names.
        AddRecordsToSheet.add_header_data(worksheet, sheet_name)
        row_number = 0
        for account_id, account_name in self.config.aws.accounts.items():
            issues = IssueOperations.get_account_closed_issues(ddb_table, account_id, issue_class)

            for issue in issues:
                updated_date = issue.timestamp_as_datetime
                no_of_days_issue_closed = (self.config.now - updated_date).days
                if no_of_days_issue_closed <= 7:
                    row_number = row_number + 1
                    # Adding row data to Execl sheet with DynamoDB table field values.
                    AddRecordsToSheet.add_records(worksheet, sheet_name, account_id, account_name, issue, row_number)

    def generate(self):
        main_account_session = AssumeRole.get_session(region=self.config.aws.region)
        issues = [
            (self.config.sg.ddb_table_name, "Insecure Services", SecurityGroupIssue),
            (self.config.s3acl.ddb_table_name, "S3 ACL Public Access", S3AclIssue),
            (self.config.s3policy.ddb_table_name, "S3 Policy Public Access", S3PolicyIssue),
            (self.config.iamUserInactiveKeys.ddb_table_name, "IAM User Inactive Keys", IAMKeyInactiveIssue),
            (self.config.iamUserKeysRotation.ddb_table_name, "IAM User Key Rotation", IAMKeyRotationIssue),
            (self.config.ebsVolume.ddb_table_name, "EBS Unencrypted Volumes", EBSUnencryptedVolumeIssue),
            (self.config.ebsSnapshot.ddb_table_name, "EBS Public Snapshots", EBSPublicSnapshotIssue),
            (self.config.cloudtrails.ddb_table_name, "CloudTrail Logging Issues", CloudTrailIssue),
            (self.config.rdsSnapshot.ddb_table_name, "RDS Public Snapshots", RdsPublicSnapshotIssue),
            (self.config.sqspolicy.ddb_table_name, "SQS Policy Public Access", SQSPolicyIssue),
<<<<<<< HEAD
            (self.config.ecs_external_image_source.ddb_table_name, "ECS External Image Sources",
             ECSExternalImageSourceIssue)
=======
            (self.config.ecs_privileged_access.ddb_table_name, "ECS Privileged Access Issues", ECSPrivilegedAccessIssue),
            (self.config.ecs_logging.ddb_table_name, "ECS Logging Issues", ECSLoggingIssue)
>>>>>>> 5aa131b8
        ]

        open_security_issues_workbook = xlwt.Workbook()
        closed_security_issues_workbook = xlwt.Workbook()

        for table_name, sheet_name, issueType in issues:
            logging.debug(f"Building {issueType.__name__} report")
            ddb_table = main_account_session.resource("dynamodb").Table(table_name)
            self.add_open_issues_to_sheet(ddb_table, open_security_issues_workbook, sheet_name, issueType)
            self.add_closed_issues_to_sheet(ddb_table, closed_security_issues_workbook, sheet_name, issueType)

        timestamp = datetime.now(timezone.utc).isoformat('T', 'seconds')

        open_security_issues = BytesIO()
        open_security_issues_file_name = f"open_security_issues_{timestamp}.xls"
        closed_security_issues = BytesIO()
        closed_security_issues_file_name = f"security_issues_closed_last_week_{timestamp}.xls"

        open_security_issues_workbook.save(open_security_issues)
        closed_security_issues_workbook.save(closed_security_issues)

        if self.config.csv.bucket:
            open_security_issues_path = f"reports/{open_security_issues_file_name}"
            closed_security_issues_path = f"reports/{closed_security_issues_file_name}"

            logging.debug(f"Uploading CSV report to s3://{self.config.csv.bucket}/{open_security_issues_path}")
            S3Operations.put_object(
                main_account_session.client("s3"),
                self.config.csv.bucket,
                open_security_issues_path,
                open_security_issues
            )

            logging.debug(f"Uploading CSV report to s://{self.config.csv.bucket}/{closed_security_issues_path}")
            S3Operations.put_object(
                main_account_session.client("s3"),
                self.config.csv.bucket,
                closed_security_issues_path,
                closed_security_issues
            )

        if self.config.slack.enabled:
            channel = self.config.csv.slack_channel
            slack_obj = SlackNotification(config=self.config)
            logging.debug(f"Uploading CSV report to slack ({channel})")
            slack_obj.send_file_notification(
                file_name=open_security_issues_file_name,
                file_data=open_security_issues,
                channel=channel)
            slack_obj.send_file_notification(
                file_name=closed_security_issues_file_name,
                file_data=closed_security_issues,
                channel=channel)



if __name__ == '__main__':
    module_name = sys.modules[__name__].__loader__.name
    set_logging(level=logging.DEBUG, logfile=f"/var/log/hammer/{module_name}.log")
    config = Config()
    add_cw_logging(config.local.log_group,
                   log_stream=module_name,
                   level=logging.DEBUG,
                   region=config.aws.region)
    try:
        obj = CSVReport()
        obj.generate()
    except Exception:
        logging.exception("Failed to generate security issues report")<|MERGE_RESOLUTION|>--- conflicted
+++ resolved
@@ -9,12 +9,8 @@
 from library.config import Config
 from library.ddb_issues import Operations as IssueOperations
 from library.ddb_issues import SecurityGroupIssue, S3AclIssue, S3PolicyIssue, CloudTrailIssue, IAMKeyRotationIssue, \
-<<<<<<< HEAD
     IAMKeyInactiveIssue, RdsPublicSnapshotIssue, EBSUnencryptedVolumeIssue, EBSPublicSnapshotIssue, SQSPolicyIssue, \
-    ECSExternalImageSourceIssue
-=======
-    IAMKeyInactiveIssue, RdsPublicSnapshotIssue, EBSUnencryptedVolumeIssue, EBSPublicSnapshotIssue, ECSPrivilegedAccessIssue, ECSLoggingIssue, SQSPolicyIssue
->>>>>>> 5aa131b8
+    ECSPrivilegedAccessIssue, ECSLoggingIssue, ECSExternalImageSourceIssue
 from analytics.add_excel_sheet_records import AddRecordsToSheet
 from library.slack_utility import SlackNotification
 from library.aws.s3 import S3Operations
@@ -76,13 +72,10 @@
             (self.config.cloudtrails.ddb_table_name, "CloudTrail Logging Issues", CloudTrailIssue),
             (self.config.rdsSnapshot.ddb_table_name, "RDS Public Snapshots", RdsPublicSnapshotIssue),
             (self.config.sqspolicy.ddb_table_name, "SQS Policy Public Access", SQSPolicyIssue),
-<<<<<<< HEAD
+            (self.config.ecs_privileged_access.ddb_table_name, "ECS Privileged Access Issues", ECSPrivilegedAccessIssue),
+            (self.config.ecs_logging.ddb_table_name, "ECS Logging Issues", ECSLoggingIssue),
             (self.config.ecs_external_image_source.ddb_table_name, "ECS External Image Sources",
              ECSExternalImageSourceIssue)
-=======
-            (self.config.ecs_privileged_access.ddb_table_name, "ECS Privileged Access Issues", ECSPrivilegedAccessIssue),
-            (self.config.ecs_logging.ddb_table_name, "ECS Logging Issues", ECSLoggingIssue)
->>>>>>> 5aa131b8
         ]
 
         open_security_issues_workbook = xlwt.Workbook()
