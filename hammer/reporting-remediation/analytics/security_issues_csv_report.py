--- conflicted
+++ resolved
@@ -8,14 +8,10 @@
 from library.aws.utility import AssumeRole
 from library.config import Config
 from library.ddb_issues import Operations as IssueOperations
-<<<<<<< HEAD
 from library.ddb_issues import SecurityGroupIssue, S3AclIssue, S3PolicyIssue, CloudTrailIssue, IAMKeyRotationIssue, \
     IAMKeyInactiveIssue, RdsPublicSnapshotIssue, EBSUnencryptedVolumeIssue, EBSPublicSnapshotIssue, \
-    ECSPrivilegedAccessIssue
+    ECSPrivilegedAccessIssue, SQSPolicyIssue
 
-=======
-from library.ddb_issues import SecurityGroupIssue, S3AclIssue, S3PolicyIssue, CloudTrailIssue, IAMKeyRotationIssue, IAMKeyInactiveIssue, RdsPublicSnapshotIssue, EBSUnencryptedVolumeIssue, EBSPublicSnapshotIssue, SQSPolicyIssue
->>>>>>> fb53623e
 from analytics.add_excel_sheet_records import AddRecordsToSheet
 from library.slack_utility import SlackNotification
 from library.aws.s3 import S3Operations
@@ -76,11 +72,8 @@
             (self.config.ebsSnapshot.ddb_table_name, "EBS Public Snapshots", EBSPublicSnapshotIssue),
             (self.config.cloudtrails.ddb_table_name, "CloudTrail Logging Issues", CloudTrailIssue),
             (self.config.rdsSnapshot.ddb_table_name, "RDS Public Snapshots", RdsPublicSnapshotIssue),
-<<<<<<< HEAD
             (self.config.ecs_privileged_access.ddb_table_name, "ECS Privileged Access Issues", ECSPrivilegedAccessIssue),
-=======
-            (self.config.sqspolicy.ddb_table_name, "SQS Policy Public Access", SQSPolicyIssue),
->>>>>>> fb53623e
+            (self.config.sqspolicy.ddb_table_name, "SQS Policy Public Access", SQSPolicyIssue)
         ]
 
         open_security_issues_workbook = xlwt.Workbook()
