import logging
import xlwt
import sys


from io import BytesIO
from library.logger import set_logging, add_cw_logging
from library.aws.utility import AssumeRole
from library.config import Config
from library.ddb_issues import Operations as IssueOperations
from library.ddb_issues import SecurityGroupIssue, S3AclIssue, S3PolicyIssue, CloudTrailIssue, IAMKeyRotationIssue, \
<<<<<<< HEAD
    IAMKeyInactiveIssue, RdsPublicSnapshotIssue, EBSUnencryptedVolumeIssue, EBSPublicSnapshotIssue, \
    RedshiftPublicAccessIssue
=======
    IAMKeyInactiveIssue, RdsPublicSnapshotIssue, EBSUnencryptedVolumeIssue, EBSPublicSnapshotIssue, SQSPolicyIssue, \
    RedshiftEncryptionIssue, RedshiftLoggingIssue, ECSPrivilegedAccessIssue, ECSLoggingIssue, \
    ECSExternalImageSourceIssue
>>>>>>> 31fb41e9
from analytics.add_excel_sheet_records import AddRecordsToSheet
from library.slack_utility import SlackNotification
from library.aws.s3 import S3Operations
from datetime import datetime, timezone


class CSVReport(object):
    def __init__(self):
        self.config = Config()

    def add_open_issues_to_sheet(self, ddb_table, work_book, sheet_name, issue_class):
        worksheet = work_book.add_sheet(sheet_name)
        # Adding Headers to Execl sheet with DynamoDB table field names.
        AddRecordsToSheet.add_header_data(worksheet, sheet_name)
        row_number = 0
        for account_id, account_name in self.config.aws.accounts.items():
            issues = IssueOperations.get_account_open_issues(ddb_table, account_id, issue_class)

            for issue in issues:
                # updated_date = dateutil.parser.parse(issue.timestamps.updated)
                # no_of_days_issue_created = (self.config.now - updated_date).days
                # if no_of_days_issue_created <= 7:
                row_number = row_number + 1
                # Adding row data to Execl sheet with DynamoDB table field values.
                AddRecordsToSheet.add_records(worksheet, sheet_name, account_id, account_name, issue, row_number)
                # for remediation to work issue must be reported,
                # so if no other reporting available - set issue is reported here
                if issue.timestamps.reported is None and \
                   (not self.config.jira.enabled) and \
                   (not self.config.slack.enabled):
                    IssueOperations.set_status_reported(ddb_table, issue)

    def add_closed_issues_to_sheet(self, ddb_table, work_book, sheet_name, issue_class):
        worksheet = work_book.add_sheet(sheet_name)
        # Adding Headers to Execl sheet with DynamoDB table field names.
        AddRecordsToSheet.add_header_data(worksheet, sheet_name)
        row_number = 0
        for account_id, account_name in self.config.aws.accounts.items():
            issues = IssueOperations.get_account_closed_issues(ddb_table, account_id, issue_class)

            for issue in issues:
                updated_date = issue.timestamp_as_datetime
                no_of_days_issue_closed = (self.config.now - updated_date).days
                if no_of_days_issue_closed <= 7:
                    row_number = row_number + 1
                    # Adding row data to Execl sheet with DynamoDB table field values.
                    AddRecordsToSheet.add_records(worksheet, sheet_name, account_id, account_name, issue, row_number)

    def generate(self):
        main_account_session = AssumeRole.get_session(region=self.config.aws.region)
        issues = [
            (self.config.sg.ddb_table_name, "Insecure Services", SecurityGroupIssue),
            (self.config.s3acl.ddb_table_name, "S3 ACL Public Access", S3AclIssue),
            (self.config.s3policy.ddb_table_name, "S3 Policy Public Access", S3PolicyIssue),
            (self.config.iamUserInactiveKeys.ddb_table_name, "IAM User Inactive Keys", IAMKeyInactiveIssue),
            (self.config.iamUserKeysRotation.ddb_table_name, "IAM User Key Rotation", IAMKeyRotationIssue),
            (self.config.ebsVolume.ddb_table_name, "EBS Unencrypted Volumes", EBSUnencryptedVolumeIssue),
            (self.config.ebsSnapshot.ddb_table_name, "EBS Public Snapshots", EBSPublicSnapshotIssue),
            (self.config.cloudtrails.ddb_table_name, "CloudTrail Logging Issues", CloudTrailIssue),
            (self.config.rdsSnapshot.ddb_table_name, "RDS Public Snapshots", RdsPublicSnapshotIssue),
<<<<<<< HEAD
            (self.config.redshift_public_access.ddb_table_name, "Redshift Public Clusters", RedshiftPublicAccessIssue)
=======
            (self.config.sqspolicy.ddb_table_name, "SQS Policy Public Access", SQSPolicyIssue),
            (self.config.redshiftEncrypt.ddb_table_name, "Redshift Unencrypted Clusters", RedshiftEncryptionIssue),
            (self.config.redshift_logging.ddb_table_name, "Redshift Logging Issues ", RedshiftLoggingIssue),
            (self.config.ecs_privileged_access.ddb_table_name, "ECS Privileged Access Issues", ECSPrivilegedAccessIssue),
            (self.config.ecs_logging.ddb_table_name, "ECS Logging Issues", ECSLoggingIssue),
            (self.config.ecs_external_image_source.ddb_table_name, "ECS External Image Sources",
             ECSExternalImageSourceIssue)
>>>>>>> 31fb41e9
        ]

        open_security_issues_workbook = xlwt.Workbook()
        closed_security_issues_workbook = xlwt.Workbook()

        for table_name, sheet_name, issueType in issues:
            logging.debug(f"Building {issueType.__name__} report")
            ddb_table = main_account_session.resource("dynamodb").Table(table_name)
            self.add_open_issues_to_sheet(ddb_table, open_security_issues_workbook, sheet_name, issueType)
            self.add_closed_issues_to_sheet(ddb_table, closed_security_issues_workbook, sheet_name, issueType)

        timestamp = datetime.now(timezone.utc).isoformat('T', 'seconds')

        open_security_issues = BytesIO()
        open_security_issues_file_name = f"open_security_issues_{timestamp}.xls"
        closed_security_issues = BytesIO()
        closed_security_issues_file_name = f"security_issues_closed_last_week_{timestamp}.xls"

        open_security_issues_workbook.save(open_security_issues)
        closed_security_issues_workbook.save(closed_security_issues)

        if self.config.csv.bucket:
            open_security_issues_path = f"reports/{open_security_issues_file_name}"
            closed_security_issues_path = f"reports/{closed_security_issues_file_name}"

            logging.debug(f"Uploading CSV report to s3://{self.config.csv.bucket}/{open_security_issues_path}")
            S3Operations.put_object(
                main_account_session.client("s3"),
                self.config.csv.bucket,
                open_security_issues_path,
                open_security_issues
            )

            logging.debug(f"Uploading CSV report to s://{self.config.csv.bucket}/{closed_security_issues_path}")
            S3Operations.put_object(
                main_account_session.client("s3"),
                self.config.csv.bucket,
                closed_security_issues_path,
                closed_security_issues
            )

        if self.config.slack.enabled:
            channel = self.config.csv.slack_channel
            slack_obj = SlackNotification(config=self.config)
            logging.debug(f"Uploading CSV report to slack ({channel})")
            slack_obj.send_file_notification(
                file_name=open_security_issues_file_name,
                file_data=open_security_issues,
                channel=channel)
            slack_obj.send_file_notification(
                file_name=closed_security_issues_file_name,
                file_data=closed_security_issues,
                channel=channel)


if __name__ == '__main__':
    module_name = sys.modules[__name__].__loader__.name
    set_logging(level=logging.DEBUG, logfile=f"/var/log/hammer/{module_name}.log")
    config = Config()
    add_cw_logging(config.local.log_group,
                   log_stream=module_name,
                   level=logging.DEBUG,
                   region=config.aws.region)
    try:
        obj = CSVReport()
        obj.generate()
    except Exception:
        logging.exception("Failed to generate security issues report")<|MERGE_RESOLUTION|>--- conflicted
+++ resolved
@@ -9,14 +9,9 @@
 from library.config import Config
 from library.ddb_issues import Operations as IssueOperations
 from library.ddb_issues import SecurityGroupIssue, S3AclIssue, S3PolicyIssue, CloudTrailIssue, IAMKeyRotationIssue, \
-<<<<<<< HEAD
-    IAMKeyInactiveIssue, RdsPublicSnapshotIssue, EBSUnencryptedVolumeIssue, EBSPublicSnapshotIssue, \
-    RedshiftPublicAccessIssue
-=======
-    IAMKeyInactiveIssue, RdsPublicSnapshotIssue, EBSUnencryptedVolumeIssue, EBSPublicSnapshotIssue, SQSPolicyIssue, \
-    RedshiftEncryptionIssue, RedshiftLoggingIssue, ECSPrivilegedAccessIssue, ECSLoggingIssue, \
-    ECSExternalImageSourceIssue
->>>>>>> 31fb41e9
+    IAMKeyInactiveIssue, RdsPublicSnapshotIssue, EBSUnencryptedVolumeIssue, EBSPublicSnapshotIssue, SQSPolicyIssue,\
+    RedshiftEncryptionIssue, RedshiftLoggingIssue, ECSPrivilegedAccessIssue, ECSLoggingIssue,\
+    ECSExternalImageSourceIssue, RedshiftPublicAccessIssue
 from analytics.add_excel_sheet_records import AddRecordsToSheet
 from library.slack_utility import SlackNotification
 from library.aws.s3 import S3Operations
@@ -77,17 +72,14 @@
             (self.config.ebsSnapshot.ddb_table_name, "EBS Public Snapshots", EBSPublicSnapshotIssue),
             (self.config.cloudtrails.ddb_table_name, "CloudTrail Logging Issues", CloudTrailIssue),
             (self.config.rdsSnapshot.ddb_table_name, "RDS Public Snapshots", RdsPublicSnapshotIssue),
-<<<<<<< HEAD
-            (self.config.redshift_public_access.ddb_table_name, "Redshift Public Clusters", RedshiftPublicAccessIssue)
-=======
             (self.config.sqspolicy.ddb_table_name, "SQS Policy Public Access", SQSPolicyIssue),
             (self.config.redshiftEncrypt.ddb_table_name, "Redshift Unencrypted Clusters", RedshiftEncryptionIssue),
             (self.config.redshift_logging.ddb_table_name, "Redshift Logging Issues ", RedshiftLoggingIssue),
+            (self.config.redshift_public_access.ddb_table_name, "Redshift Public Clusters", RedshiftPublicAccessIssue),
             (self.config.ecs_privileged_access.ddb_table_name, "ECS Privileged Access Issues", ECSPrivilegedAccessIssue),
             (self.config.ecs_logging.ddb_table_name, "ECS Logging Issues", ECSLoggingIssue),
             (self.config.ecs_external_image_source.ddb_table_name, "ECS External Image Sources",
              ECSExternalImageSourceIssue)
->>>>>>> 31fb41e9
         ]
 
         open_security_issues_workbook = xlwt.Workbook()
