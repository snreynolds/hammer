--- conflicted
+++ resolved
@@ -56,15 +56,6 @@
          "clean_s3bucket_policy_permissions"),
         ("CloudTrail Logging Issues", config.cloudtrails,         "create_cloudtrail_tickets",            None),
         ("EBS Unencrypted Volumes",   config.ebsVolume,           "create_ebs_volume_issue_tickets",      None),
-<<<<<<< HEAD
-        ("EBS Public Snapshots",      config.ebsSnapshot,         "create_ebs_public_snapshot_issue_tickets", "clean_public_ebs_snapshots"),
-        ("RDS Public Snapshots",      config.rdsSnapshot,         "create_rds_public_snapshot_issue_tickets", "clean_public_rds_snapshots"),
-        ("EC2 Public Images",         config.publicAMIs,          "create_public_ami_issue_tickets",      "clean_ami_public_access"),
-        ("SQS Public Access",         config.sqspolicy,           "create_sqs_policy_issue_tickets",          "clean_sqs_policy_permissions"),
-        ("S3 Unencrypted Buckets",    config.s3Encrypt,           "create_s3_unencrypted_bucket_issue_tickets", "clean_s3bucket_unencrypted"),
-        ("RDS Unencrypted Instances", config.rdsEncrypt,          "create_rds_unencrypted_instance_issue_tickets", None),
-        ("Elasticsearch Unencrypted Domains", config.esEncrypt, "create_elasticsearch_unencrypted_issue_tickets", None)
-=======
         ("EBS Public Snapshots",      config.ebsSnapshot,         "create_ebs_public_snapshot_issue_tickets", 
          "clean_public_ebs_snapshots"),
         ("RDS Public Snapshots",      config.rdsSnapshot,         "create_rds_public_snapshot_issue_tickets", 
@@ -88,7 +79,7 @@
          "create_ecs_external_image_source_issue_tickets", None),
         ("Elasticsearch Logging Issues", config.esLogging, "create_elasticsearch_domain_logging_issue_tickets", 
          "clean_elasticsearch_domain_logging"),
->>>>>>> 1249ce4d
+        ("Elasticsearch Unencrypted Domains", config.esEncrypt, "create_elasticsearch_unencrypted_issue_tickets", None)
     ]
 
     for title, module_config, reporting_script, remediation_script in modules:
