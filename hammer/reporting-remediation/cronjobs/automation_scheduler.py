--- conflicted
+++ resolved
@@ -53,12 +53,9 @@
         ("EBS Unencrypted Volumes",   config.ebsVolume,           "create_ebs_volume_issue_tickets",      None),
         ("EBS Public Snapshots",      config.ebsSnapshot,         "create_ebs_public_snapshot_issue_tickets", "clean_public_ebs_snapshots"),
         ("RDS Public Snapshots",      config.rdsSnapshot,         "create_rds_public_snapshot_issue_tickets", "clean_public_rds_snapshots"),
-<<<<<<< HEAD
         ("SQS Public Access",         config.sqspolicy,           "create_sqs_policy_issue_tickets",          "clean_sqs_policy_permissions"),
-=======
         ("S3 Unencrypted Buckets",    config.s3Encrypt,           "create_s3_unencrypted_bucket_issue_tickets", "clean_s3bucket_unencrypted"),
         ("RDS Unencrypted Instances", config.rdsEncrypt,          "create_rds_unencrypted_instance_issue_tickets", None),
->>>>>>> 9ee516ef
     ]
 
     for title, module_config, reporting_script, remediation_script in modules:
