"""
Cron jobs for remediation automation.
"""
import os
import sys
import logging


from library.logger import set_logging, add_cw_logging
from library.config import Config


class CronJobs(object):
    def __init__(self, title):
        self.title = title
        self.jobs = []
        self.cron_path = "/etc/cron.d"
        self.user = "root"

    def add(self, schedule, command):
        self.jobs.append(f"{schedule}\t{self.user}\t{command}")

    def save(self):
        with open(os.path.join(self.cron_path, self.title), "wt") as fh:
            for job in self.jobs:
                fh.write(f"{job}\n")


def automation_cronjob(config):
    reporting_schedule = config.cronjobs["reporting"]
    remediation_schedule = config.cronjobs["remediation"]
    csv_reporting_schedule = config.csv.schedule

    logging.debug("Adding hammer crontab tasks")

    reporting_jobs = CronJobs("hammer-reporting")
    remediation_jobs = CronJobs("hammer-remediation")

    if config.csv.enabled:
        logging.debug(f"Adding CSV reporting with '{csv_reporting_schedule}' schedule")
        reporting_jobs.add(
            schedule=csv_reporting_schedule,
            command='cd /hammer-correlation-engine && python3.6 -m analytics.security_issues_csv_report'
        )

    modules = [
        ("S3 ACL Public Access",      config.s3acl,               "create_s3bucket_acl_issue_tickets",    "clean_s3bucket_acl_permissions"),
        ("Insecure Services",         config.sg,                  "create_security_groups_tickets",       "clean_security_groups"),
        ("IAM User Inactive Keys",    config.iamUserInactiveKeys, "create_iam_key_inactive_tickets",      "clean_iam_keys_inactive"),
        ("IAM User Key Rotation",     config.iamUserKeysRotation, "create_iam_key_rotation_tickets",      "clean_iam_key_rotation"),
        ("S3 Policy Public Access",   config.s3policy,            "create_s3bucket_policy_issue_tickets", "clean_s3bucket_policy_permissions"),
        ("CloudTrail Logging Issues", config.cloudtrails,         "create_cloudtrail_tickets",            None),
        ("EBS Unencrypted Volumes",   config.ebsVolume,           "create_ebs_volume_issue_tickets",      None),
        ("EBS Public Snapshots",      config.ebsSnapshot,         "create_ebs_public_snapshot_issue_tickets", "clean_public_ebs_snapshots"),
        ("RDS Public Snapshots",      config.rdsSnapshot,         "create_rds_public_snapshot_issue_tickets", "clean_public_rds_snapshots"),
        ("EC2 Public Images",         config.publicAMIs,          "create_public_ami_issue_tickets",      "clean_ami_public_access"),
        ("SQS Public Access",         config.sqspolicy,           "create_sqs_policy_issue_tickets",          "clean_sqs_policy_permissions"),
        ("S3 Unencrypted Buckets",    config.s3Encrypt,           "create_s3_unencrypted_bucket_issue_tickets", "clean_s3bucket_unencrypted"),
        ("RDS Unencrypted Instances", config.rdsEncrypt,          "create_rds_unencrypted_instance_issue_tickets", None),
<<<<<<< HEAD
        ("Redshift Unencrypted Clusters", config.redshiftEncrypt, "create_redshift_unencrypted_cluster_issue_tickets",
         "clean_redshift_cluster_unencrypted"),
=======
        ("ECS Privileged Access Issues", config.ecs_privileged_access, "create_ecs_privileged_access_issue_tickets", None),
        ("ECS Logging Issues", config.ecs_logging, "create_ecs_logging_issue_tickets", None),
        ("ECS External Image Sources", config.ecs_external_image_source, "create_ecs_external_image_source_issue_tickets", None)
>>>>>>> 8b10ccdc
    ]

    for title, module_config, reporting_script, remediation_script in modules:
        if module_config.reporting and reporting_script is not None:
            logging.debug(f"Adding {title} reporting with '{reporting_schedule}' schedule")
            reporting_jobs.add(
                schedule=reporting_schedule,
                command=f'cd /hammer-correlation-engine && python3.6 -m reporting.{reporting_script}',
            )

        if module_config.remediation and remediation_script is not None:
            logging.debug(f"Adding {title} remediation with '{remediation_schedule}' schedule")
            remediation_jobs.add(
                schedule=remediation_schedule,
                command=f'cd /hammer-correlation-engine && python3.6 -m remediation.{remediation_script} --batch',
            )

    reporting_jobs.save()
    remediation_jobs.save()


if __name__ == '__main__':
    module_name = sys.modules[__name__].__loader__.name
    set_logging(level=logging.DEBUG, logfile=f"/var/log/hammer/{module_name}.log")
    config = Config()
    add_cw_logging(config.local.log_group,
                   log_stream=module_name,
                   level=logging.DEBUG,
                   region=config.aws.region)

    automation_cronjob(config)<|MERGE_RESOLUTION|>--- conflicted
+++ resolved
@@ -57,14 +57,12 @@
         ("SQS Public Access",         config.sqspolicy,           "create_sqs_policy_issue_tickets",          "clean_sqs_policy_permissions"),
         ("S3 Unencrypted Buckets",    config.s3Encrypt,           "create_s3_unencrypted_bucket_issue_tickets", "clean_s3bucket_unencrypted"),
         ("RDS Unencrypted Instances", config.rdsEncrypt,          "create_rds_unencrypted_instance_issue_tickets", None),
-<<<<<<< HEAD
         ("Redshift Unencrypted Clusters", config.redshiftEncrypt, "create_redshift_unencrypted_cluster_issue_tickets",
          "clean_redshift_cluster_unencrypted"),
-=======
+        ("Redshift Logging Issues", config.redshift_logging, "create_redshift_logging_issue_tickets", None),
         ("ECS Privileged Access Issues", config.ecs_privileged_access, "create_ecs_privileged_access_issue_tickets", None),
         ("ECS Logging Issues", config.ecs_logging, "create_ecs_logging_issue_tickets", None),
         ("ECS External Image Sources", config.ecs_external_image_source, "create_ecs_external_image_source_issue_tickets", None)
->>>>>>> 8b10ccdc
     ]
 
     for title, module_config, reporting_script, remediation_script in modules:
