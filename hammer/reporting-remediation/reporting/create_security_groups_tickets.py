--- conflicted
+++ resolved
@@ -4,7 +4,6 @@
 import sys
 import logging
 import warnings
-
 
 from functools import lru_cache
 from ipwhois import IPWhois
@@ -21,16 +20,14 @@
 from library.aws.utility import Account
 from library.aws.security_groups import RestrictionStatus
 from library.aws.rds import RDSOperations
-<<<<<<< HEAD
 from library.aws.ecs import ECSClusterOperations
-=======
 from library.aws.redshift import RedshiftClusterOperations
->>>>>>> 0944659d
 from library.utility import SingletonInstance, SingletonInstanceException
 
 
 class CreateSecurityGroupsTickets(object):
     """ Class to create jira tickets for security group issues """
+
     def __init__(self, config):
         self.config = config
 
@@ -128,7 +125,7 @@
                 product = ec2_instance.tags.get('product')
                 component = ec2_instance.tags.get('component')
                 if self.config.jira.text_field_character_limit == 0 or \
-                   len(instance_details) < (self.config.jira.text_field_character_limit * 0.5):
+                                len(instance_details) < (self.config.jira.text_field_character_limit * 0.5):
                     instance_details += (
                         f"|{ec2_instance.id}|{ec2_instance.state}"
                         f"|{list_converter(ec2_instance.private_ips)}"
@@ -143,7 +140,8 @@
                     instance_profile_id = ec2_instance.iam_profile_id
                     if instance_profile_id is not None:
                         try:
-                            public_role_policies = IAMOperations.get_instance_profile_policy_details(iam_client, instance_profile_id)
+                            public_role_policies = IAMOperations.get_instance_profile_policy_details(iam_client,
+                                                                                                     instance_profile_id)
                         except Exception:
                             logging.exception("Failed to get instance profile policy details")
                             public_role_policies = []
@@ -175,9 +173,9 @@
 
         if len(instance_profile_details) > 0:
             instance_profile_details = (
-                f"\n*Instance Role Unsafe Policies:*\n"
-                f"||Instance Id||Role Name||Policy Name||Unsafe actions||\n"
-            ) + "".join(instance_profile_details) + "\n"
+                                           f"\n*Instance Role Unsafe Policies:*\n"
+                                           f"||Instance Id||Role Name||Policy Name||Unsafe actions||\n"
+                                       ) + "".join(instance_profile_details) + "\n"
 
         return instance_details, instance_profile_details, in_use, public, blind_public, owner, bu, product
 
@@ -220,7 +218,6 @@
         return elb_instance_details, in_use
 
     @staticmethod
-<<<<<<< HEAD
     def build_ecs_clusters_table(ecs_clusters):
         cluster_details = ""
         in_use = False
@@ -233,7 +230,11 @@
             for cluster in ecs_clusters:
                 cluster_details += (
                     f"|{cluster.cluster_arn}|{cluster.cluster_instance_arn}|\n"
-=======
+                )
+
+        return cluster_details, in_use
+
+    @staticmethod
     def build_redshift_clusters_table(redshift_clusters):
         cluster_details = ""
         in_use = False
@@ -246,7 +247,6 @@
             for cluster in redshift_clusters:
                 cluster_details += (
                     f"|{cluster.id}|{cluster.subnet_group_name}|\n"
->>>>>>> 0944659d
                 )
 
         return cluster_details, in_use
@@ -350,11 +350,7 @@
                     ec2_client = account.client("ec2") if account.session is not None else None
 
                     sg_instance_details = ec2_owner = ec2_bu = ec2_product = None
-<<<<<<< HEAD
-                    sg_in_use = sg_in_use_ec2 = sg_in_use_elb = sg_in_use_rds = sg_in_use_ecs = None
-=======
-                    sg_in_use = sg_in_use_ec2 = sg_in_use_elb = sg_in_use_rds = sg_in_use_redshift = None
->>>>>>> 0944659d
+                    sg_in_use = sg_in_use_ec2 = sg_in_use_elb = sg_in_use_rds = sg_in_use_ecs = sg_in_use_redshift = None
                     sg_public = sg_blind_public = False
 
                     rds_client = account.client("rds") if account.session is not None else None
@@ -362,39 +358,39 @@
                     elbv2_client = account.client("elbv2") if account.session is not None else None
 
                     iam_client = account.client("iam") if account.session is not None else None
-<<<<<<< HEAD
 
                     ecs_client = account.client("ecs") if account.session is not None else None
-                    rds_instance_details = elb_instance_details = None
-=======
+                    rds_instance_details = elb_instance_details = sg_redshift_details = sg_ecs_details = None
                     redshift_client = account.client("redshift") if account.session is not None else None
-                    rds_instance_details = elb_instance_details = sg_redshift_details = None
->>>>>>> 0944659d
 
                     if ec2_client is not None:
                         ec2_instances = EC2Operations.get_instance_details_of_sg_associated(ec2_client, group_id)
-                        sg_instance_details, instance_profile_details,\
-                            sg_in_use_ec2, sg_public, sg_blind_public, \
-                            ec2_owner, ec2_bu, ec2_product = self.build_instances_table(iam_client, ec2_instances)
+                        sg_instance_details, instance_profile_details, \
+                        sg_in_use_ec2, sg_public, sg_blind_public, \
+                        ec2_owner, ec2_bu, ec2_product = self.build_instances_table(iam_client, ec2_instances)
 
                     if elb_client is not None and elbv2_client is not None:
                         try:
-                            elb_instances = EC2Operations.get_elb_details_of_sg_associated(elb_client, elbv2_client, group_id)
+                            elb_instances = EC2Operations.get_elb_details_of_sg_associated(elb_client, elbv2_client,
+                                                                                           group_id)
                             elb_instance_details, sg_in_use_elb = self.build_elb_instances_table(elb_instances)
                         except Exception:
-                            logging.exception(f"Failed to build ELB details for '{group_name} / {group_id}' in {account}")
+                            logging.exception(
+                                f"Failed to build ELB details for '{group_name} / {group_id}' in {account}")
 
                     if rds_client is not None:
                         try:
-                            rds_instances = RDSOperations.get_rds_instance_details_of_sg_associated(rds_client, group_id)
+                            rds_instances = RDSOperations.get_rds_instance_details_of_sg_associated(rds_client,
+                                                                                                    group_id)
                             rds_instance_details, sg_in_use_rds = self.build_rds_instances_table(rds_instances)
                         except Exception:
-                            logging.exception(f"Failed to build RDS details for '{group_name} / {group_id}' in {account}")
-
-<<<<<<< HEAD
+                            logging.exception(
+                                f"Failed to build RDS details for '{group_name} / {group_id}' in {account}")
+
                     if ecs_client is not None:
                         try:
-                            ecs_instances = ECSClusterOperations.get_ecs_instance_security_groups(ec2_client, ecs_client, group_id)
+                            ecs_instances = ECSClusterOperations.get_ecs_instance_security_groups(ec2_client,
+                                                                                                  ecs_client, group_id)
                             sg_ecs_details, sg_in_use_ecs = self.build_ecs_clusters_table(ecs_instances)
 
                         except Exception:
@@ -402,17 +398,17 @@
                                 f"Failed to build ECS Cluster details for '{group_name} / {group_id}' in {account}")
 
                     sg_in_use = sg_in_use_ec2 or sg_in_use_elb or sg_in_use_rds or sg_in_use_ecs
-=======
                     if redshift_client is not None:
                         try:
-                            redshift_clusters = RedshiftClusterOperations.get_redshift_vpc_security_groups(redshift_client, group_id)
-                            sg_redshift_details, sg_in_use_redshift = self.build_redshift_clusters_table(redshift_clusters)
+                            redshift_clusters = RedshiftClusterOperations.get_redshift_vpc_security_groups(
+                                redshift_client, group_id)
+                            sg_redshift_details, sg_in_use_redshift = self.build_redshift_clusters_table(
+                                redshift_clusters)
                         except Exception:
                             logging.exception(
                                 f"Failed to build Redshift Cluster details for '{group_name} / {group_id}' in {account}")
 
                     sg_in_use = sg_in_use_ec2 or sg_in_use_elb or sg_in_use_rds or sg_in_use_redshift
->>>>>>> 0944659d
 
                     owner = group_owner if group_owner is not None else ec2_owner
                     bu = group_bu if group_bu is not None else ec2_bu
@@ -506,11 +502,9 @@
 
                     issue_description += f"{instance_profile_details if instance_profile_details else ''}"
 
-<<<<<<< HEAD
-                    issue_description += f"{sg_ecs_details if sg_ecs_details else ''}" 
-=======
+                    issue_description += f"{sg_ecs_details if sg_ecs_details else ''}"
+
                     issue_description += f"{sg_redshift_details if sg_redshift_details else ''}"
->>>>>>> 0944659d
 
                     issue_description += (
                         f"*Recommendation*: "
@@ -518,8 +512,9 @@
                     )
 
                     if self.config.whitelisting_procedure_url:
-                        issue_description += (f"For any other exceptions, please follow the [whitelisting procedure|{self.config.whitelisting_procedure_url}] "
-                                              f"and provide a strong business reasoning. ")
+                        issue_description += (
+                        f"For any other exceptions, please follow the [whitelisting procedure|{self.config.whitelisting_procedure_url}] "
+                        f"and provide a strong business reasoning. ")
 
                     issue_description += f"Be sure to delete overly permissive rules after creating rules that are more restrictive.\n"
 
